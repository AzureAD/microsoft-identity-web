# Microsoft Identity Web for .NET welcomes new contributors

This document will guide you through the process.

## Contributor License agreement

Please visit [https://cla.microsoft.com/](https://cla.microsoft.com/) and sign the Contributor License
Agreement.  You only need to do that once. We can not look at your code until you've submitted this request.

<<<<<<< HEAD
## Setup, Building and Testing
=======
## Finding an issue to work on

Over the years we've seen many PRs targeting areas of the code which are not urgent or critical for us to address, or areas which we didn't plan to expand further at the time. In all these cases we had to say no to those PRs and close them. That, obviously, is not a great outcome for us. And it's especially bad for the contributor, as they've spent a lot of effort preparing the change. To resolve this problem, we've decided to separate a bucket of issues, which would be great candidates for community members to contribute to. We mark these issues with the help wanted label. You can find all these issues [here](https://github.com/AzureAD/microsoft-identity-web/issues?q=is%3Aopen%20is%3Aissue%20label%3A%22help%20wanted%22%20label%3A%22good%20first%20issue%22).

With that said, we have additionally marked issues that are good candidates for first-time contributors. Those do not require too much familiarity with the authN/authZ and are more novice-friendly. Those are marked with the good first issue label.

If you would like to make a contribution to an area not captured [here](https://github.com/AzureAD/microsoft-identity-web/issues?q=is%3Aopen%20is%3Aissue%20label%3A%22help%20wanted%22%20label%3A%22good%20first%20issue%22), first open an issue with a description of the change you would like to make and the problem it solves so it can be discussed before a pull request is submitted.

If you are working on an involved feature, please file a design proposal, more instructions can be found below, under [Before writing code](#before-writing-code).
>>>>>>> fdc5734e

## Before writing code

<<<<<<< HEAD
## Finding an issue to work on

Over the years we've seen many PRs targeting areas of the code which are not urgent or critical for us to address, or areas which we didn't plan to expand further at the time. In all these cases we had to say no to those PRs and close them. That, obviously, is not a great outcome for us. And it's especially bad for the contributor, as they've spent a lot of effort preparing the change. To resolve this problem, we've decided to separate a bucket of issues, which would be great candidates for community members to contribute to. We mark these issues with the help wanted label. You can find all these issues [here](https://github.com/AzureAD/microsoft-identity-web/issues?q=is%3Aopen%20is%3Aissue%20label%3A%22help%20wanted%22%20label%3A%22good%20first%20issue%22).

With that said, we have additionally marked issues that are good candidates for first-time contributors. Those do not require too much familiarity with the authN/authZ and are more novice-friendly. Those are marked with the good first issue label.

If you would like to make a contribution to an area not captured [here](https://github.com/AzureAD/microsoft-identity-web/issues?q=is%3Aopen%20is%3Aissue%20label%3A%22help%20wanted%22%20label%3A%22good%20first%20issue%22), first open an issue with a description of the change you would like to make and the problem it solves so it can be discussed before a pull request is submitted.

If you are working on an involved feature, please file a design proposal, more instructions can be found below, under [Before writing code](#before-writing-code).

## Before writing code

We've seen PRs, where customers would solve an issue in a way which either wouldn't fit into the E2E design because of how it's implemented, or it would change the E2E in a way, which is not something we'd like to do. To avoid these situations and potentially save you a lot of time, we encourage customers to discuss the preferred design with the team first. To do so, file a new design proposal issue, link to the issue you'd like to address, and provide detailed information about how you'd like to solve a specific problem.

To file a design proposal, look for the relevant issue in the `New issue` page or simply click [proposal for IdWeb](https://github.com/AzureAD/microsoft-identity-web/blob/dev/.github/ISSUE_TEMPLATE/design_proposal.md)

## Identifying scale

If you would like to contribute to one of our repositories, first identify the scale of what you would like to contribute. If it is small (grammar/spelling or a bug fix) feel free to start working on a fix. If you are submitting a feature or substantial code contribution, please discuss it with the team and ensure it follows the product roadmap. You might also read these two blogs posts on contributing code: [Open Source Contribution Etiquette by Miguel de Icaza](http://tirania.org/blog/archive/2010/Dec-31.html) and [Don't "Push" Your Pull Requests by Ilya Grigorik](https://www.igvita.com/2011/12/19/dont-push-your-pull-requests/). All code submissions will be rigorously reviewed and tested further by the team, and only those that meet an extremely high bar for both quality and design/roadmap appropriateness will be merged into the source.

## Before submitting the pull request

Before submitting a pull request, make sure that it checks the following requirements:

- You find an existing issue with the "help-wanted" label or discuss with the team to agree on adding a new issue with that label.
- You post a high-level description of how it will be implemented and receive a positive acknowledgement from the team before getting too committed to the approach or investing too much effort in implementing it.
- You add test coverage following existing patterns within the codebase
- Your code matches the existing syntax conventions within the codebase
- Your PR is small, focused, and avoids making unrelated changes

If your pull request contains any of the below, it's less likely to be merged.

- Changes that break backward compatibility
- Changes that are only wanted by one person/company. Changes need to benefit a large enough proportion of developers using our auth libraries.
- Changes that add entirely new feature areas without prior agreement
- Changes that are mostly about refactoring existing code or code style

Very large PRs that would take hours to review (remember, we're trying to help lots of people at once). For larger work areas, please discuss with us to find ways of breaking it down into smaller, incremental pieces that can go into separate PRs.

## During pull request review

A core contributor will review your pull request and provide feedback. To ensure that there is not a large backlog of inactive PRs, the pull request will be marked as stale after two weeks of no activity. After another four days, it will be closed.

## Submitting a pull request

If you're not sure how to create a pull request, read this article: https://help.github.com/articles/using-pull-requests. Make sure the repository can build and all tests pass. Familiarize yourself with the project workflow and our coding conventions. The coding, style, and general engineering guidelines are published on the Engineering guidelines page.

## Tests

- Tests need to be provided for every bug/feature that is completed.
- Tests need to be provided for every bug/feature that is completed.
  - Unit tests cover all new aspects of the code.
- Before and after performance and stress tests results are evaluated (no regressions allowed).
- Performance and stress tests are extended as relevant.

## Feedback

Your pull request will now go through extensive checks by the subject matter experts on our team. Please be patient; we have hundreds of pull requests across all of our repositories. Update your pull request according to feedback until it is approved by one of the team members.

## Merging pull requests

=======
We've seen PRs, where customers would solve an issue in a way which either wouldn't fit into the E2E design because of how it's implemented, or it would change the E2E in a way, which is not something we'd like to do. To avoid these situations and potentially save you a lot of time, we encourage customers to discuss the preferred design with the team first. To do so, file a new design proposal issue, link to the issue you'd like to address, and provide detailed information about how you'd like to solve a specific problem.

To file a design proposal, look for the relevant issue in the `New issue` page or simply click [proposal for IdWeb](https://github.com/AzureAD/microsoft-identity-web/issues/new?assignees=&labels=design-proposal&projects=&template=design_proposal.md)

## Identifying scale

If you would like to contribute to one of our repositories, first identify the scale of what you would like to contribute. If it is small (grammar/spelling or a bug fix) feel free to start working on a fix. If you are submitting a feature or substantial code contribution, please discuss it with the team and ensure it follows the product roadmap. You might also read these two blogs posts on contributing code: [Open Source Contribution Etiquette by Miguel de Icaza](http://tirania.org/blog/archive/2010/Dec-31.html) and [Don't "Push" Your Pull Requests by Ilya Grigorik](https://www.igvita.com/2011/12/19/dont-push-your-pull-requests/). All code submissions will be rigorously reviewed and tested further by the team, and only those that meet an extremely high bar for both quality and design/roadmap appropriateness will be merged into the source.

## Before submitting the pull request

Before submitting a pull request, make sure that it checks the following requirements:

- You find an existing issue with the "help-wanted" label or discuss with the team to agree on adding a new issue with that label.
- You post a high-level description of how it will be implemented and receive a positive acknowledgement from the team before getting too committed to the approach or investing too much effort in implementing it.
- You add test coverage following existing patterns within the codebase
- Your code matches the existing syntax conventions within the codebase
- Your PR is small, focused, and avoids making unrelated changes

If your pull request contains any of the below, it's less likely to be merged.

- Changes that break backward compatibility
- Changes that are only wanted by one person/company. Changes need to benefit a large enough proportion of developers using our auth libraries.
- Changes that add entirely new feature areas without prior agreement
- Changes that are mostly about refactoring existing code or code style

Very large PRs that would take hours to review (remember, we're trying to help lots of people at once). For larger work areas, please discuss with us to find ways of breaking it down into smaller, incremental pieces that can go into separate PRs.

## During pull request review

A core contributor will review your pull request and provide feedback. To ensure that there is not a large backlog of inactive PRs, the pull request will be marked as stale after two weeks of no activity. After another four days, it will be closed.

## Submitting a pull request

If you're not sure how to create a pull request, read this article: https://help.github.com/articles/using-pull-requests. Make sure the repository can build and all tests pass. Familiarize yourself with the project workflow and our coding conventions. The coding, style, and general engineering guidelines are published on the Engineering guidelines page.

## Tests

- Tests need to be provided for every bug/feature that is completed.
- Tests need to be provided for every bug/feature that is completed.
  - Unit tests cover all new aspects of the code.
- Before and after performance and stress tests results are evaluated (no regressions allowed).
- Performance and stress tests are extended as relevant.

## Feedback

Your pull request will now go through extensive checks by the subject matter experts on our team. Please be patient; we have hundreds of pull requests across all of our repositories. Update your pull request according to feedback until it is approved by one of the team members.

## Merging pull requests

>>>>>>> fdc5734e
When your pull request has had all feedback addressed, it has been signed off by one or more reviewers with commit access, and all checks are green, we will commit it.
We commit pull requests as a single Squash commit unless there are special circumstances. This creates a simpler history than a Merge or Rebase commit. "Special circumstances" are rare, and typically mean that there are a series of cleanly separated changes that will be too hard to understand if squashed together, or for some reason we want to preserve the ability to dissect them.<|MERGE_RESOLUTION|>--- conflicted
+++ resolved
@@ -7,23 +7,6 @@
 Please visit [https://cla.microsoft.com/](https://cla.microsoft.com/) and sign the Contributor License
 Agreement.  You only need to do that once. We can not look at your code until you've submitted this request.
 
-<<<<<<< HEAD
-## Setup, Building and Testing
-=======
-## Finding an issue to work on
-
-Over the years we've seen many PRs targeting areas of the code which are not urgent or critical for us to address, or areas which we didn't plan to expand further at the time. In all these cases we had to say no to those PRs and close them. That, obviously, is not a great outcome for us. And it's especially bad for the contributor, as they've spent a lot of effort preparing the change. To resolve this problem, we've decided to separate a bucket of issues, which would be great candidates for community members to contribute to. We mark these issues with the help wanted label. You can find all these issues [here](https://github.com/AzureAD/microsoft-identity-web/issues?q=is%3Aopen%20is%3Aissue%20label%3A%22help%20wanted%22%20label%3A%22good%20first%20issue%22).
-
-With that said, we have additionally marked issues that are good candidates for first-time contributors. Those do not require too much familiarity with the authN/authZ and are more novice-friendly. Those are marked with the good first issue label.
-
-If you would like to make a contribution to an area not captured [here](https://github.com/AzureAD/microsoft-identity-web/issues?q=is%3Aopen%20is%3Aissue%20label%3A%22help%20wanted%22%20label%3A%22good%20first%20issue%22), first open an issue with a description of the change you would like to make and the problem it solves so it can be discussed before a pull request is submitted.
-
-If you are working on an involved feature, please file a design proposal, more instructions can be found below, under [Before writing code](#before-writing-code).
->>>>>>> fdc5734e
-
-## Before writing code
-
-<<<<<<< HEAD
 ## Finding an issue to work on
 
 Over the years we've seen many PRs targeting areas of the code which are not urgent or critical for us to address, or areas which we didn't plan to expand further at the time. In all these cases we had to say no to those PRs and close them. That, obviously, is not a great outcome for us. And it's especially bad for the contributor, as they've spent a lot of effort preparing the change. To resolve this problem, we've decided to separate a bucket of issues, which would be great candidates for community members to contribute to. We mark these issues with the help wanted label. You can find all these issues [here](https://github.com/AzureAD/microsoft-identity-web/issues?q=is%3Aopen%20is%3Aissue%20label%3A%22help%20wanted%22%20label%3A%22good%20first%20issue%22).
@@ -36,56 +19,6 @@
 
 ## Before writing code
 
-We've seen PRs, where customers would solve an issue in a way which either wouldn't fit into the E2E design because of how it's implemented, or it would change the E2E in a way, which is not something we'd like to do. To avoid these situations and potentially save you a lot of time, we encourage customers to discuss the preferred design with the team first. To do so, file a new design proposal issue, link to the issue you'd like to address, and provide detailed information about how you'd like to solve a specific problem.
-
-To file a design proposal, look for the relevant issue in the `New issue` page or simply click [proposal for IdWeb](https://github.com/AzureAD/microsoft-identity-web/blob/dev/.github/ISSUE_TEMPLATE/design_proposal.md)
-
-## Identifying scale
-
-If you would like to contribute to one of our repositories, first identify the scale of what you would like to contribute. If it is small (grammar/spelling or a bug fix) feel free to start working on a fix. If you are submitting a feature or substantial code contribution, please discuss it with the team and ensure it follows the product roadmap. You might also read these two blogs posts on contributing code: [Open Source Contribution Etiquette by Miguel de Icaza](http://tirania.org/blog/archive/2010/Dec-31.html) and [Don't "Push" Your Pull Requests by Ilya Grigorik](https://www.igvita.com/2011/12/19/dont-push-your-pull-requests/). All code submissions will be rigorously reviewed and tested further by the team, and only those that meet an extremely high bar for both quality and design/roadmap appropriateness will be merged into the source.
-
-## Before submitting the pull request
-
-Before submitting a pull request, make sure that it checks the following requirements:
-
-- You find an existing issue with the "help-wanted" label or discuss with the team to agree on adding a new issue with that label.
-- You post a high-level description of how it will be implemented and receive a positive acknowledgement from the team before getting too committed to the approach or investing too much effort in implementing it.
-- You add test coverage following existing patterns within the codebase
-- Your code matches the existing syntax conventions within the codebase
-- Your PR is small, focused, and avoids making unrelated changes
-
-If your pull request contains any of the below, it's less likely to be merged.
-
-- Changes that break backward compatibility
-- Changes that are only wanted by one person/company. Changes need to benefit a large enough proportion of developers using our auth libraries.
-- Changes that add entirely new feature areas without prior agreement
-- Changes that are mostly about refactoring existing code or code style
-
-Very large PRs that would take hours to review (remember, we're trying to help lots of people at once). For larger work areas, please discuss with us to find ways of breaking it down into smaller, incremental pieces that can go into separate PRs.
-
-## During pull request review
-
-A core contributor will review your pull request and provide feedback. To ensure that there is not a large backlog of inactive PRs, the pull request will be marked as stale after two weeks of no activity. After another four days, it will be closed.
-
-## Submitting a pull request
-
-If you're not sure how to create a pull request, read this article: https://help.github.com/articles/using-pull-requests. Make sure the repository can build and all tests pass. Familiarize yourself with the project workflow and our coding conventions. The coding, style, and general engineering guidelines are published on the Engineering guidelines page.
-
-## Tests
-
-- Tests need to be provided for every bug/feature that is completed.
-- Tests need to be provided for every bug/feature that is completed.
-  - Unit tests cover all new aspects of the code.
-- Before and after performance and stress tests results are evaluated (no regressions allowed).
-- Performance and stress tests are extended as relevant.
-
-## Feedback
-
-Your pull request will now go through extensive checks by the subject matter experts on our team. Please be patient; we have hundreds of pull requests across all of our repositories. Update your pull request according to feedback until it is approved by one of the team members.
-
-## Merging pull requests
-
-=======
 We've seen PRs, where customers would solve an issue in a way which either wouldn't fit into the E2E design because of how it's implemented, or it would change the E2E in a way, which is not something we'd like to do. To avoid these situations and potentially save you a lot of time, we encourage customers to discuss the preferred design with the team first. To do so, file a new design proposal issue, link to the issue you'd like to address, and provide detailed information about how you'd like to solve a specific problem.
 
 To file a design proposal, look for the relevant issue in the `New issue` page or simply click [proposal for IdWeb](https://github.com/AzureAD/microsoft-identity-web/issues/new?assignees=&labels=design-proposal&projects=&template=design_proposal.md)
@@ -135,6 +68,5 @@
 
 ## Merging pull requests
 
->>>>>>> fdc5734e
 When your pull request has had all feedback addressed, it has been signed off by one or more reviewers with commit access, and all checks are green, we will commit it.
 We commit pull requests as a single Squash commit unless there are special circumstances. This creates a simpler history than a Merge or Rebase commit. "Special circumstances" are rare, and typically mean that there are a series of cleanly separated changes that will be too hard to understand if squashed together, or for some reason we want to preserve the ability to dissect them.