--- conflicted
+++ resolved
@@ -3,13 +3,8 @@
      <TargetFrameworks>netcoreapp3.1; net5.0</TargetFrameworks>
   </PropertyGroup>
   <ItemGroup>
-<<<<<<< HEAD
-    <PackageReference Include="Microsoft.Identity.Web" Version="0.3.0-preview" />
-    <PackageReference Include="Microsoft.Identity.Web.UI" Version="0.3.0-preview" />
-=======
-    <PackageReference Include="Microsoft.Identity.Web" Version="0.2.3-preview" />
-    <PackageReference Include="Microsoft.Identity.Web.UI" Version="0.2.3-preview" />
->>>>>>> 876cb864
+    <PackageReference Include="Microsoft.Identity.Web" Version="0.3.*" />
+    <PackageReference Include="Microsoft.Identity.Web.UI" Version="0.3.*" />
 <!--#if (GenerateGraph) -->
     <PackageReference Include="Microsoft.Graph" Version="3.8.0" />
 <!--#endif -->     
