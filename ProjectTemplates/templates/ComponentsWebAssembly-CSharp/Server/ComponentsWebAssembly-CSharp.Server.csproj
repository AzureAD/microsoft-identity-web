--- conflicted
+++ resolved
@@ -4,11 +4,7 @@
   </PropertyGroup>
   <ItemGroup>
     <PackageReference Include="Microsoft.AspNetCore.Components.WebAssembly.Server" Version="3.2.0" />
-<<<<<<< HEAD
-    <PackageReference Include="Microsoft.Identity.Web" Version="0.3.0-preview" />
-=======
-    <PackageReference Include="Microsoft.Identity.Web" Version="0.2.3-preview" />
->>>>>>> 876cb864
+    <PackageReference Include="Microsoft.Identity.Web" Version="0.3.*" />
 <!--#if (GenerateGraph) -->
   <PackageReference Include="Microsoft.Graph" Version="3.8.0" />
 <!--#endif -->
