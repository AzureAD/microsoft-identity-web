﻿// Copyright (c) Microsoft Corporation. All rights reserved.
// Licensed under the MIT License.

using System;
using System.Security.Cryptography.X509Certificates;

namespace Microsoft.Identity.Web
{
    /// <summary>
    /// Description of a certificate.
    /// </summary>
    public class CertificateDescription : CredentialDescription
    {
        /// <summary>
        /// Creates a certificate description from a certificate (by code).
        /// </summary>
        /// <param name="x509certificate2">Certificate.</param>
        /// <returns>A certificate description.</returns>
        public static CertificateDescription FromCertificate(X509Certificate2 x509certificate2)
        {
            return new CertificateDescription
            {
                SourceType = CertificateSource.Certificate,
                Certificate = x509certificate2,
            };
        }

        /// <summary>
        /// Creates a certificate description from Key Vault.
        /// </summary>
        /// <param name="keyVaultUrl">The Key Vault URL.</param>
        /// <param name="keyVaultCertificateName">The name of the certificate in Key Vault.</param>
        /// <returns>A certificate description.</returns>
        public static CertificateDescription FromKeyVault(
            string keyVaultUrl,
            string keyVaultCertificateName)
        {
            return new CertificateDescription
            {
                SourceType = CertificateSource.KeyVault,
                KeyVaultUrl = keyVaultUrl,
                KeyVaultCertificateName = keyVaultCertificateName,
            };
        }

        /// <summary>
        /// Creates a certificate description from a Base64 encoded value.
        /// </summary>
        /// <param name="base64EncodedValue">Base64 encoded certificate value.</param>
        /// <returns>A certificate description.</returns>
        public static CertificateDescription FromBase64Encoded(string base64EncodedValue)
        {
            return new CertificateDescription
            {
                SourceType = CertificateSource.Base64Encoded,
                Base64EncodedValue = base64EncodedValue,
            };
        }

        /// <summary>
        /// Creates a certificate description from path on disk.
        /// </summary>
        /// <param name="path">Path where to find the certificate file.</param>
        /// <param name="password">Certificate password.</param>
        /// <returns>A certificate description.</returns>
        public static CertificateDescription FromPath(string path, string? password = null)
        {
            return new CertificateDescription
            {
                SourceType = CertificateSource.Path,
                CertificateDiskPath = path,
                CertificatePassword = password,
            };
        }

        /// <summary>
        /// Creates a certificate description from a thumbprint and store location (Certificate Manager on Windows, for instance).
        /// </summary>
        /// <param name="certificateThumbprint">Certificate thumbprint.</param>
        /// <param name="certificateStoreLocation">Store location where to find the certificate.</param>
        /// <param name="certificateStoreName">Store name where to find the certificate.</param>
        /// <returns>A certificate description.</returns>
        [Obsolete(CertificateErrorMessage.FromStoreWithThumprintIsObsolete, false)]
        public static CertificateDescription FromStoreWithThumprint(
            string certificateThumbprint,
            StoreLocation certificateStoreLocation = StoreLocation.CurrentUser,
            StoreName certificateStoreName = StoreName.My)
        {
            return FromStoreWithThumbprint(
                certificateThumbprint,
                certificateStoreLocation,
                certificateStoreName);
        }

        /// <summary>
        /// Creates a certificate description from a thumbprint and store location (Certificate Manager on Windows, for instance).
        /// </summary>
        /// <param name="certificateThumbprint">Certificate thumbprint.</param>
        /// <param name="certificateStoreLocation">Store location where to find the certificate.</param>
        /// <param name="certificateStoreName">Store name where to find the certificate.</param>
        /// <returns>A certificate description.</returns>
        public static CertificateDescription FromStoreWithThumbprint(
            string certificateThumbprint,
            StoreLocation certificateStoreLocation = StoreLocation.CurrentUser,
            StoreName certificateStoreName = StoreName.My)
        {
            return new CertificateDescription
            {
                SourceType = CertificateSource.StoreWithThumbprint,
                CertificateStorePath = $"{certificateStoreLocation}/{certificateStoreName}",
                CertificateThumbprint = certificateThumbprint,
            };
        }

        /// <summary>
        /// Creates a certificate description from a certificate distinguished name (such as CN=name)
        /// and store location (Certificate Manager on Windows, for instance).
        /// </summary>
        /// <param name="certificateDistinguishedName">Certificate distinguished named.</param>
        /// <param name="certificateStoreLocation">Store location where to find the certificate.</param>
        /// <param name="certificateStoreName">Store name where to find the certificate.</param>
        /// <returns>A certificate description.</returns>
        public static CertificateDescription FromStoreWithDistinguishedName(
            string certificateDistinguishedName,
            StoreLocation certificateStoreLocation = StoreLocation.CurrentUser,
            StoreName certificateStoreName = StoreName.My)
        {
            return new CertificateDescription
            {
                SourceType = CertificateSource.StoreWithDistinguishedName,
                CertificateStorePath = $"{certificateStoreLocation}/{certificateStoreName}",
                CertificateDistinguishedName = certificateDistinguishedName,
            };
        }

<<<<<<< HEAD
#if DOTNET_462 || DOTNET_STANDARD_20
=======
#if NET462 || NETSTANDARD2_0
>>>>>>> c092270b
        /// <summary>
        ///  Defines where and how to import the private key of an X.509 certificate.
        /// </summary>
        public X509KeyStorageFlags X509KeyStorageFlags { get; set; } = X509KeyStorageFlags.MachineKeySet;
#else
        /// <summary>
        ///  Defines where and how to import the private key of an X.509 certificate.
        /// </summary>
        public X509KeyStorageFlags X509KeyStorageFlags { get; set; } = X509KeyStorageFlags.MachineKeySet | X509KeyStorageFlags.EphemeralKeySet;
#endif

        // Should Container and ReferenceOrValue be moved to
        // the tests (As extension methods)

        #region Backwards compatibilty with 1.x
        /// <summary>
        /// <inheritdoc/>.
        /// </summary>
        internal new string? Container
        {
            get { return base.Container; }
            set { base.Container = value; }
        }

        /// <summary>
        /// <inheritdoc/>.
        /// </summary>
        internal new string? ReferenceOrValue
        {
            get { return base.ReferenceOrValue; }
            set { base.ReferenceOrValue = value; }
        }

        /// <summary>
        /// <inheritdoc/>.
        /// </summary>
        public new X509Certificate2? Certificate
        {
            get { return base.Certificate; }
            protected internal set { base.Certificate = value; }
        }
        
        /// <summary>
        /// <inheritdoc/>.
        /// </summary>
        public new CertificateSource SourceType
        {
            get { return (CertificateSource)base.SourceType; }
            set { base.SourceType = (CredentialSource)value; }
        }
        #endregion
    }
}<|MERGE_RESOLUTION|>--- conflicted
+++ resolved
@@ -133,11 +133,7 @@
             };
         }
 
-<<<<<<< HEAD
-#if DOTNET_462 || DOTNET_STANDARD_20
-=======
 #if NET462 || NETSTANDARD2_0
->>>>>>> c092270b
         /// <summary>
         ///  Defines where and how to import the private key of an X.509 certificate.
         /// </summary>
