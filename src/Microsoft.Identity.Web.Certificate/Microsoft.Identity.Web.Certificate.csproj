--- conflicted
+++ resolved
@@ -88,10 +88,6 @@
       <PrivateAssets>all</PrivateAssets>
       <IncludeAssets>runtime; build; native; contentfiles; analyzers; buildtransitive</IncludeAssets>
     </PackageReference>
-<<<<<<< HEAD
-    <PackageReference Include="Microsoft.Identity.Client" Version="4.37.0-preview" />
-=======
->>>>>>> 27291010
 
     <PackageReference Include="StyleCop.Analyzers" Version="1.2.0-beta.205">
       <PrivateAssets>all</PrivateAssets>
