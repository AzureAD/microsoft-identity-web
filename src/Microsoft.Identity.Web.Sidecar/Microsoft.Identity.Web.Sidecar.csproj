﻿<Project Sdk="Microsoft.NET.Sdk.Web">

  <PropertyGroup>
    <TargetFrameworks>net9.0</TargetFrameworks>
    <Nullable>enable</Nullable>
    <ImplicitUsings>enable</ImplicitUsings>
    <UserSecretsId>aspnet-Microsoft.Identity.Web.Sidecar-79d2a631-277f-4ef1-9253-4477001378e8</UserSecretsId>
    <GenerateDocumentationFile>False</GenerateDocumentationFile>
    <IsPackable>false</IsPackable>
    <EnablePackageValidation>false</EnablePackageValidation>
<<<<<<< HEAD
    <NoWarn>$(NoWarn); RS0016</NoWarn>
=======
    <NoWarn>
      $(NoWarn);
      <!--RS0016: Add public types and members to the declared API-->
      RS0016;
      <!--RS0036: Annotate nullability of public types and members in the declared API-->
      RS0036;
      <!--RS0037: Enable tracking of nullability of reference types in the declared API-->
      RS0037;
      <!--RS0051: Add internal types and members to the declared API-->
      RS0051
    </NoWarn>
>>>>>>> 2efcb7ae
  </PropertyGroup>

  <ItemGroup>
    <PackageReference Include="Microsoft.AspNetCore.Authentication.JwtBearer" Version="9.0.9" NoWarn="NU1605" />
    <PackageReference Include="Microsoft.AspNetCore.Authentication.OpenIdConnect" Version="9.0.9" NoWarn="NU1605" />
    <PackageReference Include="Microsoft.AspNetCore.OpenApi" Version="9.0.9" />
    <PackageReference Include="Microsoft.Extensions.ApiDescription.Server" Version="9.0.9">
      <IncludeAssets>runtime; build; native; contentfiles; analyzers; buildtransitive</IncludeAssets>
      <PrivateAssets>all</PrivateAssets>
    </PackageReference>
  </ItemGroup>


  <ItemGroup>
    <ProjectReference Include="..\Microsoft.Identity.Web.AgentIdentities\Microsoft.Identity.Web.AgentIdentities.csproj" />
    <ProjectReference Include="..\Microsoft.Identity.Web.DownstreamApi\Microsoft.Identity.Web.DownstreamApi.csproj" />
    <ProjectReference Include="..\Microsoft.Identity.Web\Microsoft.Identity.Web.csproj" />
  </ItemGroup>

</Project><|MERGE_RESOLUTION|>--- conflicted
+++ resolved
@@ -8,9 +8,6 @@
     <GenerateDocumentationFile>False</GenerateDocumentationFile>
     <IsPackable>false</IsPackable>
     <EnablePackageValidation>false</EnablePackageValidation>
-<<<<<<< HEAD
-    <NoWarn>$(NoWarn); RS0016</NoWarn>
-=======
     <NoWarn>
       $(NoWarn);
       <!--RS0016: Add public types and members to the declared API-->
@@ -22,7 +19,6 @@
       <!--RS0051: Add internal types and members to the declared API-->
       RS0051
     </NoWarn>
->>>>>>> 2efcb7ae
   </PropertyGroup>
 
   <ItemGroup>
