﻿// Copyright (c) Microsoft Corporation. All rights reserved.
// Licensed under the MIT License.

<<<<<<< HEAD
using Microsoft.AspNetCore.Authorization;
=======
using System.Net.Mime;
>>>>>>> 6baad7cd
using Microsoft.AspNetCore.Http.HttpResults;
using Microsoft.AspNetCore.Mvc;
using Microsoft.Extensions.Options;
using Microsoft.Identity.Abstractions;
using Microsoft.Identity.Web.Sidecar.Logging;
using Microsoft.Identity.Web.Sidecar.Models;

namespace Microsoft.Identity.Web.Sidecar.Endpoints;

public static class AuthorizationHeaderEndpoint
{
    public static void AddAuthorizationHeaderRequestEndpoints(this WebApplication app)
    {
        app.MapPost("/AuthorizationHeader/{apiName}", AuthorizationHeaderAsync).
            WithName("Authorization header").
            Accepts<DownstreamApiOptions>(true, MediaTypeNames.Application.Json).
            ProducesProblem(StatusCodes.Status400BadRequest).
            ProducesProblem(StatusCodes.Status401Unauthorized);
    }

    [AllowAnonymous]
    private static async Task<Results<Ok<AuthorizationHeaderResult>, ProblemHttpResult>> AuthorizationHeaderAsync(
        HttpContext httpContext,
        [FromRoute] string apiName,
        [AsParameters] AuthorizationHeaderRequest requestParameters,
        [FromServices] IAuthorizationHeaderProvider headerProvider,
<<<<<<< HEAD
        [FromServices] IOptionsMonitor<DownstreamApiOptions> optionsMonitor)
=======
        [FromServices] IOptionsMonitor<DownstreamApiOptions> optionsMonitor,
        [FromServices] ILogger<Program> logger)
>>>>>>> 6baad7cd
    {
        DownstreamApiOptions? options = optionsMonitor.Get(apiName);

        if (options is null)
        {
            return TypedResults.Problem(
                detail: $"Not able to resolve '{apiName}'.",
                statusCode: StatusCodes.Status400BadRequest);
        }

        if (requestParameters.OptionsOverride is not null)
        {
<<<<<<< HEAD
            options = MergeDownstreamApiOptionsOverrides(options, optionsOverride);
=======
            options = DownstreamApiOptionsMerger.MergeOptions(options, requestParameters.OptionsOverride);
>>>>>>> 6baad7cd
        }

        if (options.Scopes is null)
        {
            return TypedResults.Problem(
<<<<<<< HEAD
                detail: $"No scopes found for the API '{apiName}' or in optionsOverride. 'scopes' needs to be either a single ",
=======
                detail: $"No scopes found for the API '{apiName}'. 'scopes' needs to be either a single value or a list of values.",
>>>>>>> 6baad7cd
                statusCode: StatusCodes.Status400BadRequest);
        }

        // To override the tenant use DownstreamAPI.AcquireTokenOptions.Tenant
        if (!string.IsNullOrEmpty(requestParameters.AgentIdentity) && !string.IsNullOrEmpty(requestParameters.AgentUsername))
        {
            options.WithAgentUserIdentity(requestParameters.AgentIdentity, requestParameters.AgentUsername);
        }
        else if (!string.IsNullOrEmpty(requestParameters.AgentIdentity))
        {
            options.WithAgentIdentity(requestParameters.AgentIdentity);
        }

<<<<<<< HEAD
        if (!string.IsNullOrEmpty(tenant))
        {
            options.AcquireTokenOptions.Tenant = tenant;
        }

        try
        {
            var result = await headerProvider.CreateAuthorizationHeaderAsync(
                options.Scopes,
                options,
                httpContext.User,
                httpContext.RequestAborted);

            return TypedResults.Ok(new AuthorizationHeaderResult(result));
        }
        catch(MicrosoftIdentityWebChallengeUserException ex)
        {
            return TypedResults.Problem(
                detail: ex.InnerException?.Message ?? ex.Message,
                statusCode: StatusCodes.Status401Unauthorized);
        }
    }

    public static DownstreamApiOptions MergeDownstreamApiOptionsOverrides(DownstreamApiOptions left, DownstreamApiOptions right)
    {
        var res = left.Clone();

        if (right is null)
        {
            return res;
        }

        if (right.Scopes is not null && right.Scopes.Any())
        {
            res.Scopes = right.Scopes;
        }

        if (!string.IsNullOrEmpty(right.AcquireTokenOptions.Tenant))
        {
            res.AcquireTokenOptions.Tenant = right.AcquireTokenOptions.Tenant;
        }

        if (!string.IsNullOrEmpty(right.AcquireTokenOptions.Claims))
        {
            res.AcquireTokenOptions.Claims = right.AcquireTokenOptions.Claims;
        }

        if (!string.IsNullOrEmpty(right.AcquireTokenOptions.AuthenticationOptionsName))
        {
            res.AcquireTokenOptions.AuthenticationOptionsName = right.AcquireTokenOptions.AuthenticationOptionsName;
        }
=======
        string authorizationHeader;
>>>>>>> 6baad7cd

        try
        {
            authorizationHeader = await headerProvider.CreateAuthorizationHeaderAsync(
                options.Scopes,
                options,
                httpContext.User,
                httpContext.RequestAborted);
        }
        catch (Exception ex)
        {
            logger.AuthorizationHeaderAsyncError(ex);
            return TypedResults.Problem(
                detail: "An unexpected error occurred.",
                statusCode: StatusCodes.Status500InternalServerError);
        }

        return TypedResults.Ok(new AuthorizationHeaderResult(authorizationHeader));
    }
}<|MERGE_RESOLUTION|>--- conflicted
+++ resolved
@@ -1,11 +1,8 @@
 ﻿// Copyright (c) Microsoft Corporation. All rights reserved.
 // Licensed under the MIT License.
 
-<<<<<<< HEAD
+using System.Net.Mime;
 using Microsoft.AspNetCore.Authorization;
-=======
-using System.Net.Mime;
->>>>>>> 6baad7cd
 using Microsoft.AspNetCore.Http.HttpResults;
 using Microsoft.AspNetCore.Mvc;
 using Microsoft.Extensions.Options;
@@ -32,12 +29,8 @@
         [FromRoute] string apiName,
         [AsParameters] AuthorizationHeaderRequest requestParameters,
         [FromServices] IAuthorizationHeaderProvider headerProvider,
-<<<<<<< HEAD
-        [FromServices] IOptionsMonitor<DownstreamApiOptions> optionsMonitor)
-=======
         [FromServices] IOptionsMonitor<DownstreamApiOptions> optionsMonitor,
         [FromServices] ILogger<Program> logger)
->>>>>>> 6baad7cd
     {
         DownstreamApiOptions? options = optionsMonitor.Get(apiName);
 
@@ -50,21 +43,13 @@
 
         if (requestParameters.OptionsOverride is not null)
         {
-<<<<<<< HEAD
-            options = MergeDownstreamApiOptionsOverrides(options, optionsOverride);
-=======
             options = DownstreamApiOptionsMerger.MergeOptions(options, requestParameters.OptionsOverride);
->>>>>>> 6baad7cd
         }
 
         if (options.Scopes is null)
         {
             return TypedResults.Problem(
-<<<<<<< HEAD
-                detail: $"No scopes found for the API '{apiName}' or in optionsOverride. 'scopes' needs to be either a single ",
-=======
-                detail: $"No scopes found for the API '{apiName}'. 'scopes' needs to be either a single value or a list of values.",
->>>>>>> 6baad7cd
+                detail: $"No scopes found for the API '{apiName}' or in optionsOverride. 'scopes' needs to be either a single value or a list of values.",
                 statusCode: StatusCodes.Status400BadRequest);
         }
 
@@ -78,61 +63,7 @@
             options.WithAgentIdentity(requestParameters.AgentIdentity);
         }
 
-<<<<<<< HEAD
-        if (!string.IsNullOrEmpty(tenant))
-        {
-            options.AcquireTokenOptions.Tenant = tenant;
-        }
-
-        try
-        {
-            var result = await headerProvider.CreateAuthorizationHeaderAsync(
-                options.Scopes,
-                options,
-                httpContext.User,
-                httpContext.RequestAborted);
-
-            return TypedResults.Ok(new AuthorizationHeaderResult(result));
-        }
-        catch(MicrosoftIdentityWebChallengeUserException ex)
-        {
-            return TypedResults.Problem(
-                detail: ex.InnerException?.Message ?? ex.Message,
-                statusCode: StatusCodes.Status401Unauthorized);
-        }
-    }
-
-    public static DownstreamApiOptions MergeDownstreamApiOptionsOverrides(DownstreamApiOptions left, DownstreamApiOptions right)
-    {
-        var res = left.Clone();
-
-        if (right is null)
-        {
-            return res;
-        }
-
-        if (right.Scopes is not null && right.Scopes.Any())
-        {
-            res.Scopes = right.Scopes;
-        }
-
-        if (!string.IsNullOrEmpty(right.AcquireTokenOptions.Tenant))
-        {
-            res.AcquireTokenOptions.Tenant = right.AcquireTokenOptions.Tenant;
-        }
-
-        if (!string.IsNullOrEmpty(right.AcquireTokenOptions.Claims))
-        {
-            res.AcquireTokenOptions.Claims = right.AcquireTokenOptions.Claims;
-        }
-
-        if (!string.IsNullOrEmpty(right.AcquireTokenOptions.AuthenticationOptionsName))
-        {
-            res.AcquireTokenOptions.AuthenticationOptionsName = right.AcquireTokenOptions.AuthenticationOptionsName;
-        }
-=======
         string authorizationHeader;
->>>>>>> 6baad7cd
 
         try
         {
@@ -141,6 +72,13 @@
                 options,
                 httpContext.User,
                 httpContext.RequestAborted);
+        }
+        catch (MicrosoftIdentityWebChallengeUserException ex)
+        {
+            logger.AuthorizationHeaderAsyncError(ex);
+            return TypedResults.Problem(
+                detail: ex.InnerException?.Message ?? ex.Message,
+                statusCode: StatusCodes.Status401Unauthorized);
         }
         catch (Exception ex)
         {
