--- conflicted
+++ resolved
@@ -6,27 +6,12 @@
 For more info see https://aka.ms/dotnet-template-ms-identity-platform
 */
     "AzureAd": {
-<<<<<<< HEAD
-        "Instance": "https://login.microsoftonline.com", // https://login.microsoftonline.com/
-        "TenantId": "f645ad92-e38d-4d1a-b510-d1b09a74a8ca", // f645ad92-e38d-4d1a-b510-d1b09a74a8ca
-        "ClientId": "556d438d-2f4b-4add-9713-ede4e5f5d7da", //"556d438d-2f4b-4add-9713-ede4e5f5d7da"
-=======
         "Instance": "", // https://login.microsoftonline.com/
         "TenantId": "", // f645ad92-e38d-4d1a-b510-d1b09a74a8ca
         "ClientId": "", //"556d438d-2f4b-4add-9713-ede4e5f5d7da"
->>>>>>> aab612d3
 
         // "Scopes": "access_as_user" // access_as_user
 
-<<<<<<< HEAD
-         "ClientCredentials": [
-             {
-                 "SourceType": "StoreWithDistinguishedName",
-                 "CertificateStorePath": "LocalMachine/My",
-                 "CertificateDistinguishedName": "CN=LabAuth.MSIDLab.com"
-             }
-         ],
-=======
         // "ClientCredentials": [
         //     {
         //         "SourceType": "StoreWithDistinguishedName",
@@ -34,7 +19,6 @@
         //         "CertificateDistinguishedName": "CN=LabAuth.MSIDLab.com"
         //     }
         // ],
->>>>>>> aab612d3
 
         "AllowWebApiToBeAuthorizedByACL": true
     },
