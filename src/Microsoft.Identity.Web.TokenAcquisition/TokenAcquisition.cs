--- conflicted
+++ resolved
@@ -868,73 +868,7 @@
         {
             return _tokenAcquisitionHost.GetEffectiveAuthenticationScheme(authenticationScheme);
         }
-<<<<<<< HEAD
-=======
-
-        async Task<AcquireTokenResult> ITokenAcquirer.GetTokenForUserAsync(
-            IEnumerable<string> scopes,
-            AcquireTokenOptions? tokenAcquisitionOptions,
-            ClaimsPrincipal? user,
-            CancellationToken cancellationToken)
-        {
-            var result = await GetAuthenticationResultForUserAsync(
-                scopes,
-                tokenAcquisitionOptions?.AuthenticationScheme,
-                tokenAcquisitionOptions?.Tenant,
-                tokenAcquisitionOptions?.UserFlow,
-                user,
-                (tokenAcquisitionOptions == null) ? null : new TokenAcquisitionOptions()
-                {
-                    AuthenticationScheme = tokenAcquisitionOptions?.AuthenticationScheme,
-                    CancellationToken = cancellationToken,
-                    Claims = tokenAcquisitionOptions!.Claims,
-                    CorrelationId = tokenAcquisitionOptions!.CorrelationId,
-                    ExtraQueryParameters = tokenAcquisitionOptions.ExtraQueryParameters,
-                    ForceRefresh = tokenAcquisitionOptions.ForceRefresh,
-                    LongRunningWebApiSessionKey = tokenAcquisitionOptions.LongRunningWebApiSessionKey,
-                    Tenant = tokenAcquisitionOptions.Tenant,
-                    UserFlow = tokenAcquisitionOptions.UserFlow,
-                    PopPublicKey = tokenAcquisitionOptions.PopPublicKey,
-                }).ConfigureAwait(false);
-
-            return new AcquireTokenResult(
-                result.AccessToken,
-                result.ExpiresOn,
-                result.TenantId,
-                result.IdToken,
-                result.Scopes,
-                result.CorrelationId);
-        }
-
-        async Task<AcquireTokenResult> ITokenAcquirer.GetTokenForAppAsync(string scope, AcquireTokenOptions? tokenAcquisitionOptions, CancellationToken cancellationToken)
-        {
-            var result = await GetAuthenticationResultForAppAsync(
-                scope,
-                tokenAcquisitionOptions?.AuthenticationScheme,
-                tokenAcquisitionOptions?.Tenant,
-                (tokenAcquisitionOptions == null) ? null : new TokenAcquisitionOptions()
-                {
-                    AuthenticationScheme = tokenAcquisitionOptions?.AuthenticationScheme,
-                    CancellationToken = cancellationToken,
-                    Claims = tokenAcquisitionOptions!.Claims,
-                    CorrelationId = tokenAcquisitionOptions.CorrelationId,
-                    ExtraQueryParameters = tokenAcquisitionOptions.ExtraQueryParameters,
-                    ForceRefresh = tokenAcquisitionOptions.ForceRefresh,
-                    LongRunningWebApiSessionKey = tokenAcquisitionOptions.LongRunningWebApiSessionKey,
-                    Tenant = tokenAcquisitionOptions.Tenant,
-                    UserFlow = tokenAcquisitionOptions.UserFlow,
-                    PopPublicKey = tokenAcquisitionOptions.PopPublicKey,
-                }).ConfigureAwait(false);
-
-            return new AcquireTokenResult(
-                result.AccessToken,
-                result.ExpiresOn,
-                result.TenantId,
-                result.IdToken,
-                result.Scopes,
-                result.CorrelationId);
-        }
-
+        
         private void Log(
           Client.LogLevel level,
           string message,
@@ -987,6 +921,5 @@
                 return null;
             }
         }
->>>>>>> 73433034
     }
 }