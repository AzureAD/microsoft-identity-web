﻿// Copyright (c) Microsoft Corporation. All rights reserved.
// Licensed under the MIT License.

using System;
using System.Collections.Generic;
using System.Linq;
using MsalLogger = Microsoft.Extensions.Logging;
using Microsoft.Identity.Abstractions;

#if !NETSTANDARD2_0 && !NET462 && !NET472
using Microsoft.AspNetCore.Authentication.JwtBearer;
using Microsoft.IdentityModel.Protocols.OpenIdConnect;
#endif
using Microsoft.Identity.Client;

namespace Microsoft.Identity.Web
{
    /// <summary>
    /// Options for configuring authentication using Azure Active Directory. It has both AAD and B2C configuration attributes.
    /// Merges the MicrosoftIdentityWebOptions and the ConfidentialClientApplicationOptions.
    /// </summary>
    internal sealed class MergedOptions : MicrosoftIdentityOptions
    {
        private ConfidentialClientApplicationOptions? _confidentialClientApplicationOptions;

        /// <summary>
        /// Logger instance for diagnostics.
        /// </summary>
        internal MsalLogger.ILogger? Logger { get; set; }

        public ConfidentialClientApplicationOptions ConfidentialClientApplicationOptions
        {
            get
            {
                if (_confidentialClientApplicationOptions == null)
                {
                    _confidentialClientApplicationOptions = new ConfidentialClientApplicationOptions();
                    UpdateConfidentialClientApplicationOptionsFromMergedOptions(this, _confidentialClientApplicationOptions);
                }

                return _confidentialClientApplicationOptions;
            }
        }

        // Properties of ConfidentialClientApplication which are not in MicrosoftIdentityOptions
        public AadAuthorityAudience AadAuthorityAudience { get; set; }
        public string? AppHomeTenantId { get; set; }
        public AzureCloudInstance AzureCloudInstance { get; set; }
        public string? AzureRegion { get; set; }
        public IEnumerable<string>? ClientCapabilities { get; set; }
        public string? ClientName { get; set; }
        public string? ClientVersion { get; set; }
        public string? Component { get; set; }
        public bool EnablePiiLogging { get; set; }
        public bool IsDefaultPlatformLoggingEnabled { get; set; }
        public LogLevel LogLevel { get; set; }
        public string? RedirectUri { get; set; }
        public bool EnableCacheSynchronization { get; set; }
        internal bool MergedWithCca { get; set; }
        // This is for supporting for CIAM authorities including custom url domains, see https://github.com/AzureAD/microsoft-identity-web/issues/2690
        internal bool PreserveAuthority { get; set; }

        /// <summary>
        /// Id Web will modify the instance so that it can be used by MSAL.
        /// This modifies this property so that the original value is not changed.
        /// </summary>
        internal string? PreparedInstance { get; set; }

        internal static void UpdateMergedOptionsFromMicrosoftIdentityOptions(MicrosoftIdentityOptions microsoftIdentityOptions, MergedOptions mergedOptions)
        {

#if NET5_0_OR_GREATER
            mergedOptions.MapInboundClaims = microsoftIdentityOptions.MapInboundClaims;
#endif

#if !NETSTANDARD2_0 && !NET462 && !NET472
            // ASP.NET Core specific
            mergedOptions.AccessDeniedPath = microsoftIdentityOptions.AccessDeniedPath;
            mergedOptions.AuthenticationMethod = microsoftIdentityOptions.AuthenticationMethod;
            mergedOptions.Backchannel ??= microsoftIdentityOptions.Backchannel;
            mergedOptions.BackchannelHttpHandler ??= microsoftIdentityOptions.BackchannelHttpHandler;
            mergedOptions.BackchannelTimeout = microsoftIdentityOptions.BackchannelTimeout;
            mergedOptions.CallbackPath = microsoftIdentityOptions.CallbackPath;

            if (mergedOptions.ClaimActions != microsoftIdentityOptions.ClaimActions)
            {
                var claimActionsArray = mergedOptions.ClaimActions.ToArray();
                foreach (var claimAction in microsoftIdentityOptions.ClaimActions)
                {
                    if (!claimActionsArray.Any(c => c.ClaimType == claimAction.ClaimType && c.ValueType == claimAction.ValueType))
                    {
                        mergedOptions.ClaimActions.Add(claimAction);
                    }
                }
            }

            if (string.IsNullOrEmpty(mergedOptions.ClaimsIssuer) && !string.IsNullOrEmpty(microsoftIdentityOptions.ClaimsIssuer))
            {
                mergedOptions.ClaimsIssuer = microsoftIdentityOptions.ClaimsIssuer;
            }
            mergedOptions.Configuration ??= microsoftIdentityOptions.Configuration;
            mergedOptions.ConfigurationManager ??= microsoftIdentityOptions.ConfigurationManager;
            mergedOptions.CorrelationCookie = microsoftIdentityOptions.CorrelationCookie;
            mergedOptions.DataProtectionProvider ??= microsoftIdentityOptions.DataProtectionProvider;
            mergedOptions.DisableTelemetry |= microsoftIdentityOptions.DisableTelemetry;

            mergedOptions.Events.OnAccessDenied += microsoftIdentityOptions.Events.OnAccessDenied;
            mergedOptions.Events.OnAuthenticationFailed += microsoftIdentityOptions.Events.OnAuthenticationFailed;
            mergedOptions.Events.OnAuthorizationCodeReceived += microsoftIdentityOptions.Events.OnAuthorizationCodeReceived;
            mergedOptions.Events.OnMessageReceived += microsoftIdentityOptions.Events.OnMessageReceived;
            mergedOptions.Events.OnRedirectToIdentityProvider += microsoftIdentityOptions.Events.OnRedirectToIdentityProvider;
            mergedOptions.Events.OnRedirectToIdentityProviderForSignOut += microsoftIdentityOptions.Events.OnRedirectToIdentityProviderForSignOut;
            mergedOptions.Events.OnRemoteFailure += microsoftIdentityOptions.Events.OnRemoteFailure;
            mergedOptions.Events.OnRemoteSignOut += microsoftIdentityOptions.Events.OnRemoteSignOut;
            mergedOptions.Events.OnSignedOutCallbackRedirect += microsoftIdentityOptions.Events.OnSignedOutCallbackRedirect;
            mergedOptions.Events.OnTicketReceived += microsoftIdentityOptions.Events.OnTicketReceived;
            mergedOptions.Events.OnTokenResponseReceived += microsoftIdentityOptions.Events.OnTokenResponseReceived;
            mergedOptions.Events.OnTokenValidated += microsoftIdentityOptions.Events.OnTokenValidated;
            mergedOptions.Events.OnUserInformationReceived += microsoftIdentityOptions.Events.OnUserInformationReceived;

            mergedOptions.EventsType ??= microsoftIdentityOptions.EventsType;
            if (string.IsNullOrEmpty(mergedOptions.ForwardAuthenticate) && !string.IsNullOrEmpty(microsoftIdentityOptions.ForwardAuthenticate))
            {
                mergedOptions.ForwardAuthenticate = microsoftIdentityOptions.ForwardAuthenticate;
            }

            if (string.IsNullOrEmpty(mergedOptions.ForwardChallenge) && !string.IsNullOrEmpty(microsoftIdentityOptions.ForwardChallenge))
            {
                mergedOptions.ForwardChallenge = microsoftIdentityOptions.ForwardChallenge;
            }

            if (string.IsNullOrEmpty(mergedOptions.ForwardDefault) && !string.IsNullOrEmpty(microsoftIdentityOptions.ForwardDefault))
            {
                mergedOptions.ForwardDefault = microsoftIdentityOptions.ForwardDefault;
            }

            mergedOptions.ForwardDefaultSelector ??= microsoftIdentityOptions.ForwardDefaultSelector;
            if (string.IsNullOrEmpty(mergedOptions.ForwardForbid) && !string.IsNullOrEmpty(microsoftIdentityOptions.ForwardForbid))
            {
                mergedOptions.ForwardForbid = microsoftIdentityOptions.ForwardForbid;
            }

            if (string.IsNullOrEmpty(mergedOptions.ForwardSignIn) && !string.IsNullOrEmpty(microsoftIdentityOptions.ForwardSignIn))
            {
                mergedOptions.ForwardSignIn = microsoftIdentityOptions.ForwardSignIn;
            }

            if (string.IsNullOrEmpty(mergedOptions.ForwardSignOut) && !string.IsNullOrEmpty(microsoftIdentityOptions.ForwardSignOut))
            {
                mergedOptions.ForwardSignOut = microsoftIdentityOptions.ForwardSignOut;
            }

            mergedOptions.GetClaimsFromUserInfoEndpoint = microsoftIdentityOptions.GetClaimsFromUserInfoEndpoint;

            mergedOptions.MaxAge = microsoftIdentityOptions.MaxAge;
            if (string.IsNullOrEmpty(mergedOptions.MetadataAddress) && !string.IsNullOrEmpty(microsoftIdentityOptions.MetadataAddress))
            {
                mergedOptions.MetadataAddress = microsoftIdentityOptions.MetadataAddress;
            }

            mergedOptions.NonceCookie = microsoftIdentityOptions.NonceCookie;
            if (string.IsNullOrEmpty(mergedOptions.Prompt) && !string.IsNullOrEmpty(microsoftIdentityOptions.Prompt))
            {
                mergedOptions.Prompt = microsoftIdentityOptions.Prompt;
            }

            mergedOptions.ProtocolValidator ??= microsoftIdentityOptions.ProtocolValidator;

#if NET5_0_OR_GREATER
            mergedOptions.RefreshInterval = microsoftIdentityOptions.RefreshInterval;
#endif
            mergedOptions.RefreshOnIssuerKeyNotFound |= microsoftIdentityOptions.RefreshOnIssuerKeyNotFound;
            mergedOptions.RemoteAuthenticationTimeout = microsoftIdentityOptions.RemoteAuthenticationTimeout;
            mergedOptions.RemoteSignOutPath = microsoftIdentityOptions.RemoteSignOutPath;
            mergedOptions.RequireHttpsMetadata |= microsoftIdentityOptions.RequireHttpsMetadata;
            if (string.IsNullOrEmpty(mergedOptions.ResetPasswordPolicyId) && !string.IsNullOrEmpty(microsoftIdentityOptions.ResetPasswordPolicyId))
            {
                mergedOptions.ResetPasswordPolicyId = microsoftIdentityOptions.ResetPasswordPolicyId;
            }

            if (string.IsNullOrEmpty(mergedOptions.Resource) && !string.IsNullOrEmpty(microsoftIdentityOptions.Resource))
            {
                mergedOptions.Resource = microsoftIdentityOptions.Resource;
            }

            if (microsoftIdentityOptions.ResponseMode != OpenIdConnectResponseMode.FormPost)
            {
                mergedOptions.ResponseMode = microsoftIdentityOptions.ResponseMode;
            }

            if (microsoftIdentityOptions.ResponseType != OpenIdConnectResponseType.IdToken)
            {
                mergedOptions.ResponseType = microsoftIdentityOptions.ResponseType;
            }

            if (microsoftIdentityOptions.ReturnUrlParameter != Constants.ReturnUrl)
            {
                mergedOptions.ReturnUrlParameter = microsoftIdentityOptions.ReturnUrlParameter;
            }

            mergedOptions.SaveTokens |= microsoftIdentityOptions.SaveTokens;
#if NET8_0_OR_GREATER
            mergedOptions.TokenHandler ??= microsoftIdentityOptions.TokenHandler;
#else
            mergedOptions.SecurityTokenValidator ??= microsoftIdentityOptions.SecurityTokenValidator;
#endif
            mergedOptions.SendX5C |= microsoftIdentityOptions.SendX5C;
            mergedOptions.WithSpaAuthCode |= microsoftIdentityOptions.WithSpaAuthCode;
            mergedOptions.SignedOutCallbackPath = microsoftIdentityOptions.SignedOutCallbackPath;
            if (microsoftIdentityOptions.SignedOutRedirectUri != "/")
            {
                mergedOptions.SignedOutRedirectUri = microsoftIdentityOptions.SignedOutRedirectUri;
            }

            if (string.IsNullOrEmpty(mergedOptions.SignInScheme) && !string.IsNullOrEmpty(microsoftIdentityOptions.SignInScheme))
            {
                mergedOptions.SignInScheme = microsoftIdentityOptions.SignInScheme;
            }

            if (string.IsNullOrEmpty(mergedOptions.SignOutScheme) && !string.IsNullOrEmpty(microsoftIdentityOptions.SignOutScheme))
            {
                mergedOptions.SignOutScheme = microsoftIdentityOptions.SignOutScheme;
            }

            mergedOptions.SkipUnrecognizedRequests |= microsoftIdentityOptions.SkipUnrecognizedRequests;
            mergedOptions.StateDataFormat ??= microsoftIdentityOptions.StateDataFormat;
            mergedOptions.StringDataFormat ??= microsoftIdentityOptions.StringDataFormat;
#if NET8_0_OR_GREATER
            mergedOptions.TimeProvider = microsoftIdentityOptions.TimeProvider;
#endif
#if NET9_0_OR_GREATER
            if (microsoftIdentityOptions.AdditionalAuthorizationParameters is not null)
            {
                foreach (var parameter in microsoftIdentityOptions.AdditionalAuthorizationParameters)
                {
                    mergedOptions.AdditionalAuthorizationParameters.Add(parameter.Key, parameter.Value);
                }
            }

            mergedOptions.PushedAuthorizationBehavior = microsoftIdentityOptions.PushedAuthorizationBehavior;
#endif
            mergedOptions.TokenValidationParameters = microsoftIdentityOptions.TokenValidationParameters.Clone();
            mergedOptions.UsePkce |= microsoftIdentityOptions.UsePkce;

            mergedOptions.UseTokenLifetime |= microsoftIdentityOptions.UseTokenLifetime;

            mergedOptions.Scope.Clear();
            if (mergedOptions.Scope != microsoftIdentityOptions.Scope)
            {
                var temp = mergedOptions.Scope.ToArray();
                foreach (var scope in microsoftIdentityOptions.Scope)
                {
                    if (!string.IsNullOrWhiteSpace(scope) && !temp.Any(s => string.Equals(s, scope, StringComparison.OrdinalIgnoreCase)))
                    {
                        mergedOptions.Scope.Add(scope);
                    }
                }
            }
#if NET5_0_OR_GREATER
            mergedOptions.AutomaticRefreshInterval = microsoftIdentityOptions.AutomaticRefreshInterval;
#endif
#endif
            // Non ASP.NET Core specific
            if (string.IsNullOrEmpty(mergedOptions.Instance) && !string.IsNullOrEmpty(microsoftIdentityOptions.Instance))
            {
                mergedOptions.Instance = microsoftIdentityOptions.Instance;
            }

            if (microsoftIdentityOptions.ResetPasswordPath != Constants.ResetPasswordPath)
            {
                mergedOptions.ResetPasswordPath = microsoftIdentityOptions.ResetPasswordPath;
            }

            if (microsoftIdentityOptions.ErrorPath != Constants.ErrorPath)
            {
                mergedOptions.ErrorPath = microsoftIdentityOptions.ErrorPath;
            }

            mergedOptions.AllowWebApiToBeAuthorizedByACL |= microsoftIdentityOptions.AllowWebApiToBeAuthorizedByACL;

            if (string.IsNullOrEmpty(mergedOptions.Authority) && !string.IsNullOrEmpty(microsoftIdentityOptions.Authority))
            {
                mergedOptions.Authority = microsoftIdentityOptions.Authority;
            }

            mergedOptions.ClientCredentials ??= microsoftIdentityOptions.ClientCredentials;

            if (mergedOptions.ClientCredentials == null || !mergedOptions.ClientCredentials.Any())
            {
                mergedOptions.ClientCredentials = ComputeFromLegacyClientCredentials(microsoftIdentityOptions).ToList();
            }

            mergedOptions.TokenDecryptionCredentials ??= microsoftIdentityOptions.TokenDecryptionCredentials;

            if (mergedOptions.TokenDecryptionCredentials == null || !mergedOptions.TokenDecryptionCredentials.Any())
            {
                mergedOptions.TokenDecryptionCredentials = ComputeFromLegacyTokenDecryptCredentials(microsoftIdentityOptions);
            }

            if (string.IsNullOrEmpty(mergedOptions.ClientId) && !string.IsNullOrEmpty(microsoftIdentityOptions.ClientId))
            {
                mergedOptions.ClientId = microsoftIdentityOptions.ClientId;
            }

            if (string.IsNullOrEmpty(mergedOptions.Domain) && !string.IsNullOrEmpty(microsoftIdentityOptions.Domain))
            {
                mergedOptions.Domain = microsoftIdentityOptions.Domain;
            }

            if (string.IsNullOrEmpty(mergedOptions.EditProfilePolicyId) && !string.IsNullOrEmpty(microsoftIdentityOptions.EditProfilePolicyId))
            {
                mergedOptions.EditProfilePolicyId = microsoftIdentityOptions.EditProfilePolicyId;
            }

            mergedOptions.LegacyCacheCompatibilityEnabled |= microsoftIdentityOptions.LegacyCacheCompatibilityEnabled;

            if (string.IsNullOrEmpty(mergedOptions.SignUpSignInPolicyId) && !string.IsNullOrEmpty(microsoftIdentityOptions.SignUpSignInPolicyId))
            {
                mergedOptions.SignUpSignInPolicyId = microsoftIdentityOptions.SignUpSignInPolicyId;
            }

            if (string.IsNullOrEmpty(mergedOptions.TenantId) && !string.IsNullOrEmpty(microsoftIdentityOptions.TenantId))
            {
                mergedOptions.TenantId = microsoftIdentityOptions.TenantId;
            }

            mergedOptions.TokenDecryptionCertificates ??= microsoftIdentityOptions.TokenDecryptionCertificates;

            mergedOptions.ClientCredentialsUsingManagedIdentity ??= microsoftIdentityOptions.ClientCredentialsUsingManagedIdentity;

            mergedOptions._confidentialClientApplicationOptions = null;

            if ((mergedOptions.ExtraQueryParameters == null || !mergedOptions.ExtraQueryParameters.Any()) && microsoftIdentityOptions.ExtraQueryParameters != null)
            {
                mergedOptions.ExtraQueryParameters = microsoftIdentityOptions.ExtraQueryParameters;
            }
        }

        internal static void UpdateMergedOptionsFromConfidentialClientApplicationOptions(ConfidentialClientApplicationOptions confidentialClientApplicationOptions, MergedOptions mergedOptions)
        {
            mergedOptions.MergedWithCca = true;
            mergedOptions.AadAuthorityAudience = confidentialClientApplicationOptions.AadAuthorityAudience;
            mergedOptions.AzureCloudInstance = confidentialClientApplicationOptions.AzureCloudInstance;
            if (string.IsNullOrEmpty(mergedOptions.AzureRegion) && !string.IsNullOrEmpty(confidentialClientApplicationOptions.AzureRegion))
            {
                mergedOptions.AzureRegion = confidentialClientApplicationOptions.AzureRegion;
            }

            mergedOptions.ClientCapabilities ??= confidentialClientApplicationOptions.ClientCapabilities;
            if (string.IsNullOrEmpty(mergedOptions.ClientId) && !string.IsNullOrEmpty(confidentialClientApplicationOptions.ClientId))
            {
                mergedOptions.ClientId = confidentialClientApplicationOptions.ClientId;
            }

            if (string.IsNullOrEmpty(mergedOptions.ClientName) && !string.IsNullOrEmpty(confidentialClientApplicationOptions.ClientName))
            {
                mergedOptions.ClientName = confidentialClientApplicationOptions.ClientName;
            }

            if (string.IsNullOrEmpty(mergedOptions.ClientSecret) && !string.IsNullOrEmpty(confidentialClientApplicationOptions.ClientSecret))
            {
                mergedOptions.ClientSecret = confidentialClientApplicationOptions.ClientSecret;
            }

            if (string.IsNullOrEmpty(mergedOptions.ClientVersion) && !string.IsNullOrEmpty(confidentialClientApplicationOptions.ClientVersion))
            {
                mergedOptions.ClientVersion = confidentialClientApplicationOptions.ClientVersion;
            }

            mergedOptions.EnablePiiLogging = confidentialClientApplicationOptions.EnablePiiLogging;
            if (string.IsNullOrEmpty(mergedOptions.Instance) && !string.IsNullOrEmpty(confidentialClientApplicationOptions.Instance))
            {
                mergedOptions.Instance = confidentialClientApplicationOptions.Instance;
            }

            mergedOptions.IsDefaultPlatformLoggingEnabled |= confidentialClientApplicationOptions.IsDefaultPlatformLoggingEnabled;
            // mergedOptions.LegacyCacheCompatibilityEnabled |= confidentialClientApplicationOptions.LegacyCacheCompatibilityEnabled; // must be set through id web options
            mergedOptions.EnableCacheSynchronization |= confidentialClientApplicationOptions.EnableCacheSynchronization;
            mergedOptions.LogLevel = confidentialClientApplicationOptions.LogLevel;
            if (string.IsNullOrEmpty(mergedOptions.RedirectUri) && !string.IsNullOrEmpty(confidentialClientApplicationOptions.RedirectUri))
            {
                mergedOptions.RedirectUri = confidentialClientApplicationOptions.RedirectUri;
            }

            if (string.IsNullOrEmpty(mergedOptions.TenantId) && !string.IsNullOrEmpty(confidentialClientApplicationOptions.TenantId))
            {
                mergedOptions.TenantId = confidentialClientApplicationOptions.TenantId;
            }

            mergedOptions._confidentialClientApplicationOptions = null;
        }

        internal static void UpdateConfidentialClientApplicationOptionsFromMergedOptions(MergedOptions mergedOptions, ConfidentialClientApplicationOptions confidentialClientApplicationOptions)
        {
            ParseAuthorityIfNecessary(mergedOptions);

            confidentialClientApplicationOptions.AadAuthorityAudience = mergedOptions.AadAuthorityAudience;
            confidentialClientApplicationOptions.AzureCloudInstance = mergedOptions.AzureCloudInstance;
            if (string.IsNullOrEmpty(confidentialClientApplicationOptions.AzureRegion) && !string.IsNullOrEmpty(mergedOptions.AzureRegion))
            {
                confidentialClientApplicationOptions.AzureRegion = mergedOptions.AzureRegion;
            }

            confidentialClientApplicationOptions.ClientCapabilities ??= mergedOptions.ClientCapabilities;
            if (string.IsNullOrEmpty(confidentialClientApplicationOptions.ClientId) && !string.IsNullOrEmpty(mergedOptions.ClientId))
            {
                confidentialClientApplicationOptions.ClientId = mergedOptions.ClientId;
            }

            if (string.IsNullOrEmpty(confidentialClientApplicationOptions.ClientName) && !string.IsNullOrEmpty(mergedOptions.ClientName))
            {
                confidentialClientApplicationOptions.ClientName = mergedOptions.ClientName;
            }

            if (string.IsNullOrEmpty(confidentialClientApplicationOptions.ClientSecret) && !string.IsNullOrEmpty(mergedOptions.ClientSecret))
            {
                confidentialClientApplicationOptions.ClientSecret = mergedOptions.ClientSecret;
            }

            if (string.IsNullOrEmpty(confidentialClientApplicationOptions.ClientVersion) && !string.IsNullOrEmpty(mergedOptions.ClientVersion))
            {
                confidentialClientApplicationOptions.ClientVersion = mergedOptions.ClientVersion;
            }

            confidentialClientApplicationOptions.EnablePiiLogging = mergedOptions.EnablePiiLogging;

<<<<<<< HEAD
            ParseAuthorityIfNecessary(mergedOptions, mergedOptions.Logger);

=======
>>>>>>> d4c13608
            if (string.IsNullOrEmpty(confidentialClientApplicationOptions.Instance) && !string.IsNullOrEmpty(mergedOptions.Instance))
            {
                confidentialClientApplicationOptions.Instance = mergedOptions.Instance;
            }

            confidentialClientApplicationOptions.IsDefaultPlatformLoggingEnabled = mergedOptions.IsDefaultPlatformLoggingEnabled;
            confidentialClientApplicationOptions.LegacyCacheCompatibilityEnabled = mergedOptions.LegacyCacheCompatibilityEnabled;
            confidentialClientApplicationOptions.EnableCacheSynchronization = mergedOptions.EnableCacheSynchronization;
            confidentialClientApplicationOptions.LogLevel = mergedOptions.LogLevel;
            if (string.IsNullOrEmpty(confidentialClientApplicationOptions.RedirectUri) && !string.IsNullOrEmpty(mergedOptions.RedirectUri))
            {
                confidentialClientApplicationOptions.RedirectUri = mergedOptions.RedirectUri;
            }

            if (string.IsNullOrEmpty(confidentialClientApplicationOptions.TenantId) && !string.IsNullOrEmpty(mergedOptions.TenantId))
            {
                confidentialClientApplicationOptions.TenantId = mergedOptions.TenantId;
            }
        }

        internal static void ParseAuthorityIfNecessary(MergedOptions mergedOptions, MsalLogger.ILogger? logger = null)
        {
<<<<<<< HEAD
            // Check if Authority is configured but being ignored due to Instance/TenantId taking precedence
            if (!string.IsNullOrEmpty(mergedOptions.Authority) && 
                (!string.IsNullOrEmpty(mergedOptions.Instance) || !string.IsNullOrEmpty(mergedOptions.TenantId)))
            {
                // Log warning that Authority is being ignored
                if (logger != null)
                {
                    MergedOptionsLogging.AuthorityIgnored(
                        logger,
                        mergedOptions.Authority!,
                        mergedOptions.Instance ?? string.Empty,
                        mergedOptions.TenantId ?? string.Empty);
                }
                // Authority is ignored; Instance and TenantId take precedence
                return;
            }

=======
            // TODO: Issue #3611 - Add warning logging when Authority conflicts with Instance/TenantId
>>>>>>> d4c13608
            if (string.IsNullOrEmpty(mergedOptions.TenantId) && string.IsNullOrEmpty(mergedOptions.Instance) && !string.IsNullOrEmpty(mergedOptions.Authority))
            {
                ReadOnlySpan<char> doubleSlash = "//".AsSpan();
                ReadOnlySpan<char> authoritySpan = mergedOptions.Authority.AsSpan().TrimEnd('/');
                int doubleSlashIndex = authoritySpan.IndexOf(doubleSlash);
                int startingIndex = doubleSlashIndex == -1 ? 0 : doubleSlashIndex + doubleSlash.Length;

                // Gets position of first '/' after the "https://" prefix, will return -1 if not found, this checks for presence of instance/tenantId
                int indexTenant = authoritySpan.Slice(startingIndex).IndexOf('/') + startingIndex;
                if (indexTenant >= startingIndex)
                {
                    int indexVersion = authoritySpan.Slice(indexTenant + 1).IndexOf('/');
                    int indexEndOfTenant = indexVersion == -1 ? authoritySpan.Length : indexVersion + indexTenant + 1;

                    // In CIAM and B2C, customers will use "authority", not Instance and TenantId
                    mergedOptions.Instance = mergedOptions.PreserveAuthority ? mergedOptions.Authority! : authoritySpan.Slice(0, indexTenant).ToString();
                    mergedOptions.TenantId = mergedOptions.PreserveAuthority ? null : authoritySpan.Slice(indexTenant + 1, indexEndOfTenant - indexTenant - 1).ToString();
                }
            }
        }

#if !NETSTANDARD2_0 && !NET462 && !NET472
        internal static void UpdateMergedOptionsFromJwtBearerOptions(JwtBearerOptions jwtBearerOptions, MergedOptions mergedOptions)
        {
            if (string.IsNullOrEmpty(mergedOptions.Authority) && !string.IsNullOrEmpty(jwtBearerOptions.Authority))
            {
                mergedOptions.Authority = jwtBearerOptions.Authority;
            }
        }
#endif

        public void PrepareAuthorityInstanceForMsal()
        {
            if (string.IsNullOrEmpty(Instance) && string.IsNullOrEmpty(TenantId) && !string.IsNullOrEmpty(Authority))
            {
                ParseAuthorityIfNecessary(this);
            }

            if (string.IsNullOrEmpty(Instance))
            {
                return;
            }

            if (IsB2C && Instance.EndsWith("/tfp/", StringComparison.OrdinalIgnoreCase))
            {
#if NETCOREAPP
                PreparedInstance = Instance.Replace("/tfp/", string.Empty, StringComparison.OrdinalIgnoreCase).TrimEnd('/') + "/";
#else
                PreparedInstance = Instance.Replace("/tfp/", string.Empty).TrimEnd('/') + "/";
#endif
            }
            else
            {
                PreparedInstance = Instance.TrimEnd('/') + "/";
            }
        }

        public static void UpdateMergedOptionsFromMicrosoftIdentityApplicationOptions(MicrosoftIdentityApplicationOptions microsoftIdentityApplicationOptions, MergedOptions mergedOptions)
        {
            mergedOptions.AllowWebApiToBeAuthorizedByACL |= microsoftIdentityApplicationOptions.AllowWebApiToBeAuthorizedByACL;
            if (string.IsNullOrEmpty(mergedOptions.Authority) && microsoftIdentityApplicationOptions.Authority != "//v2.0" && !string.IsNullOrEmpty(microsoftIdentityApplicationOptions.Authority))
            {
                mergedOptions.Authority = microsoftIdentityApplicationOptions.Authority;
            }

            if (string.IsNullOrEmpty(mergedOptions.AzureRegion) && !string.IsNullOrEmpty(microsoftIdentityApplicationOptions.AzureRegion))
            {
                mergedOptions.AzureRegion = microsoftIdentityApplicationOptions.AzureRegion;
            }

            mergedOptions.ClientCapabilities ??= microsoftIdentityApplicationOptions.ClientCapabilities;
            if (string.IsNullOrEmpty(mergedOptions.ClientId) && !string.IsNullOrEmpty(microsoftIdentityApplicationOptions.ClientId))
            {
                mergedOptions.ClientId = microsoftIdentityApplicationOptions.ClientId;
            }

            if (string.IsNullOrEmpty(mergedOptions.Domain) && !string.IsNullOrEmpty(microsoftIdentityApplicationOptions.Domain))
            {
                mergedOptions.Domain = microsoftIdentityApplicationOptions.Domain;
            }

            if (string.IsNullOrEmpty(mergedOptions.EditProfilePolicyId) && !string.IsNullOrEmpty(microsoftIdentityApplicationOptions.EditProfilePolicyId))
            {
                mergedOptions.EditProfilePolicyId = microsoftIdentityApplicationOptions.EditProfilePolicyId;
            }

            mergedOptions.EnablePiiLogging |= microsoftIdentityApplicationOptions.EnablePiiLogging;
            if (microsoftIdentityApplicationOptions.ErrorPath != Constants.ErrorPath)
            {
                mergedOptions.ErrorPath = microsoftIdentityApplicationOptions.ErrorPath;
            }

            if (string.IsNullOrEmpty(mergedOptions.Instance) && !string.IsNullOrEmpty(microsoftIdentityApplicationOptions.Instance))
            {
                mergedOptions.Instance = microsoftIdentityApplicationOptions.Instance!;
            }

            if (microsoftIdentityApplicationOptions.ResetPasswordPath != Constants.ResetPasswordPath)
            {
                mergedOptions.ResetPasswordPath = microsoftIdentityApplicationOptions.ResetPasswordPath;
            }

            if (string.IsNullOrEmpty(mergedOptions.ResetPasswordPolicyId) && !string.IsNullOrEmpty(microsoftIdentityApplicationOptions.ResetPasswordPolicyId))
            {
                mergedOptions.ResetPasswordPolicyId = microsoftIdentityApplicationOptions.ResetPasswordPolicyId;
            }

            mergedOptions.SendX5C |= microsoftIdentityApplicationOptions.SendX5C;
            if (string.IsNullOrEmpty(mergedOptions.SignUpSignInPolicyId) && !string.IsNullOrEmpty(microsoftIdentityApplicationOptions.SignUpSignInPolicyId))
            {
                mergedOptions.SignUpSignInPolicyId = microsoftIdentityApplicationOptions.SignUpSignInPolicyId;
            }

            if (string.IsNullOrEmpty(mergedOptions.TenantId) && !string.IsNullOrEmpty(microsoftIdentityApplicationOptions.TenantId))
            {
                mergedOptions.TenantId = microsoftIdentityApplicationOptions.TenantId;
            }

            mergedOptions.AppHomeTenantId = microsoftIdentityApplicationOptions.AppHomeTenantId;

            mergedOptions.WithSpaAuthCode |= microsoftIdentityApplicationOptions.WithSpaAuthCode;

            if ((mergedOptions.ClientCredentials == null || !mergedOptions.ClientCredentials.Any()) && microsoftIdentityApplicationOptions.ClientCredentials != null)
            {
                mergedOptions.ClientCredentials = microsoftIdentityApplicationOptions.ClientCredentials;
            }

            if ((mergedOptions.TokenDecryptionCredentials == null || !mergedOptions.TokenDecryptionCredentials.Any()) && microsoftIdentityApplicationOptions.TokenDecryptionCredentials != null)
            {
                mergedOptions.TokenDecryptionCredentials = microsoftIdentityApplicationOptions.TokenDecryptionCredentials;
            }

            if ((mergedOptions.ExtraQueryParameters == null || !mergedOptions.ExtraQueryParameters.Any()) && microsoftIdentityApplicationOptions.ExtraQueryParameters != null)
            {
                mergedOptions.ExtraQueryParameters = microsoftIdentityApplicationOptions.ExtraQueryParameters;
            }

        }

        private static IEnumerable<CredentialDescription> ComputeFromLegacyClientCredentials(MicrosoftIdentityOptions microsoftIdentityOptions)
        {
            // Compatibility with v1 API
            if (microsoftIdentityOptions.ClientCredentialsUsingManagedIdentity != null && microsoftIdentityOptions.ClientCredentialsUsingManagedIdentity.IsEnabled)
            {
                yield return new CredentialDescription { ManagedIdentityClientId = microsoftIdentityOptions.ClientCredentialsUsingManagedIdentity.ManagedIdentityClientId, SourceType = CredentialSource.SignedAssertionFromManagedIdentity };
            }
            if (microsoftIdentityOptions.ClientCertificates != null && microsoftIdentityOptions.ClientCertificates.Any())
            {
                foreach (var cert in microsoftIdentityOptions.ClientCertificates)
                {
                    yield return cert;
                }
            }
            if (!string.IsNullOrEmpty(microsoftIdentityOptions.ClientSecret))
            {
                yield return new CredentialDescription { ClientSecret = microsoftIdentityOptions.ClientSecret, SourceType = CredentialSource.ClientSecret };
            }
        }

        private static IEnumerable<CredentialDescription>? ComputeFromLegacyTokenDecryptCredentials(MicrosoftIdentityOptions microsoftIdentityOptions)
        {
            // Compatibility with v1 API
            if (microsoftIdentityOptions.TokenDecryptionCertificates != null && microsoftIdentityOptions.TokenDecryptionCertificates.Any())
            {
                return microsoftIdentityOptions.TokenDecryptionCertificates;
            }
            return null;
        }
    }
}
<|MERGE_RESOLUTION|>--- conflicted
+++ resolved
@@ -1,644 +1,635 @@
-﻿// Copyright (c) Microsoft Corporation. All rights reserved.
-// Licensed under the MIT License.
-
-using System;
-using System.Collections.Generic;
-using System.Linq;
-using MsalLogger = Microsoft.Extensions.Logging;
-using Microsoft.Identity.Abstractions;
-
-#if !NETSTANDARD2_0 && !NET462 && !NET472
-using Microsoft.AspNetCore.Authentication.JwtBearer;
-using Microsoft.IdentityModel.Protocols.OpenIdConnect;
-#endif
-using Microsoft.Identity.Client;
-
-namespace Microsoft.Identity.Web
-{
-    /// <summary>
-    /// Options for configuring authentication using Azure Active Directory. It has both AAD and B2C configuration attributes.
-    /// Merges the MicrosoftIdentityWebOptions and the ConfidentialClientApplicationOptions.
-    /// </summary>
-    internal sealed class MergedOptions : MicrosoftIdentityOptions
-    {
-        private ConfidentialClientApplicationOptions? _confidentialClientApplicationOptions;
-
-        /// <summary>
-        /// Logger instance for diagnostics.
-        /// </summary>
-        internal MsalLogger.ILogger? Logger { get; set; }
-
-        public ConfidentialClientApplicationOptions ConfidentialClientApplicationOptions
-        {
-            get
-            {
-                if (_confidentialClientApplicationOptions == null)
-                {
-                    _confidentialClientApplicationOptions = new ConfidentialClientApplicationOptions();
-                    UpdateConfidentialClientApplicationOptionsFromMergedOptions(this, _confidentialClientApplicationOptions);
-                }
-
-                return _confidentialClientApplicationOptions;
-            }
-        }
-
-        // Properties of ConfidentialClientApplication which are not in MicrosoftIdentityOptions
-        public AadAuthorityAudience AadAuthorityAudience { get; set; }
-        public string? AppHomeTenantId { get; set; }
-        public AzureCloudInstance AzureCloudInstance { get; set; }
-        public string? AzureRegion { get; set; }
-        public IEnumerable<string>? ClientCapabilities { get; set; }
-        public string? ClientName { get; set; }
-        public string? ClientVersion { get; set; }
-        public string? Component { get; set; }
-        public bool EnablePiiLogging { get; set; }
-        public bool IsDefaultPlatformLoggingEnabled { get; set; }
-        public LogLevel LogLevel { get; set; }
-        public string? RedirectUri { get; set; }
-        public bool EnableCacheSynchronization { get; set; }
-        internal bool MergedWithCca { get; set; }
-        // This is for supporting for CIAM authorities including custom url domains, see https://github.com/AzureAD/microsoft-identity-web/issues/2690
-        internal bool PreserveAuthority { get; set; }
-
-        /// <summary>
-        /// Id Web will modify the instance so that it can be used by MSAL.
-        /// This modifies this property so that the original value is not changed.
-        /// </summary>
-        internal string? PreparedInstance { get; set; }
-
-        internal static void UpdateMergedOptionsFromMicrosoftIdentityOptions(MicrosoftIdentityOptions microsoftIdentityOptions, MergedOptions mergedOptions)
-        {
-
-#if NET5_0_OR_GREATER
-            mergedOptions.MapInboundClaims = microsoftIdentityOptions.MapInboundClaims;
-#endif
-
-#if !NETSTANDARD2_0 && !NET462 && !NET472
-            // ASP.NET Core specific
-            mergedOptions.AccessDeniedPath = microsoftIdentityOptions.AccessDeniedPath;
-            mergedOptions.AuthenticationMethod = microsoftIdentityOptions.AuthenticationMethod;
-            mergedOptions.Backchannel ??= microsoftIdentityOptions.Backchannel;
-            mergedOptions.BackchannelHttpHandler ??= microsoftIdentityOptions.BackchannelHttpHandler;
-            mergedOptions.BackchannelTimeout = microsoftIdentityOptions.BackchannelTimeout;
-            mergedOptions.CallbackPath = microsoftIdentityOptions.CallbackPath;
-
-            if (mergedOptions.ClaimActions != microsoftIdentityOptions.ClaimActions)
-            {
-                var claimActionsArray = mergedOptions.ClaimActions.ToArray();
-                foreach (var claimAction in microsoftIdentityOptions.ClaimActions)
-                {
-                    if (!claimActionsArray.Any(c => c.ClaimType == claimAction.ClaimType && c.ValueType == claimAction.ValueType))
-                    {
-                        mergedOptions.ClaimActions.Add(claimAction);
-                    }
-                }
-            }
-
-            if (string.IsNullOrEmpty(mergedOptions.ClaimsIssuer) && !string.IsNullOrEmpty(microsoftIdentityOptions.ClaimsIssuer))
-            {
-                mergedOptions.ClaimsIssuer = microsoftIdentityOptions.ClaimsIssuer;
-            }
-            mergedOptions.Configuration ??= microsoftIdentityOptions.Configuration;
-            mergedOptions.ConfigurationManager ??= microsoftIdentityOptions.ConfigurationManager;
-            mergedOptions.CorrelationCookie = microsoftIdentityOptions.CorrelationCookie;
-            mergedOptions.DataProtectionProvider ??= microsoftIdentityOptions.DataProtectionProvider;
-            mergedOptions.DisableTelemetry |= microsoftIdentityOptions.DisableTelemetry;
-
-            mergedOptions.Events.OnAccessDenied += microsoftIdentityOptions.Events.OnAccessDenied;
-            mergedOptions.Events.OnAuthenticationFailed += microsoftIdentityOptions.Events.OnAuthenticationFailed;
-            mergedOptions.Events.OnAuthorizationCodeReceived += microsoftIdentityOptions.Events.OnAuthorizationCodeReceived;
-            mergedOptions.Events.OnMessageReceived += microsoftIdentityOptions.Events.OnMessageReceived;
-            mergedOptions.Events.OnRedirectToIdentityProvider += microsoftIdentityOptions.Events.OnRedirectToIdentityProvider;
-            mergedOptions.Events.OnRedirectToIdentityProviderForSignOut += microsoftIdentityOptions.Events.OnRedirectToIdentityProviderForSignOut;
-            mergedOptions.Events.OnRemoteFailure += microsoftIdentityOptions.Events.OnRemoteFailure;
-            mergedOptions.Events.OnRemoteSignOut += microsoftIdentityOptions.Events.OnRemoteSignOut;
-            mergedOptions.Events.OnSignedOutCallbackRedirect += microsoftIdentityOptions.Events.OnSignedOutCallbackRedirect;
-            mergedOptions.Events.OnTicketReceived += microsoftIdentityOptions.Events.OnTicketReceived;
-            mergedOptions.Events.OnTokenResponseReceived += microsoftIdentityOptions.Events.OnTokenResponseReceived;
-            mergedOptions.Events.OnTokenValidated += microsoftIdentityOptions.Events.OnTokenValidated;
-            mergedOptions.Events.OnUserInformationReceived += microsoftIdentityOptions.Events.OnUserInformationReceived;
-
-            mergedOptions.EventsType ??= microsoftIdentityOptions.EventsType;
-            if (string.IsNullOrEmpty(mergedOptions.ForwardAuthenticate) && !string.IsNullOrEmpty(microsoftIdentityOptions.ForwardAuthenticate))
-            {
-                mergedOptions.ForwardAuthenticate = microsoftIdentityOptions.ForwardAuthenticate;
-            }
-
-            if (string.IsNullOrEmpty(mergedOptions.ForwardChallenge) && !string.IsNullOrEmpty(microsoftIdentityOptions.ForwardChallenge))
-            {
-                mergedOptions.ForwardChallenge = microsoftIdentityOptions.ForwardChallenge;
-            }
-
-            if (string.IsNullOrEmpty(mergedOptions.ForwardDefault) && !string.IsNullOrEmpty(microsoftIdentityOptions.ForwardDefault))
-            {
-                mergedOptions.ForwardDefault = microsoftIdentityOptions.ForwardDefault;
-            }
-
-            mergedOptions.ForwardDefaultSelector ??= microsoftIdentityOptions.ForwardDefaultSelector;
-            if (string.IsNullOrEmpty(mergedOptions.ForwardForbid) && !string.IsNullOrEmpty(microsoftIdentityOptions.ForwardForbid))
-            {
-                mergedOptions.ForwardForbid = microsoftIdentityOptions.ForwardForbid;
-            }
-
-            if (string.IsNullOrEmpty(mergedOptions.ForwardSignIn) && !string.IsNullOrEmpty(microsoftIdentityOptions.ForwardSignIn))
-            {
-                mergedOptions.ForwardSignIn = microsoftIdentityOptions.ForwardSignIn;
-            }
-
-            if (string.IsNullOrEmpty(mergedOptions.ForwardSignOut) && !string.IsNullOrEmpty(microsoftIdentityOptions.ForwardSignOut))
-            {
-                mergedOptions.ForwardSignOut = microsoftIdentityOptions.ForwardSignOut;
-            }
-
-            mergedOptions.GetClaimsFromUserInfoEndpoint = microsoftIdentityOptions.GetClaimsFromUserInfoEndpoint;
-
-            mergedOptions.MaxAge = microsoftIdentityOptions.MaxAge;
-            if (string.IsNullOrEmpty(mergedOptions.MetadataAddress) && !string.IsNullOrEmpty(microsoftIdentityOptions.MetadataAddress))
-            {
-                mergedOptions.MetadataAddress = microsoftIdentityOptions.MetadataAddress;
-            }
-
-            mergedOptions.NonceCookie = microsoftIdentityOptions.NonceCookie;
-            if (string.IsNullOrEmpty(mergedOptions.Prompt) && !string.IsNullOrEmpty(microsoftIdentityOptions.Prompt))
-            {
-                mergedOptions.Prompt = microsoftIdentityOptions.Prompt;
-            }
-
-            mergedOptions.ProtocolValidator ??= microsoftIdentityOptions.ProtocolValidator;
-
-#if NET5_0_OR_GREATER
-            mergedOptions.RefreshInterval = microsoftIdentityOptions.RefreshInterval;
-#endif
-            mergedOptions.RefreshOnIssuerKeyNotFound |= microsoftIdentityOptions.RefreshOnIssuerKeyNotFound;
-            mergedOptions.RemoteAuthenticationTimeout = microsoftIdentityOptions.RemoteAuthenticationTimeout;
-            mergedOptions.RemoteSignOutPath = microsoftIdentityOptions.RemoteSignOutPath;
-            mergedOptions.RequireHttpsMetadata |= microsoftIdentityOptions.RequireHttpsMetadata;
-            if (string.IsNullOrEmpty(mergedOptions.ResetPasswordPolicyId) && !string.IsNullOrEmpty(microsoftIdentityOptions.ResetPasswordPolicyId))
-            {
-                mergedOptions.ResetPasswordPolicyId = microsoftIdentityOptions.ResetPasswordPolicyId;
-            }
-
-            if (string.IsNullOrEmpty(mergedOptions.Resource) && !string.IsNullOrEmpty(microsoftIdentityOptions.Resource))
-            {
-                mergedOptions.Resource = microsoftIdentityOptions.Resource;
-            }
-
-            if (microsoftIdentityOptions.ResponseMode != OpenIdConnectResponseMode.FormPost)
-            {
-                mergedOptions.ResponseMode = microsoftIdentityOptions.ResponseMode;
-            }
-
-            if (microsoftIdentityOptions.ResponseType != OpenIdConnectResponseType.IdToken)
-            {
-                mergedOptions.ResponseType = microsoftIdentityOptions.ResponseType;
-            }
-
-            if (microsoftIdentityOptions.ReturnUrlParameter != Constants.ReturnUrl)
-            {
-                mergedOptions.ReturnUrlParameter = microsoftIdentityOptions.ReturnUrlParameter;
-            }
-
-            mergedOptions.SaveTokens |= microsoftIdentityOptions.SaveTokens;
-#if NET8_0_OR_GREATER
-            mergedOptions.TokenHandler ??= microsoftIdentityOptions.TokenHandler;
-#else
-            mergedOptions.SecurityTokenValidator ??= microsoftIdentityOptions.SecurityTokenValidator;
-#endif
-            mergedOptions.SendX5C |= microsoftIdentityOptions.SendX5C;
-            mergedOptions.WithSpaAuthCode |= microsoftIdentityOptions.WithSpaAuthCode;
-            mergedOptions.SignedOutCallbackPath = microsoftIdentityOptions.SignedOutCallbackPath;
-            if (microsoftIdentityOptions.SignedOutRedirectUri != "/")
-            {
-                mergedOptions.SignedOutRedirectUri = microsoftIdentityOptions.SignedOutRedirectUri;
-            }
-
-            if (string.IsNullOrEmpty(mergedOptions.SignInScheme) && !string.IsNullOrEmpty(microsoftIdentityOptions.SignInScheme))
-            {
-                mergedOptions.SignInScheme = microsoftIdentityOptions.SignInScheme;
-            }
-
-            if (string.IsNullOrEmpty(mergedOptions.SignOutScheme) && !string.IsNullOrEmpty(microsoftIdentityOptions.SignOutScheme))
-            {
-                mergedOptions.SignOutScheme = microsoftIdentityOptions.SignOutScheme;
-            }
-
-            mergedOptions.SkipUnrecognizedRequests |= microsoftIdentityOptions.SkipUnrecognizedRequests;
-            mergedOptions.StateDataFormat ??= microsoftIdentityOptions.StateDataFormat;
-            mergedOptions.StringDataFormat ??= microsoftIdentityOptions.StringDataFormat;
-#if NET8_0_OR_GREATER
-            mergedOptions.TimeProvider = microsoftIdentityOptions.TimeProvider;
-#endif
-#if NET9_0_OR_GREATER
-            if (microsoftIdentityOptions.AdditionalAuthorizationParameters is not null)
-            {
-                foreach (var parameter in microsoftIdentityOptions.AdditionalAuthorizationParameters)
-                {
-                    mergedOptions.AdditionalAuthorizationParameters.Add(parameter.Key, parameter.Value);
-                }
-            }
-
-            mergedOptions.PushedAuthorizationBehavior = microsoftIdentityOptions.PushedAuthorizationBehavior;
-#endif
-            mergedOptions.TokenValidationParameters = microsoftIdentityOptions.TokenValidationParameters.Clone();
-            mergedOptions.UsePkce |= microsoftIdentityOptions.UsePkce;
-
-            mergedOptions.UseTokenLifetime |= microsoftIdentityOptions.UseTokenLifetime;
-
-            mergedOptions.Scope.Clear();
-            if (mergedOptions.Scope != microsoftIdentityOptions.Scope)
-            {
-                var temp = mergedOptions.Scope.ToArray();
-                foreach (var scope in microsoftIdentityOptions.Scope)
-                {
-                    if (!string.IsNullOrWhiteSpace(scope) && !temp.Any(s => string.Equals(s, scope, StringComparison.OrdinalIgnoreCase)))
-                    {
-                        mergedOptions.Scope.Add(scope);
-                    }
-                }
-            }
-#if NET5_0_OR_GREATER
-            mergedOptions.AutomaticRefreshInterval = microsoftIdentityOptions.AutomaticRefreshInterval;
-#endif
-#endif
-            // Non ASP.NET Core specific
-            if (string.IsNullOrEmpty(mergedOptions.Instance) && !string.IsNullOrEmpty(microsoftIdentityOptions.Instance))
-            {
-                mergedOptions.Instance = microsoftIdentityOptions.Instance;
-            }
-
-            if (microsoftIdentityOptions.ResetPasswordPath != Constants.ResetPasswordPath)
-            {
-                mergedOptions.ResetPasswordPath = microsoftIdentityOptions.ResetPasswordPath;
-            }
-
-            if (microsoftIdentityOptions.ErrorPath != Constants.ErrorPath)
-            {
-                mergedOptions.ErrorPath = microsoftIdentityOptions.ErrorPath;
-            }
-
-            mergedOptions.AllowWebApiToBeAuthorizedByACL |= microsoftIdentityOptions.AllowWebApiToBeAuthorizedByACL;
-
-            if (string.IsNullOrEmpty(mergedOptions.Authority) && !string.IsNullOrEmpty(microsoftIdentityOptions.Authority))
-            {
-                mergedOptions.Authority = microsoftIdentityOptions.Authority;
-            }
-
-            mergedOptions.ClientCredentials ??= microsoftIdentityOptions.ClientCredentials;
-
-            if (mergedOptions.ClientCredentials == null || !mergedOptions.ClientCredentials.Any())
-            {
-                mergedOptions.ClientCredentials = ComputeFromLegacyClientCredentials(microsoftIdentityOptions).ToList();
-            }
-
-            mergedOptions.TokenDecryptionCredentials ??= microsoftIdentityOptions.TokenDecryptionCredentials;
-
-            if (mergedOptions.TokenDecryptionCredentials == null || !mergedOptions.TokenDecryptionCredentials.Any())
-            {
-                mergedOptions.TokenDecryptionCredentials = ComputeFromLegacyTokenDecryptCredentials(microsoftIdentityOptions);
-            }
-
-            if (string.IsNullOrEmpty(mergedOptions.ClientId) && !string.IsNullOrEmpty(microsoftIdentityOptions.ClientId))
-            {
-                mergedOptions.ClientId = microsoftIdentityOptions.ClientId;
-            }
-
-            if (string.IsNullOrEmpty(mergedOptions.Domain) && !string.IsNullOrEmpty(microsoftIdentityOptions.Domain))
-            {
-                mergedOptions.Domain = microsoftIdentityOptions.Domain;
-            }
-
-            if (string.IsNullOrEmpty(mergedOptions.EditProfilePolicyId) && !string.IsNullOrEmpty(microsoftIdentityOptions.EditProfilePolicyId))
-            {
-                mergedOptions.EditProfilePolicyId = microsoftIdentityOptions.EditProfilePolicyId;
-            }
-
-            mergedOptions.LegacyCacheCompatibilityEnabled |= microsoftIdentityOptions.LegacyCacheCompatibilityEnabled;
-
-            if (string.IsNullOrEmpty(mergedOptions.SignUpSignInPolicyId) && !string.IsNullOrEmpty(microsoftIdentityOptions.SignUpSignInPolicyId))
-            {
-                mergedOptions.SignUpSignInPolicyId = microsoftIdentityOptions.SignUpSignInPolicyId;
-            }
-
-            if (string.IsNullOrEmpty(mergedOptions.TenantId) && !string.IsNullOrEmpty(microsoftIdentityOptions.TenantId))
-            {
-                mergedOptions.TenantId = microsoftIdentityOptions.TenantId;
-            }
-
-            mergedOptions.TokenDecryptionCertificates ??= microsoftIdentityOptions.TokenDecryptionCertificates;
-
-            mergedOptions.ClientCredentialsUsingManagedIdentity ??= microsoftIdentityOptions.ClientCredentialsUsingManagedIdentity;
-
-            mergedOptions._confidentialClientApplicationOptions = null;
-
-            if ((mergedOptions.ExtraQueryParameters == null || !mergedOptions.ExtraQueryParameters.Any()) && microsoftIdentityOptions.ExtraQueryParameters != null)
-            {
-                mergedOptions.ExtraQueryParameters = microsoftIdentityOptions.ExtraQueryParameters;
-            }
-        }
-
-        internal static void UpdateMergedOptionsFromConfidentialClientApplicationOptions(ConfidentialClientApplicationOptions confidentialClientApplicationOptions, MergedOptions mergedOptions)
-        {
-            mergedOptions.MergedWithCca = true;
-            mergedOptions.AadAuthorityAudience = confidentialClientApplicationOptions.AadAuthorityAudience;
-            mergedOptions.AzureCloudInstance = confidentialClientApplicationOptions.AzureCloudInstance;
-            if (string.IsNullOrEmpty(mergedOptions.AzureRegion) && !string.IsNullOrEmpty(confidentialClientApplicationOptions.AzureRegion))
-            {
-                mergedOptions.AzureRegion = confidentialClientApplicationOptions.AzureRegion;
-            }
-
-            mergedOptions.ClientCapabilities ??= confidentialClientApplicationOptions.ClientCapabilities;
-            if (string.IsNullOrEmpty(mergedOptions.ClientId) && !string.IsNullOrEmpty(confidentialClientApplicationOptions.ClientId))
-            {
-                mergedOptions.ClientId = confidentialClientApplicationOptions.ClientId;
-            }
-
-            if (string.IsNullOrEmpty(mergedOptions.ClientName) && !string.IsNullOrEmpty(confidentialClientApplicationOptions.ClientName))
-            {
-                mergedOptions.ClientName = confidentialClientApplicationOptions.ClientName;
-            }
-
-            if (string.IsNullOrEmpty(mergedOptions.ClientSecret) && !string.IsNullOrEmpty(confidentialClientApplicationOptions.ClientSecret))
-            {
-                mergedOptions.ClientSecret = confidentialClientApplicationOptions.ClientSecret;
-            }
-
-            if (string.IsNullOrEmpty(mergedOptions.ClientVersion) && !string.IsNullOrEmpty(confidentialClientApplicationOptions.ClientVersion))
-            {
-                mergedOptions.ClientVersion = confidentialClientApplicationOptions.ClientVersion;
-            }
-
-            mergedOptions.EnablePiiLogging = confidentialClientApplicationOptions.EnablePiiLogging;
-            if (string.IsNullOrEmpty(mergedOptions.Instance) && !string.IsNullOrEmpty(confidentialClientApplicationOptions.Instance))
-            {
-                mergedOptions.Instance = confidentialClientApplicationOptions.Instance;
-            }
-
-            mergedOptions.IsDefaultPlatformLoggingEnabled |= confidentialClientApplicationOptions.IsDefaultPlatformLoggingEnabled;
-            // mergedOptions.LegacyCacheCompatibilityEnabled |= confidentialClientApplicationOptions.LegacyCacheCompatibilityEnabled; // must be set through id web options
-            mergedOptions.EnableCacheSynchronization |= confidentialClientApplicationOptions.EnableCacheSynchronization;
-            mergedOptions.LogLevel = confidentialClientApplicationOptions.LogLevel;
-            if (string.IsNullOrEmpty(mergedOptions.RedirectUri) && !string.IsNullOrEmpty(confidentialClientApplicationOptions.RedirectUri))
-            {
-                mergedOptions.RedirectUri = confidentialClientApplicationOptions.RedirectUri;
-            }
-
-            if (string.IsNullOrEmpty(mergedOptions.TenantId) && !string.IsNullOrEmpty(confidentialClientApplicationOptions.TenantId))
-            {
-                mergedOptions.TenantId = confidentialClientApplicationOptions.TenantId;
-            }
-
-            mergedOptions._confidentialClientApplicationOptions = null;
-        }
-
-        internal static void UpdateConfidentialClientApplicationOptionsFromMergedOptions(MergedOptions mergedOptions, ConfidentialClientApplicationOptions confidentialClientApplicationOptions)
-        {
-            ParseAuthorityIfNecessary(mergedOptions);
-
-            confidentialClientApplicationOptions.AadAuthorityAudience = mergedOptions.AadAuthorityAudience;
-            confidentialClientApplicationOptions.AzureCloudInstance = mergedOptions.AzureCloudInstance;
-            if (string.IsNullOrEmpty(confidentialClientApplicationOptions.AzureRegion) && !string.IsNullOrEmpty(mergedOptions.AzureRegion))
-            {
-                confidentialClientApplicationOptions.AzureRegion = mergedOptions.AzureRegion;
-            }
-
-            confidentialClientApplicationOptions.ClientCapabilities ??= mergedOptions.ClientCapabilities;
-            if (string.IsNullOrEmpty(confidentialClientApplicationOptions.ClientId) && !string.IsNullOrEmpty(mergedOptions.ClientId))
-            {
-                confidentialClientApplicationOptions.ClientId = mergedOptions.ClientId;
-            }
-
-            if (string.IsNullOrEmpty(confidentialClientApplicationOptions.ClientName) && !string.IsNullOrEmpty(mergedOptions.ClientName))
-            {
-                confidentialClientApplicationOptions.ClientName = mergedOptions.ClientName;
-            }
-
-            if (string.IsNullOrEmpty(confidentialClientApplicationOptions.ClientSecret) && !string.IsNullOrEmpty(mergedOptions.ClientSecret))
-            {
-                confidentialClientApplicationOptions.ClientSecret = mergedOptions.ClientSecret;
-            }
-
-            if (string.IsNullOrEmpty(confidentialClientApplicationOptions.ClientVersion) && !string.IsNullOrEmpty(mergedOptions.ClientVersion))
-            {
-                confidentialClientApplicationOptions.ClientVersion = mergedOptions.ClientVersion;
-            }
-
-            confidentialClientApplicationOptions.EnablePiiLogging = mergedOptions.EnablePiiLogging;
-
-<<<<<<< HEAD
-            ParseAuthorityIfNecessary(mergedOptions, mergedOptions.Logger);
-
-=======
->>>>>>> d4c13608
-            if (string.IsNullOrEmpty(confidentialClientApplicationOptions.Instance) && !string.IsNullOrEmpty(mergedOptions.Instance))
-            {
-                confidentialClientApplicationOptions.Instance = mergedOptions.Instance;
-            }
-
-            confidentialClientApplicationOptions.IsDefaultPlatformLoggingEnabled = mergedOptions.IsDefaultPlatformLoggingEnabled;
-            confidentialClientApplicationOptions.LegacyCacheCompatibilityEnabled = mergedOptions.LegacyCacheCompatibilityEnabled;
-            confidentialClientApplicationOptions.EnableCacheSynchronization = mergedOptions.EnableCacheSynchronization;
-            confidentialClientApplicationOptions.LogLevel = mergedOptions.LogLevel;
-            if (string.IsNullOrEmpty(confidentialClientApplicationOptions.RedirectUri) && !string.IsNullOrEmpty(mergedOptions.RedirectUri))
-            {
-                confidentialClientApplicationOptions.RedirectUri = mergedOptions.RedirectUri;
-            }
-
-            if (string.IsNullOrEmpty(confidentialClientApplicationOptions.TenantId) && !string.IsNullOrEmpty(mergedOptions.TenantId))
-            {
-                confidentialClientApplicationOptions.TenantId = mergedOptions.TenantId;
-            }
-        }
-
-        internal static void ParseAuthorityIfNecessary(MergedOptions mergedOptions, MsalLogger.ILogger? logger = null)
-        {
-<<<<<<< HEAD
-            // Check if Authority is configured but being ignored due to Instance/TenantId taking precedence
-            if (!string.IsNullOrEmpty(mergedOptions.Authority) && 
-                (!string.IsNullOrEmpty(mergedOptions.Instance) || !string.IsNullOrEmpty(mergedOptions.TenantId)))
-            {
-                // Log warning that Authority is being ignored
-                if (logger != null)
-                {
-                    MergedOptionsLogging.AuthorityIgnored(
-                        logger,
-                        mergedOptions.Authority!,
-                        mergedOptions.Instance ?? string.Empty,
-                        mergedOptions.TenantId ?? string.Empty);
-                }
-                // Authority is ignored; Instance and TenantId take precedence
-                return;
-            }
-
-=======
-            // TODO: Issue #3611 - Add warning logging when Authority conflicts with Instance/TenantId
->>>>>>> d4c13608
-            if (string.IsNullOrEmpty(mergedOptions.TenantId) && string.IsNullOrEmpty(mergedOptions.Instance) && !string.IsNullOrEmpty(mergedOptions.Authority))
-            {
-                ReadOnlySpan<char> doubleSlash = "//".AsSpan();
-                ReadOnlySpan<char> authoritySpan = mergedOptions.Authority.AsSpan().TrimEnd('/');
-                int doubleSlashIndex = authoritySpan.IndexOf(doubleSlash);
-                int startingIndex = doubleSlashIndex == -1 ? 0 : doubleSlashIndex + doubleSlash.Length;
-
-                // Gets position of first '/' after the "https://" prefix, will return -1 if not found, this checks for presence of instance/tenantId
-                int indexTenant = authoritySpan.Slice(startingIndex).IndexOf('/') + startingIndex;
-                if (indexTenant >= startingIndex)
-                {
-                    int indexVersion = authoritySpan.Slice(indexTenant + 1).IndexOf('/');
-                    int indexEndOfTenant = indexVersion == -1 ? authoritySpan.Length : indexVersion + indexTenant + 1;
-
-                    // In CIAM and B2C, customers will use "authority", not Instance and TenantId
-                    mergedOptions.Instance = mergedOptions.PreserveAuthority ? mergedOptions.Authority! : authoritySpan.Slice(0, indexTenant).ToString();
-                    mergedOptions.TenantId = mergedOptions.PreserveAuthority ? null : authoritySpan.Slice(indexTenant + 1, indexEndOfTenant - indexTenant - 1).ToString();
-                }
-            }
-        }
-
-#if !NETSTANDARD2_0 && !NET462 && !NET472
-        internal static void UpdateMergedOptionsFromJwtBearerOptions(JwtBearerOptions jwtBearerOptions, MergedOptions mergedOptions)
-        {
-            if (string.IsNullOrEmpty(mergedOptions.Authority) && !string.IsNullOrEmpty(jwtBearerOptions.Authority))
-            {
-                mergedOptions.Authority = jwtBearerOptions.Authority;
-            }
-        }
-#endif
-
-        public void PrepareAuthorityInstanceForMsal()
-        {
-            if (string.IsNullOrEmpty(Instance) && string.IsNullOrEmpty(TenantId) && !string.IsNullOrEmpty(Authority))
-            {
-                ParseAuthorityIfNecessary(this);
-            }
-
-            if (string.IsNullOrEmpty(Instance))
-            {
-                return;
-            }
-
-            if (IsB2C && Instance.EndsWith("/tfp/", StringComparison.OrdinalIgnoreCase))
-            {
-#if NETCOREAPP
-                PreparedInstance = Instance.Replace("/tfp/", string.Empty, StringComparison.OrdinalIgnoreCase).TrimEnd('/') + "/";
-#else
-                PreparedInstance = Instance.Replace("/tfp/", string.Empty).TrimEnd('/') + "/";
-#endif
-            }
-            else
-            {
-                PreparedInstance = Instance.TrimEnd('/') + "/";
-            }
-        }
-
-        public static void UpdateMergedOptionsFromMicrosoftIdentityApplicationOptions(MicrosoftIdentityApplicationOptions microsoftIdentityApplicationOptions, MergedOptions mergedOptions)
-        {
-            mergedOptions.AllowWebApiToBeAuthorizedByACL |= microsoftIdentityApplicationOptions.AllowWebApiToBeAuthorizedByACL;
-            if (string.IsNullOrEmpty(mergedOptions.Authority) && microsoftIdentityApplicationOptions.Authority != "//v2.0" && !string.IsNullOrEmpty(microsoftIdentityApplicationOptions.Authority))
-            {
-                mergedOptions.Authority = microsoftIdentityApplicationOptions.Authority;
-            }
-
-            if (string.IsNullOrEmpty(mergedOptions.AzureRegion) && !string.IsNullOrEmpty(microsoftIdentityApplicationOptions.AzureRegion))
-            {
-                mergedOptions.AzureRegion = microsoftIdentityApplicationOptions.AzureRegion;
-            }
-
-            mergedOptions.ClientCapabilities ??= microsoftIdentityApplicationOptions.ClientCapabilities;
-            if (string.IsNullOrEmpty(mergedOptions.ClientId) && !string.IsNullOrEmpty(microsoftIdentityApplicationOptions.ClientId))
-            {
-                mergedOptions.ClientId = microsoftIdentityApplicationOptions.ClientId;
-            }
-
-            if (string.IsNullOrEmpty(mergedOptions.Domain) && !string.IsNullOrEmpty(microsoftIdentityApplicationOptions.Domain))
-            {
-                mergedOptions.Domain = microsoftIdentityApplicationOptions.Domain;
-            }
-
-            if (string.IsNullOrEmpty(mergedOptions.EditProfilePolicyId) && !string.IsNullOrEmpty(microsoftIdentityApplicationOptions.EditProfilePolicyId))
-            {
-                mergedOptions.EditProfilePolicyId = microsoftIdentityApplicationOptions.EditProfilePolicyId;
-            }
-
-            mergedOptions.EnablePiiLogging |= microsoftIdentityApplicationOptions.EnablePiiLogging;
-            if (microsoftIdentityApplicationOptions.ErrorPath != Constants.ErrorPath)
-            {
-                mergedOptions.ErrorPath = microsoftIdentityApplicationOptions.ErrorPath;
-            }
-
-            if (string.IsNullOrEmpty(mergedOptions.Instance) && !string.IsNullOrEmpty(microsoftIdentityApplicationOptions.Instance))
-            {
-                mergedOptions.Instance = microsoftIdentityApplicationOptions.Instance!;
-            }
-
-            if (microsoftIdentityApplicationOptions.ResetPasswordPath != Constants.ResetPasswordPath)
-            {
-                mergedOptions.ResetPasswordPath = microsoftIdentityApplicationOptions.ResetPasswordPath;
-            }
-
-            if (string.IsNullOrEmpty(mergedOptions.ResetPasswordPolicyId) && !string.IsNullOrEmpty(microsoftIdentityApplicationOptions.ResetPasswordPolicyId))
-            {
-                mergedOptions.ResetPasswordPolicyId = microsoftIdentityApplicationOptions.ResetPasswordPolicyId;
-            }
-
-            mergedOptions.SendX5C |= microsoftIdentityApplicationOptions.SendX5C;
-            if (string.IsNullOrEmpty(mergedOptions.SignUpSignInPolicyId) && !string.IsNullOrEmpty(microsoftIdentityApplicationOptions.SignUpSignInPolicyId))
-            {
-                mergedOptions.SignUpSignInPolicyId = microsoftIdentityApplicationOptions.SignUpSignInPolicyId;
-            }
-
-            if (string.IsNullOrEmpty(mergedOptions.TenantId) && !string.IsNullOrEmpty(microsoftIdentityApplicationOptions.TenantId))
-            {
-                mergedOptions.TenantId = microsoftIdentityApplicationOptions.TenantId;
-            }
-
-            mergedOptions.AppHomeTenantId = microsoftIdentityApplicationOptions.AppHomeTenantId;
-
-            mergedOptions.WithSpaAuthCode |= microsoftIdentityApplicationOptions.WithSpaAuthCode;
-
-            if ((mergedOptions.ClientCredentials == null || !mergedOptions.ClientCredentials.Any()) && microsoftIdentityApplicationOptions.ClientCredentials != null)
-            {
-                mergedOptions.ClientCredentials = microsoftIdentityApplicationOptions.ClientCredentials;
-            }
-
-            if ((mergedOptions.TokenDecryptionCredentials == null || !mergedOptions.TokenDecryptionCredentials.Any()) && microsoftIdentityApplicationOptions.TokenDecryptionCredentials != null)
-            {
-                mergedOptions.TokenDecryptionCredentials = microsoftIdentityApplicationOptions.TokenDecryptionCredentials;
-            }
-
-            if ((mergedOptions.ExtraQueryParameters == null || !mergedOptions.ExtraQueryParameters.Any()) && microsoftIdentityApplicationOptions.ExtraQueryParameters != null)
-            {
-                mergedOptions.ExtraQueryParameters = microsoftIdentityApplicationOptions.ExtraQueryParameters;
-            }
-
-        }
-
-        private static IEnumerable<CredentialDescription> ComputeFromLegacyClientCredentials(MicrosoftIdentityOptions microsoftIdentityOptions)
-        {
-            // Compatibility with v1 API
-            if (microsoftIdentityOptions.ClientCredentialsUsingManagedIdentity != null && microsoftIdentityOptions.ClientCredentialsUsingManagedIdentity.IsEnabled)
-            {
-                yield return new CredentialDescription { ManagedIdentityClientId = microsoftIdentityOptions.ClientCredentialsUsingManagedIdentity.ManagedIdentityClientId, SourceType = CredentialSource.SignedAssertionFromManagedIdentity };
-            }
-            if (microsoftIdentityOptions.ClientCertificates != null && microsoftIdentityOptions.ClientCertificates.Any())
-            {
-                foreach (var cert in microsoftIdentityOptions.ClientCertificates)
-                {
-                    yield return cert;
-                }
-            }
-            if (!string.IsNullOrEmpty(microsoftIdentityOptions.ClientSecret))
-            {
-                yield return new CredentialDescription { ClientSecret = microsoftIdentityOptions.ClientSecret, SourceType = CredentialSource.ClientSecret };
-            }
-        }
-
-        private static IEnumerable<CredentialDescription>? ComputeFromLegacyTokenDecryptCredentials(MicrosoftIdentityOptions microsoftIdentityOptions)
-        {
-            // Compatibility with v1 API
-            if (microsoftIdentityOptions.TokenDecryptionCertificates != null && microsoftIdentityOptions.TokenDecryptionCertificates.Any())
-            {
-                return microsoftIdentityOptions.TokenDecryptionCertificates;
-            }
-            return null;
-        }
-    }
-}
+﻿// Copyright (c) Microsoft Corporation. All rights reserved.
+// Licensed under the MIT License.
+
+using System;
+using System.Collections.Generic;
+using System.Linq;
+using MsalLogger = Microsoft.Extensions.Logging;
+using Microsoft.Identity.Abstractions;
+
+#if !NETSTANDARD2_0 && !NET462 && !NET472
+using Microsoft.AspNetCore.Authentication.JwtBearer;
+using Microsoft.IdentityModel.Protocols.OpenIdConnect;
+#endif
+using Microsoft.Identity.Client;
+
+namespace Microsoft.Identity.Web
+{
+    /// <summary>
+    /// Options for configuring authentication using Azure Active Directory. It has both AAD and B2C configuration attributes.
+    /// Merges the MicrosoftIdentityWebOptions and the ConfidentialClientApplicationOptions.
+    /// </summary>
+    internal sealed class MergedOptions : MicrosoftIdentityOptions
+    {
+        private ConfidentialClientApplicationOptions? _confidentialClientApplicationOptions;
+
+        /// <summary>
+        /// Logger instance for diagnostics.
+        /// </summary>
+        internal MsalLogger.ILogger? Logger { get; set; }
+
+        public ConfidentialClientApplicationOptions ConfidentialClientApplicationOptions
+        {
+            get
+            {
+                if (_confidentialClientApplicationOptions == null)
+                {
+                    _confidentialClientApplicationOptions = new ConfidentialClientApplicationOptions();
+                    UpdateConfidentialClientApplicationOptionsFromMergedOptions(this, _confidentialClientApplicationOptions);
+                }
+
+                return _confidentialClientApplicationOptions;
+            }
+        }
+
+        // Properties of ConfidentialClientApplication which are not in MicrosoftIdentityOptions
+        public AadAuthorityAudience AadAuthorityAudience { get; set; }
+        public string? AppHomeTenantId { get; set; }
+        public AzureCloudInstance AzureCloudInstance { get; set; }
+        public string? AzureRegion { get; set; }
+        public IEnumerable<string>? ClientCapabilities { get; set; }
+        public string? ClientName { get; set; }
+        public string? ClientVersion { get; set; }
+        public string? Component { get; set; }
+        public bool EnablePiiLogging { get; set; }
+        public bool IsDefaultPlatformLoggingEnabled { get; set; }
+        public LogLevel LogLevel { get; set; }
+        public string? RedirectUri { get; set; }
+        public bool EnableCacheSynchronization { get; set; }
+        internal bool MergedWithCca { get; set; }
+        // This is for supporting for CIAM authorities including custom url domains, see https://github.com/AzureAD/microsoft-identity-web/issues/2690
+        internal bool PreserveAuthority { get; set; }
+
+        /// <summary>
+        /// Id Web will modify the instance so that it can be used by MSAL.
+        /// This modifies this property so that the original value is not changed.
+        /// </summary>
+        internal string? PreparedInstance { get; set; }
+
+        internal static void UpdateMergedOptionsFromMicrosoftIdentityOptions(MicrosoftIdentityOptions microsoftIdentityOptions, MergedOptions mergedOptions)
+        {
+
+#if NET5_0_OR_GREATER
+            mergedOptions.MapInboundClaims = microsoftIdentityOptions.MapInboundClaims;
+#endif
+
+#if !NETSTANDARD2_0 && !NET462 && !NET472
+            // ASP.NET Core specific
+            mergedOptions.AccessDeniedPath = microsoftIdentityOptions.AccessDeniedPath;
+            mergedOptions.AuthenticationMethod = microsoftIdentityOptions.AuthenticationMethod;
+            mergedOptions.Backchannel ??= microsoftIdentityOptions.Backchannel;
+            mergedOptions.BackchannelHttpHandler ??= microsoftIdentityOptions.BackchannelHttpHandler;
+            mergedOptions.BackchannelTimeout = microsoftIdentityOptions.BackchannelTimeout;
+            mergedOptions.CallbackPath = microsoftIdentityOptions.CallbackPath;
+
+            if (mergedOptions.ClaimActions != microsoftIdentityOptions.ClaimActions)
+            {
+                var claimActionsArray = mergedOptions.ClaimActions.ToArray();
+                foreach (var claimAction in microsoftIdentityOptions.ClaimActions)
+                {
+                    if (!claimActionsArray.Any(c => c.ClaimType == claimAction.ClaimType && c.ValueType == claimAction.ValueType))
+                    {
+                        mergedOptions.ClaimActions.Add(claimAction);
+                    }
+                }
+            }
+
+            if (string.IsNullOrEmpty(mergedOptions.ClaimsIssuer) && !string.IsNullOrEmpty(microsoftIdentityOptions.ClaimsIssuer))
+            {
+                mergedOptions.ClaimsIssuer = microsoftIdentityOptions.ClaimsIssuer;
+            }
+            mergedOptions.Configuration ??= microsoftIdentityOptions.Configuration;
+            mergedOptions.ConfigurationManager ??= microsoftIdentityOptions.ConfigurationManager;
+            mergedOptions.CorrelationCookie = microsoftIdentityOptions.CorrelationCookie;
+            mergedOptions.DataProtectionProvider ??= microsoftIdentityOptions.DataProtectionProvider;
+            mergedOptions.DisableTelemetry |= microsoftIdentityOptions.DisableTelemetry;
+
+            mergedOptions.Events.OnAccessDenied += microsoftIdentityOptions.Events.OnAccessDenied;
+            mergedOptions.Events.OnAuthenticationFailed += microsoftIdentityOptions.Events.OnAuthenticationFailed;
+            mergedOptions.Events.OnAuthorizationCodeReceived += microsoftIdentityOptions.Events.OnAuthorizationCodeReceived;
+            mergedOptions.Events.OnMessageReceived += microsoftIdentityOptions.Events.OnMessageReceived;
+            mergedOptions.Events.OnRedirectToIdentityProvider += microsoftIdentityOptions.Events.OnRedirectToIdentityProvider;
+            mergedOptions.Events.OnRedirectToIdentityProviderForSignOut += microsoftIdentityOptions.Events.OnRedirectToIdentityProviderForSignOut;
+            mergedOptions.Events.OnRemoteFailure += microsoftIdentityOptions.Events.OnRemoteFailure;
+            mergedOptions.Events.OnRemoteSignOut += microsoftIdentityOptions.Events.OnRemoteSignOut;
+            mergedOptions.Events.OnSignedOutCallbackRedirect += microsoftIdentityOptions.Events.OnSignedOutCallbackRedirect;
+            mergedOptions.Events.OnTicketReceived += microsoftIdentityOptions.Events.OnTicketReceived;
+            mergedOptions.Events.OnTokenResponseReceived += microsoftIdentityOptions.Events.OnTokenResponseReceived;
+            mergedOptions.Events.OnTokenValidated += microsoftIdentityOptions.Events.OnTokenValidated;
+            mergedOptions.Events.OnUserInformationReceived += microsoftIdentityOptions.Events.OnUserInformationReceived;
+
+            mergedOptions.EventsType ??= microsoftIdentityOptions.EventsType;
+            if (string.IsNullOrEmpty(mergedOptions.ForwardAuthenticate) && !string.IsNullOrEmpty(microsoftIdentityOptions.ForwardAuthenticate))
+            {
+                mergedOptions.ForwardAuthenticate = microsoftIdentityOptions.ForwardAuthenticate;
+            }
+
+            if (string.IsNullOrEmpty(mergedOptions.ForwardChallenge) && !string.IsNullOrEmpty(microsoftIdentityOptions.ForwardChallenge))
+            {
+                mergedOptions.ForwardChallenge = microsoftIdentityOptions.ForwardChallenge;
+            }
+
+            if (string.IsNullOrEmpty(mergedOptions.ForwardDefault) && !string.IsNullOrEmpty(microsoftIdentityOptions.ForwardDefault))
+            {
+                mergedOptions.ForwardDefault = microsoftIdentityOptions.ForwardDefault;
+            }
+
+            mergedOptions.ForwardDefaultSelector ??= microsoftIdentityOptions.ForwardDefaultSelector;
+            if (string.IsNullOrEmpty(mergedOptions.ForwardForbid) && !string.IsNullOrEmpty(microsoftIdentityOptions.ForwardForbid))
+            {
+                mergedOptions.ForwardForbid = microsoftIdentityOptions.ForwardForbid;
+            }
+
+            if (string.IsNullOrEmpty(mergedOptions.ForwardSignIn) && !string.IsNullOrEmpty(microsoftIdentityOptions.ForwardSignIn))
+            {
+                mergedOptions.ForwardSignIn = microsoftIdentityOptions.ForwardSignIn;
+            }
+
+            if (string.IsNullOrEmpty(mergedOptions.ForwardSignOut) && !string.IsNullOrEmpty(microsoftIdentityOptions.ForwardSignOut))
+            {
+                mergedOptions.ForwardSignOut = microsoftIdentityOptions.ForwardSignOut;
+            }
+
+            mergedOptions.GetClaimsFromUserInfoEndpoint = microsoftIdentityOptions.GetClaimsFromUserInfoEndpoint;
+
+            mergedOptions.MaxAge = microsoftIdentityOptions.MaxAge;
+            if (string.IsNullOrEmpty(mergedOptions.MetadataAddress) && !string.IsNullOrEmpty(microsoftIdentityOptions.MetadataAddress))
+            {
+                mergedOptions.MetadataAddress = microsoftIdentityOptions.MetadataAddress;
+            }
+
+            mergedOptions.NonceCookie = microsoftIdentityOptions.NonceCookie;
+            if (string.IsNullOrEmpty(mergedOptions.Prompt) && !string.IsNullOrEmpty(microsoftIdentityOptions.Prompt))
+            {
+                mergedOptions.Prompt = microsoftIdentityOptions.Prompt;
+            }
+
+            mergedOptions.ProtocolValidator ??= microsoftIdentityOptions.ProtocolValidator;
+
+#if NET5_0_OR_GREATER
+            mergedOptions.RefreshInterval = microsoftIdentityOptions.RefreshInterval;
+#endif
+            mergedOptions.RefreshOnIssuerKeyNotFound |= microsoftIdentityOptions.RefreshOnIssuerKeyNotFound;
+            mergedOptions.RemoteAuthenticationTimeout = microsoftIdentityOptions.RemoteAuthenticationTimeout;
+            mergedOptions.RemoteSignOutPath = microsoftIdentityOptions.RemoteSignOutPath;
+            mergedOptions.RequireHttpsMetadata |= microsoftIdentityOptions.RequireHttpsMetadata;
+            if (string.IsNullOrEmpty(mergedOptions.ResetPasswordPolicyId) && !string.IsNullOrEmpty(microsoftIdentityOptions.ResetPasswordPolicyId))
+            {
+                mergedOptions.ResetPasswordPolicyId = microsoftIdentityOptions.ResetPasswordPolicyId;
+            }
+
+            if (string.IsNullOrEmpty(mergedOptions.Resource) && !string.IsNullOrEmpty(microsoftIdentityOptions.Resource))
+            {
+                mergedOptions.Resource = microsoftIdentityOptions.Resource;
+            }
+
+            if (microsoftIdentityOptions.ResponseMode != OpenIdConnectResponseMode.FormPost)
+            {
+                mergedOptions.ResponseMode = microsoftIdentityOptions.ResponseMode;
+            }
+
+            if (microsoftIdentityOptions.ResponseType != OpenIdConnectResponseType.IdToken)
+            {
+                mergedOptions.ResponseType = microsoftIdentityOptions.ResponseType;
+            }
+
+            if (microsoftIdentityOptions.ReturnUrlParameter != Constants.ReturnUrl)
+            {
+                mergedOptions.ReturnUrlParameter = microsoftIdentityOptions.ReturnUrlParameter;
+            }
+
+            mergedOptions.SaveTokens |= microsoftIdentityOptions.SaveTokens;
+#if NET8_0_OR_GREATER
+            mergedOptions.TokenHandler ??= microsoftIdentityOptions.TokenHandler;
+#else
+            mergedOptions.SecurityTokenValidator ??= microsoftIdentityOptions.SecurityTokenValidator;
+#endif
+            mergedOptions.SendX5C |= microsoftIdentityOptions.SendX5C;
+            mergedOptions.WithSpaAuthCode |= microsoftIdentityOptions.WithSpaAuthCode;
+            mergedOptions.SignedOutCallbackPath = microsoftIdentityOptions.SignedOutCallbackPath;
+            if (microsoftIdentityOptions.SignedOutRedirectUri != "/")
+            {
+                mergedOptions.SignedOutRedirectUri = microsoftIdentityOptions.SignedOutRedirectUri;
+            }
+
+            if (string.IsNullOrEmpty(mergedOptions.SignInScheme) && !string.IsNullOrEmpty(microsoftIdentityOptions.SignInScheme))
+            {
+                mergedOptions.SignInScheme = microsoftIdentityOptions.SignInScheme;
+            }
+
+            if (string.IsNullOrEmpty(mergedOptions.SignOutScheme) && !string.IsNullOrEmpty(microsoftIdentityOptions.SignOutScheme))
+            {
+                mergedOptions.SignOutScheme = microsoftIdentityOptions.SignOutScheme;
+            }
+
+            mergedOptions.SkipUnrecognizedRequests |= microsoftIdentityOptions.SkipUnrecognizedRequests;
+            mergedOptions.StateDataFormat ??= microsoftIdentityOptions.StateDataFormat;
+            mergedOptions.StringDataFormat ??= microsoftIdentityOptions.StringDataFormat;
+#if NET8_0_OR_GREATER
+            mergedOptions.TimeProvider = microsoftIdentityOptions.TimeProvider;
+#endif
+#if NET9_0_OR_GREATER
+            if (microsoftIdentityOptions.AdditionalAuthorizationParameters is not null)
+            {
+                foreach (var parameter in microsoftIdentityOptions.AdditionalAuthorizationParameters)
+                {
+                    mergedOptions.AdditionalAuthorizationParameters.Add(parameter.Key, parameter.Value);
+                }
+            }
+
+            mergedOptions.PushedAuthorizationBehavior = microsoftIdentityOptions.PushedAuthorizationBehavior;
+#endif
+            mergedOptions.TokenValidationParameters = microsoftIdentityOptions.TokenValidationParameters.Clone();
+            mergedOptions.UsePkce |= microsoftIdentityOptions.UsePkce;
+
+            mergedOptions.UseTokenLifetime |= microsoftIdentityOptions.UseTokenLifetime;
+
+            mergedOptions.Scope.Clear();
+            if (mergedOptions.Scope != microsoftIdentityOptions.Scope)
+            {
+                var temp = mergedOptions.Scope.ToArray();
+                foreach (var scope in microsoftIdentityOptions.Scope)
+                {
+                    if (!string.IsNullOrWhiteSpace(scope) && !temp.Any(s => string.Equals(s, scope, StringComparison.OrdinalIgnoreCase)))
+                    {
+                        mergedOptions.Scope.Add(scope);
+                    }
+                }
+            }
+#if NET5_0_OR_GREATER
+            mergedOptions.AutomaticRefreshInterval = microsoftIdentityOptions.AutomaticRefreshInterval;
+#endif
+#endif
+            // Non ASP.NET Core specific
+            if (string.IsNullOrEmpty(mergedOptions.Instance) && !string.IsNullOrEmpty(microsoftIdentityOptions.Instance))
+            {
+                mergedOptions.Instance = microsoftIdentityOptions.Instance;
+            }
+
+            if (microsoftIdentityOptions.ResetPasswordPath != Constants.ResetPasswordPath)
+            {
+                mergedOptions.ResetPasswordPath = microsoftIdentityOptions.ResetPasswordPath;
+            }
+
+            if (microsoftIdentityOptions.ErrorPath != Constants.ErrorPath)
+            {
+                mergedOptions.ErrorPath = microsoftIdentityOptions.ErrorPath;
+            }
+
+            mergedOptions.AllowWebApiToBeAuthorizedByACL |= microsoftIdentityOptions.AllowWebApiToBeAuthorizedByACL;
+
+            if (string.IsNullOrEmpty(mergedOptions.Authority) && !string.IsNullOrEmpty(microsoftIdentityOptions.Authority))
+            {
+                mergedOptions.Authority = microsoftIdentityOptions.Authority;
+            }
+
+            mergedOptions.ClientCredentials ??= microsoftIdentityOptions.ClientCredentials;
+
+            if (mergedOptions.ClientCredentials == null || !mergedOptions.ClientCredentials.Any())
+            {
+                mergedOptions.ClientCredentials = ComputeFromLegacyClientCredentials(microsoftIdentityOptions).ToList();
+            }
+
+            mergedOptions.TokenDecryptionCredentials ??= microsoftIdentityOptions.TokenDecryptionCredentials;
+
+            if (mergedOptions.TokenDecryptionCredentials == null || !mergedOptions.TokenDecryptionCredentials.Any())
+            {
+                mergedOptions.TokenDecryptionCredentials = ComputeFromLegacyTokenDecryptCredentials(microsoftIdentityOptions);
+            }
+
+            if (string.IsNullOrEmpty(mergedOptions.ClientId) && !string.IsNullOrEmpty(microsoftIdentityOptions.ClientId))
+            {
+                mergedOptions.ClientId = microsoftIdentityOptions.ClientId;
+            }
+
+            if (string.IsNullOrEmpty(mergedOptions.Domain) && !string.IsNullOrEmpty(microsoftIdentityOptions.Domain))
+            {
+                mergedOptions.Domain = microsoftIdentityOptions.Domain;
+            }
+
+            if (string.IsNullOrEmpty(mergedOptions.EditProfilePolicyId) && !string.IsNullOrEmpty(microsoftIdentityOptions.EditProfilePolicyId))
+            {
+                mergedOptions.EditProfilePolicyId = microsoftIdentityOptions.EditProfilePolicyId;
+            }
+
+            mergedOptions.LegacyCacheCompatibilityEnabled |= microsoftIdentityOptions.LegacyCacheCompatibilityEnabled;
+
+            if (string.IsNullOrEmpty(mergedOptions.SignUpSignInPolicyId) && !string.IsNullOrEmpty(microsoftIdentityOptions.SignUpSignInPolicyId))
+            {
+                mergedOptions.SignUpSignInPolicyId = microsoftIdentityOptions.SignUpSignInPolicyId;
+            }
+
+            if (string.IsNullOrEmpty(mergedOptions.TenantId) && !string.IsNullOrEmpty(microsoftIdentityOptions.TenantId))
+            {
+                mergedOptions.TenantId = microsoftIdentityOptions.TenantId;
+            }
+
+            mergedOptions.TokenDecryptionCertificates ??= microsoftIdentityOptions.TokenDecryptionCertificates;
+
+            mergedOptions.ClientCredentialsUsingManagedIdentity ??= microsoftIdentityOptions.ClientCredentialsUsingManagedIdentity;
+
+            mergedOptions._confidentialClientApplicationOptions = null;
+
+            if ((mergedOptions.ExtraQueryParameters == null || !mergedOptions.ExtraQueryParameters.Any()) && microsoftIdentityOptions.ExtraQueryParameters != null)
+            {
+                mergedOptions.ExtraQueryParameters = microsoftIdentityOptions.ExtraQueryParameters;
+            }
+        }
+
+        internal static void UpdateMergedOptionsFromConfidentialClientApplicationOptions(ConfidentialClientApplicationOptions confidentialClientApplicationOptions, MergedOptions mergedOptions)
+        {
+            mergedOptions.MergedWithCca = true;
+            mergedOptions.AadAuthorityAudience = confidentialClientApplicationOptions.AadAuthorityAudience;
+            mergedOptions.AzureCloudInstance = confidentialClientApplicationOptions.AzureCloudInstance;
+            if (string.IsNullOrEmpty(mergedOptions.AzureRegion) && !string.IsNullOrEmpty(confidentialClientApplicationOptions.AzureRegion))
+            {
+                mergedOptions.AzureRegion = confidentialClientApplicationOptions.AzureRegion;
+            }
+
+            mergedOptions.ClientCapabilities ??= confidentialClientApplicationOptions.ClientCapabilities;
+            if (string.IsNullOrEmpty(mergedOptions.ClientId) && !string.IsNullOrEmpty(confidentialClientApplicationOptions.ClientId))
+            {
+                mergedOptions.ClientId = confidentialClientApplicationOptions.ClientId;
+            }
+
+            if (string.IsNullOrEmpty(mergedOptions.ClientName) && !string.IsNullOrEmpty(confidentialClientApplicationOptions.ClientName))
+            {
+                mergedOptions.ClientName = confidentialClientApplicationOptions.ClientName;
+            }
+
+            if (string.IsNullOrEmpty(mergedOptions.ClientSecret) && !string.IsNullOrEmpty(confidentialClientApplicationOptions.ClientSecret))
+            {
+                mergedOptions.ClientSecret = confidentialClientApplicationOptions.ClientSecret;
+            }
+
+            if (string.IsNullOrEmpty(mergedOptions.ClientVersion) && !string.IsNullOrEmpty(confidentialClientApplicationOptions.ClientVersion))
+            {
+                mergedOptions.ClientVersion = confidentialClientApplicationOptions.ClientVersion;
+            }
+
+            mergedOptions.EnablePiiLogging = confidentialClientApplicationOptions.EnablePiiLogging;
+            if (string.IsNullOrEmpty(mergedOptions.Instance) && !string.IsNullOrEmpty(confidentialClientApplicationOptions.Instance))
+            {
+                mergedOptions.Instance = confidentialClientApplicationOptions.Instance;
+            }
+
+            mergedOptions.IsDefaultPlatformLoggingEnabled |= confidentialClientApplicationOptions.IsDefaultPlatformLoggingEnabled;
+            // mergedOptions.LegacyCacheCompatibilityEnabled |= confidentialClientApplicationOptions.LegacyCacheCompatibilityEnabled; // must be set through id web options
+            mergedOptions.EnableCacheSynchronization |= confidentialClientApplicationOptions.EnableCacheSynchronization;
+            mergedOptions.LogLevel = confidentialClientApplicationOptions.LogLevel;
+            if (string.IsNullOrEmpty(mergedOptions.RedirectUri) && !string.IsNullOrEmpty(confidentialClientApplicationOptions.RedirectUri))
+            {
+                mergedOptions.RedirectUri = confidentialClientApplicationOptions.RedirectUri;
+            }
+
+            if (string.IsNullOrEmpty(mergedOptions.TenantId) && !string.IsNullOrEmpty(confidentialClientApplicationOptions.TenantId))
+            {
+                mergedOptions.TenantId = confidentialClientApplicationOptions.TenantId;
+            }
+
+            mergedOptions._confidentialClientApplicationOptions = null;
+        }
+
+        internal static void UpdateConfidentialClientApplicationOptionsFromMergedOptions(MergedOptions mergedOptions, ConfidentialClientApplicationOptions confidentialClientApplicationOptions)
+        {
+            ParseAuthorityIfNecessary(mergedOptions, mergedOptions.Logger);
+
+            confidentialClientApplicationOptions.AadAuthorityAudience = mergedOptions.AadAuthorityAudience;
+            confidentialClientApplicationOptions.AzureCloudInstance = mergedOptions.AzureCloudInstance;
+            if (string.IsNullOrEmpty(confidentialClientApplicationOptions.AzureRegion) && !string.IsNullOrEmpty(mergedOptions.AzureRegion))
+            {
+                confidentialClientApplicationOptions.AzureRegion = mergedOptions.AzureRegion;
+            }
+
+            confidentialClientApplicationOptions.ClientCapabilities ??= mergedOptions.ClientCapabilities;
+            if (string.IsNullOrEmpty(confidentialClientApplicationOptions.ClientId) && !string.IsNullOrEmpty(mergedOptions.ClientId))
+            {
+                confidentialClientApplicationOptions.ClientId = mergedOptions.ClientId;
+            }
+
+            if (string.IsNullOrEmpty(confidentialClientApplicationOptions.ClientName) && !string.IsNullOrEmpty(mergedOptions.ClientName))
+            {
+                confidentialClientApplicationOptions.ClientName = mergedOptions.ClientName;
+            }
+
+            if (string.IsNullOrEmpty(confidentialClientApplicationOptions.ClientSecret) && !string.IsNullOrEmpty(mergedOptions.ClientSecret))
+            {
+                confidentialClientApplicationOptions.ClientSecret = mergedOptions.ClientSecret;
+            }
+
+            if (string.IsNullOrEmpty(confidentialClientApplicationOptions.ClientVersion) && !string.IsNullOrEmpty(mergedOptions.ClientVersion))
+            {
+                confidentialClientApplicationOptions.ClientVersion = mergedOptions.ClientVersion;
+            }
+
+            confidentialClientApplicationOptions.EnablePiiLogging = mergedOptions.EnablePiiLogging;
+
+            if (string.IsNullOrEmpty(confidentialClientApplicationOptions.Instance) && !string.IsNullOrEmpty(mergedOptions.Instance))
+            {
+                confidentialClientApplicationOptions.Instance = mergedOptions.Instance;
+            }
+
+            confidentialClientApplicationOptions.IsDefaultPlatformLoggingEnabled = mergedOptions.IsDefaultPlatformLoggingEnabled;
+            confidentialClientApplicationOptions.LegacyCacheCompatibilityEnabled = mergedOptions.LegacyCacheCompatibilityEnabled;
+            confidentialClientApplicationOptions.EnableCacheSynchronization = mergedOptions.EnableCacheSynchronization;
+            confidentialClientApplicationOptions.LogLevel = mergedOptions.LogLevel;
+            if (string.IsNullOrEmpty(confidentialClientApplicationOptions.RedirectUri) && !string.IsNullOrEmpty(mergedOptions.RedirectUri))
+            {
+                confidentialClientApplicationOptions.RedirectUri = mergedOptions.RedirectUri;
+            }
+
+            if (string.IsNullOrEmpty(confidentialClientApplicationOptions.TenantId) && !string.IsNullOrEmpty(mergedOptions.TenantId))
+            {
+                confidentialClientApplicationOptions.TenantId = mergedOptions.TenantId;
+            }
+        }
+
+        internal static void ParseAuthorityIfNecessary(MergedOptions mergedOptions, MsalLogger.ILogger? logger = null)
+        {
+            // Check if Authority is configured but being ignored due to Instance/TenantId taking precedence
+            if (!string.IsNullOrEmpty(mergedOptions.Authority) && 
+                (!string.IsNullOrEmpty(mergedOptions.Instance) || !string.IsNullOrEmpty(mergedOptions.TenantId)))
+            {
+                // Log warning that Authority is being ignored
+                if (logger != null)
+                {
+                    MergedOptionsLogging.AuthorityIgnored(
+                        logger,
+                        mergedOptions.Authority!,
+                        mergedOptions.Instance ?? string.Empty,
+                        mergedOptions.TenantId ?? string.Empty);
+                }
+                // Authority is ignored; Instance and TenantId take precedence
+                return;
+            }
+
+            if (string.IsNullOrEmpty(mergedOptions.TenantId) && string.IsNullOrEmpty(mergedOptions.Instance) && !string.IsNullOrEmpty(mergedOptions.Authority))
+            {
+                ReadOnlySpan<char> doubleSlash = "//".AsSpan();
+                ReadOnlySpan<char> authoritySpan = mergedOptions.Authority.AsSpan().TrimEnd('/');
+                int doubleSlashIndex = authoritySpan.IndexOf(doubleSlash);
+                int startingIndex = doubleSlashIndex == -1 ? 0 : doubleSlashIndex + doubleSlash.Length;
+
+                // Gets position of first '/' after the "https://" prefix, will return -1 if not found, this checks for presence of instance/tenantId
+                int indexTenant = authoritySpan.Slice(startingIndex).IndexOf('/') + startingIndex;
+                if (indexTenant >= startingIndex)
+                {
+                    int indexVersion = authoritySpan.Slice(indexTenant + 1).IndexOf('/');
+                    int indexEndOfTenant = indexVersion == -1 ? authoritySpan.Length : indexVersion + indexTenant + 1;
+
+                    // In CIAM and B2C, customers will use "authority", not Instance and TenantId
+                    mergedOptions.Instance = mergedOptions.PreserveAuthority ? mergedOptions.Authority! : authoritySpan.Slice(0, indexTenant).ToString();
+                    mergedOptions.TenantId = mergedOptions.PreserveAuthority ? null : authoritySpan.Slice(indexTenant + 1, indexEndOfTenant - indexTenant - 1).ToString();
+                }
+            }
+        }
+
+#if !NETSTANDARD2_0 && !NET462 && !NET472
+        internal static void UpdateMergedOptionsFromJwtBearerOptions(JwtBearerOptions jwtBearerOptions, MergedOptions mergedOptions)
+        {
+            if (string.IsNullOrEmpty(mergedOptions.Authority) && !string.IsNullOrEmpty(jwtBearerOptions.Authority))
+            {
+                mergedOptions.Authority = jwtBearerOptions.Authority;
+            }
+        }
+#endif
+
+        public void PrepareAuthorityInstanceForMsal()
+        {
+            if (string.IsNullOrEmpty(Instance) && string.IsNullOrEmpty(TenantId) && !string.IsNullOrEmpty(Authority))
+            {
+                ParseAuthorityIfNecessary(this);
+            }
+
+            if (string.IsNullOrEmpty(Instance))
+            {
+                return;
+            }
+
+            if (IsB2C && Instance.EndsWith("/tfp/", StringComparison.OrdinalIgnoreCase))
+            {
+#if NETCOREAPP
+                PreparedInstance = Instance.Replace("/tfp/", string.Empty, StringComparison.OrdinalIgnoreCase).TrimEnd('/') + "/";
+#else
+                PreparedInstance = Instance.Replace("/tfp/", string.Empty).TrimEnd('/') + "/";
+#endif
+            }
+            else
+            {
+                PreparedInstance = Instance.TrimEnd('/') + "/";
+            }
+        }
+
+        public static void UpdateMergedOptionsFromMicrosoftIdentityApplicationOptions(MicrosoftIdentityApplicationOptions microsoftIdentityApplicationOptions, MergedOptions mergedOptions)
+        {
+            mergedOptions.AllowWebApiToBeAuthorizedByACL |= microsoftIdentityApplicationOptions.AllowWebApiToBeAuthorizedByACL;
+            if (string.IsNullOrEmpty(mergedOptions.Authority) && microsoftIdentityApplicationOptions.Authority != "//v2.0" && !string.IsNullOrEmpty(microsoftIdentityApplicationOptions.Authority))
+            {
+                mergedOptions.Authority = microsoftIdentityApplicationOptions.Authority;
+            }
+
+            if (string.IsNullOrEmpty(mergedOptions.AzureRegion) && !string.IsNullOrEmpty(microsoftIdentityApplicationOptions.AzureRegion))
+            {
+                mergedOptions.AzureRegion = microsoftIdentityApplicationOptions.AzureRegion;
+            }
+
+            mergedOptions.ClientCapabilities ??= microsoftIdentityApplicationOptions.ClientCapabilities;
+            if (string.IsNullOrEmpty(mergedOptions.ClientId) && !string.IsNullOrEmpty(microsoftIdentityApplicationOptions.ClientId))
+            {
+                mergedOptions.ClientId = microsoftIdentityApplicationOptions.ClientId;
+            }
+
+            if (string.IsNullOrEmpty(mergedOptions.Domain) && !string.IsNullOrEmpty(microsoftIdentityApplicationOptions.Domain))
+            {
+                mergedOptions.Domain = microsoftIdentityApplicationOptions.Domain;
+            }
+
+            if (string.IsNullOrEmpty(mergedOptions.EditProfilePolicyId) && !string.IsNullOrEmpty(microsoftIdentityApplicationOptions.EditProfilePolicyId))
+            {
+                mergedOptions.EditProfilePolicyId = microsoftIdentityApplicationOptions.EditProfilePolicyId;
+            }
+
+            mergedOptions.EnablePiiLogging |= microsoftIdentityApplicationOptions.EnablePiiLogging;
+            if (microsoftIdentityApplicationOptions.ErrorPath != Constants.ErrorPath)
+            {
+                mergedOptions.ErrorPath = microsoftIdentityApplicationOptions.ErrorPath;
+            }
+
+            if (string.IsNullOrEmpty(mergedOptions.Instance) && !string.IsNullOrEmpty(microsoftIdentityApplicationOptions.Instance))
+            {
+                mergedOptions.Instance = microsoftIdentityApplicationOptions.Instance!;
+            }
+
+            if (microsoftIdentityApplicationOptions.ResetPasswordPath != Constants.ResetPasswordPath)
+            {
+                mergedOptions.ResetPasswordPath = microsoftIdentityApplicationOptions.ResetPasswordPath;
+            }
+
+            if (string.IsNullOrEmpty(mergedOptions.ResetPasswordPolicyId) && !string.IsNullOrEmpty(microsoftIdentityApplicationOptions.ResetPasswordPolicyId))
+            {
+                mergedOptions.ResetPasswordPolicyId = microsoftIdentityApplicationOptions.ResetPasswordPolicyId;
+            }
+
+            mergedOptions.SendX5C |= microsoftIdentityApplicationOptions.SendX5C;
+            if (string.IsNullOrEmpty(mergedOptions.SignUpSignInPolicyId) && !string.IsNullOrEmpty(microsoftIdentityApplicationOptions.SignUpSignInPolicyId))
+            {
+                mergedOptions.SignUpSignInPolicyId = microsoftIdentityApplicationOptions.SignUpSignInPolicyId;
+            }
+
+            if (string.IsNullOrEmpty(mergedOptions.TenantId) && !string.IsNullOrEmpty(microsoftIdentityApplicationOptions.TenantId))
+            {
+                mergedOptions.TenantId = microsoftIdentityApplicationOptions.TenantId;
+            }
+
+            mergedOptions.AppHomeTenantId = microsoftIdentityApplicationOptions.AppHomeTenantId;
+
+            mergedOptions.WithSpaAuthCode |= microsoftIdentityApplicationOptions.WithSpaAuthCode;
+
+            if ((mergedOptions.ClientCredentials == null || !mergedOptions.ClientCredentials.Any()) && microsoftIdentityApplicationOptions.ClientCredentials != null)
+            {
+                mergedOptions.ClientCredentials = microsoftIdentityApplicationOptions.ClientCredentials;
+            }
+
+            if ((mergedOptions.TokenDecryptionCredentials == null || !mergedOptions.TokenDecryptionCredentials.Any()) && microsoftIdentityApplicationOptions.TokenDecryptionCredentials != null)
+            {
+                mergedOptions.TokenDecryptionCredentials = microsoftIdentityApplicationOptions.TokenDecryptionCredentials;
+            }
+
+            if ((mergedOptions.ExtraQueryParameters == null || !mergedOptions.ExtraQueryParameters.Any()) && microsoftIdentityApplicationOptions.ExtraQueryParameters != null)
+            {
+                mergedOptions.ExtraQueryParameters = microsoftIdentityApplicationOptions.ExtraQueryParameters;
+            }
+
+        }
+
+        private static IEnumerable<CredentialDescription> ComputeFromLegacyClientCredentials(MicrosoftIdentityOptions microsoftIdentityOptions)
+        {
+            // Compatibility with v1 API
+            if (microsoftIdentityOptions.ClientCredentialsUsingManagedIdentity != null && microsoftIdentityOptions.ClientCredentialsUsingManagedIdentity.IsEnabled)
+            {
+                yield return new CredentialDescription { ManagedIdentityClientId = microsoftIdentityOptions.ClientCredentialsUsingManagedIdentity.ManagedIdentityClientId, SourceType = CredentialSource.SignedAssertionFromManagedIdentity };
+            }
+            if (microsoftIdentityOptions.ClientCertificates != null && microsoftIdentityOptions.ClientCertificates.Any())
+            {
+                foreach (var cert in microsoftIdentityOptions.ClientCertificates)
+                {
+                    yield return cert;
+                }
+            }
+            if (!string.IsNullOrEmpty(microsoftIdentityOptions.ClientSecret))
+            {
+                yield return new CredentialDescription { ClientSecret = microsoftIdentityOptions.ClientSecret, SourceType = CredentialSource.ClientSecret };
+            }
+        }
+
+        private static IEnumerable<CredentialDescription>? ComputeFromLegacyTokenDecryptCredentials(MicrosoftIdentityOptions microsoftIdentityOptions)
+        {
+            // Compatibility with v1 API
+            if (microsoftIdentityOptions.TokenDecryptionCertificates != null && microsoftIdentityOptions.TokenDecryptionCertificates.Any())
+            {
+                return microsoftIdentityOptions.TokenDecryptionCertificates;
+            }
+            return null;
+        }
+    }
+}