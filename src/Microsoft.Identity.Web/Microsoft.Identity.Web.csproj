--- conflicted
+++ resolved
@@ -13,38 +13,6 @@
     <TargetFrameworks>netcoreapp3.1; net462; net472; net5.0</TargetFrameworks>
     <AllowUnsafeBlocks>true</AllowUnsafeBlocks>
   </PropertyGroup>
-<<<<<<< HEAD
-  
-  <!-- 
-   TODO: use the predefined constants
-   https://docs.microsoft.com/en-us/dotnet/csharp/language-reference/preprocessor-directives
-  -->
-  
-  <PropertyGroup Condition="'$(TargetFramework)' == 'net5.0'">
-    <DefineConstants>$(DefineConstants);DOTNET_50_AND_ABOVE</DefineConstants>
-  </PropertyGroup>
-
-  <PropertyGroup Condition="'$(TargetFramework)' == 'net472'">
-    <DefineConstants>$(DefineConstants);DOTNET_472</DefineConstants>
-    <LangVersion>8.0</LangVersion>
-  </PropertyGroup>
-
-  <PropertyGroup Condition="'$(TargetFramework)' == 'net462'">
-    <DefineConstants>$(DefineConstants);DOTNET_462</DefineConstants>
-    <LangVersion>8.0</LangVersion>
-  </PropertyGroup>
-
-  <PropertyGroup>
-    <!-- The MSAL.snk has both private and public keys -->
-    <DelaySign>false</DelaySign>
-    <CodeAnalysisRuleSet>..\..\.sonarlint\azuread_microsoft-identity-webcsharp.ruleset</CodeAnalysisRuleSet>
-  </PropertyGroup>
-
-  <PropertyGroup Condition="'$(Configuration)|$(Platform)'=='Debug|AnyCPU'">
-    <DocumentationFile>Microsoft.Identity.Web.xml</DocumentationFile>
-  </PropertyGroup>
-=======
->>>>>>> 07317ac2
 
   <ItemGroup Condition="'$(TargetFramework)' == 'net5.0' ">
     <PackageReference Include="Microsoft.AspNetCore.Authentication.JwtBearer" Version="$(MicrosoftAspNetCoreAuthenticationJwtBearerVersion)" />
@@ -62,12 +30,10 @@
     <PackageReference Include="Microsoft.IdentityModel.Validators" Version="$(IdentityModelVersion)" />
     <PackageReference Include="Microsoft.IdentityModel.Protocols.OpenIdConnect" Version="$(IdentityModelVersion)" />
     <PackageReference Include="System.IdentityModel.Tokens.Jwt" Version="$(IdentityModelVersion)" />
-<<<<<<< HEAD
+    <!--<PackageReference Include="System.Text.Encodings.Web" Version="$(SystemTextEncodingsWebVersion)" />-->
     <PackageReference Include="Microsoft.Extensions.Http" Version="3.1.3" />
     <PackageReference Include="System.Text.Encodings.Web" Version="5.0.1" />
-=======
-    <PackageReference Include="System.Text.Encodings.Web" Version="$(SystemTextEncodingsWebVersion)" />
->>>>>>> 07317ac2
+
   </ItemGroup>
 
   <ItemGroup Condition="'$(TargetFramework)' == 'net472' Or '$(TargetFramework)' == 'net462'">
@@ -94,20 +60,4 @@
     <ProjectReference Include="..\Microsoft.Identity.Web.TokenCache\Microsoft.Identity.Web.TokenCache.csproj" />
   </ItemGroup>
 
-<<<<<<< HEAD
-  <ItemGroup>
-    <Folder Include="Constants\" />
-    <Folder Include="Hosts\" />
-  </ItemGroup>
-
-  <PropertyGroup Condition="'$(TF_BUILD)' == 'true'">
-    <ContinuousIntegrationBuild>true</ContinuousIntegrationBuild>
-    <PublishRepositoryUrl>true</PublishRepositoryUrl>
-    <IncludeSymbols>true</IncludeSymbols>
-    <SymbolPackageFormat>snupkg</SymbolPackageFormat>
-    <EmbedUntrackedSources>true</EmbedUntrackedSources>
-  </PropertyGroup>
-  
-=======
->>>>>>> 07317ac2
 </Project>