﻿<Project Sdk="Microsoft.NET.Sdk">
  <PropertyGroup>

    <!--This should be passed from the VSTS build-->
    <ClientSemVer Condition="'$(ClientSemVer)' == ''">1.0.0-localbuild</ClientSemVer>
    <!--This will generate AssemblyVersion, AssemblyFileVersion and AssemblyInformationVersion-->
    <Version>$(ClientSemVer)</Version>

    <DefineConstants>$(DefineConstants);WEB</DefineConstants>
    <PackageRequireLicenseAcceptance>true</PackageRequireLicenseAcceptance>
    <!-- Copyright needs to be in the form of © not (c) to be compliant -->
    <Title>Microsoft Identity Web</Title>
    <Authors>Microsoft</Authors>
    <Company>Microsoft Corporation</Company>
    <Product>Microsoft Identity Web</Product>
    <Description>
      This package enables ASP.NET Core web apps and web APIs to use the Microsoft identity platform (formerly Azure AD v2.0).
      This package is specifically used for web applications, which sign-in users, and protected web APIs, which optionally call downstream web APIs.
    </Description>
    <Copyright>© Microsoft Corporation. All rights reserved.</Copyright>
    <PackageLicenseExpression>MIT</PackageLicenseExpression>
    <PackageProjectUrl>https://github.com/AzureAD/microsoft-identity-web</PackageProjectUrl>
    <RepositoryUrl>https://github.com/AzureAD/microsoft-identity-web</RepositoryUrl>
    <PackageReleaseNotes>The release notes are available at https://github.com/AzureAD/microsoft-identity-web/releases and the roadmap at https://github.com/AzureAD/microsoft-identity-web/wiki#roadmap </PackageReleaseNotes>
    <PackageTags>Microsoft Identity Web;Microsoft identity platform;Microsoft.Identity.Web;.NET;ASP.NET Core;Web App;Web API;B2C;Azure Active Directory;AAD;Identity;Authentication;Authorization</PackageTags>
    <ProjectGuid>{FD55C071-48D1-4FE8-8B1D-773E067FEC91}</ProjectGuid>
    <IdentityModelVersion>6.12.2</IdentityModelVersion>
  </PropertyGroup>
  <PropertyGroup Label="Source Link">
    <PublishRepositoryUrl>true</PublishRepositoryUrl>
    <EmbedUntrackedSources>true</EmbedUntrackedSources>
    <!-- Build symbol package (.snupkg) to distribute the PDB containing Source Link -->
    <IncludeSymbols>true</IncludeSymbols>
    <SymbolPackageFormat>snupkg</SymbolPackageFormat>
  </PropertyGroup>

  <ItemGroup>
    <AdditionalFiles Include="..\..\stylecop.json" />
  </ItemGroup>

  <ItemGroup>
    <AdditionalFiles Include="..\..\.sonarlint\azuread_microsoft-identity-web\CSharp\SonarLint.xml" Link="SonarLint.xml" />
  </ItemGroup>

  <ItemGroup>
    <None Include="..\..\LICENSE">
      <Pack>True</Pack>
      <PackagePath></PackagePath>
    </None>
  </ItemGroup>

  <ItemGroup Label="Build Tools" Condition="$([MSBuild]::IsOsPlatform('Windows'))">
    <PackageReference Include="Microsoft.SourceLink.GitHub" Version="1.0.0" PrivateAssets="All" />
  </ItemGroup>

  <PropertyGroup>
    <TargetFrameworks>netcoreapp3.1; net462; net472; net5.0</TargetFrameworks>
    <SignAssembly>true</SignAssembly>
    <AssemblyOriginatorKeyFile>../../build/MSAL.snk</AssemblyOriginatorKeyFile>
    <GenerateDocumentationFile>true</GenerateDocumentationFile>
    <Nullable>enable</Nullable>
    <AllowUnsafeBlocks>true</AllowUnsafeBlocks>
  </PropertyGroup>

  <PropertyGroup Condition="'$(TargetFramework)' == 'net5.0'">
    <DefineConstants>$(DefineConstants);DOTNET_50_AND_ABOVE</DefineConstants>
  </PropertyGroup>

  <PropertyGroup Condition="'$(TargetFramework)' == 'net472'">
    <DefineConstants>$(DefineConstants);DOTNET_472</DefineConstants>
    <LangVersion>8.0</LangVersion>
  </PropertyGroup>

  <PropertyGroup Condition="'$(TargetFramework)' == 'net462'">
    <DefineConstants>$(DefineConstants);DOTNET_462</DefineConstants>
    <LangVersion>8.0</LangVersion>
  </PropertyGroup>

  <PropertyGroup>
    <!-- The MSAL.snk has both private and public keys -->
    <DelaySign>false</DelaySign>
    <CodeAnalysisRuleSet>..\..\.sonarlint\azuread_microsoft-identity-webcsharp.ruleset</CodeAnalysisRuleSet>
  </PropertyGroup>

  <PropertyGroup Condition="'$(Configuration)|$(Platform)'=='Debug|AnyCPU'">
    <DocumentationFile>Microsoft.Identity.Web.xml</DocumentationFile>
  </PropertyGroup>

  <ItemGroup Condition="'$(TargetFramework)' == 'net5.0' ">
    <PackageReference Include="Microsoft.AspNetCore.Authentication.JwtBearer" Version="5.0.0-*" />
    <PackageReference Include="Microsoft.AspNetCore.Authentication.OpenIdConnect" Version="5.0.0-*" />
    <PackageReference Include="Microsoft.IdentityModel.Logging" Version="$(IdentityModelVersion)" />
    <PackageReference Include="Microsoft.IdentityModel.Protocols.OpenIdConnect" Version="$(IdentityModelVersion)" />
    <PackageReference Include="System.IdentityModel.Tokens.Jwt" Version="$(IdentityModelVersion)" />
  </ItemGroup>

  <ItemGroup Condition="'$(TargetFramework)' == 'netcoreapp3.1' ">
    <PackageReference Include="Microsoft.AspNetCore.Authentication.JwtBearer" Version="3.1.18" />
    <PackageReference Include="Microsoft.AspNetCore.Authentication.OpenIdConnect" Version="3.1.18" />
    <PackageReference Include="Microsoft.IdentityModel.Logging" Version="$(IdentityModelVersion)" />
    <PackageReference Include="Microsoft.IdentityModel.Protocols.OpenIdConnect" Version="$(IdentityModelVersion)" />
    <PackageReference Include="System.IdentityModel.Tokens.Jwt" Version="$(IdentityModelVersion)" />
  </ItemGroup>

  <ItemGroup>
    <PackageReference Include="Microsoft.IdentityModel.Logging" Version="$(IdentityModelVersion)" />
    <PackageReference Include="System.IdentityModel.Tokens.Jwt" Version="$(IdentityModelVersion)" />
    <PackageReference Include="System.Text.Encodings.Web" Version="5.0.1" />
  </ItemGroup>

  <ItemGroup Condition="'$(TargetFramework)' == 'net472' Or '$(TargetFramework)' == 'net462'">
    <Compile Remove="*.cs" />
    <Compile Include="LoggingEventId.cs" />
    <Compile Remove="AppServicesAuth\**" />
    <Compile Remove="AzureSdkSupport\**" />
    <Compile Remove="DownstreamWebApiSupport\**" />
    <Compile Remove="InstanceDiscovery\**" />
    <Compile Remove="Resource\**" />
    <Compile Remove="Policy\**" />
    <Compile Remove="WebApiExtensions\**" />
    <Compile Remove="WebAppExtensions\**" />
    <Compile Remove="TokenCacheProviders\Session\**" />
    <PackageReference Include="Microsoft.Extensions.Caching.Memory" Version="5.0.0" />
    <PackageReference Include="Microsoft.Extensions.Hosting" Version="5.0.0" />
    <PackageReference Include="Microsoft.AspNetCore.DataProtection" Version="5.0.8" />
  </ItemGroup>

  <ItemGroup>
    <PackageReference Include="Microsoft.CodeAnalysis.FxCopAnalyzers" Version="3.3.0">
      <PrivateAssets>all</PrivateAssets>
      <IncludeAssets>runtime; build; native; contentfiles; analyzers; buildtransitive</IncludeAssets>
    </PackageReference>
<<<<<<< HEAD
    <PackageReference Include="Microsoft.Identity.Client" Version="4.37.0-preview" />
=======
    <PackageReference Include="Microsoft.Identity.Client" Version="4.36.2" />
>>>>>>> 27291010

    <PackageReference Include="StyleCop.Analyzers" Version="1.2.0-beta.205">
      <PrivateAssets>all</PrivateAssets>
      <IncludeAssets>runtime; build; native; contentfiles; analyzers; buildtransitive</IncludeAssets>
    </PackageReference>
  </ItemGroup>

  <ItemGroup>
    <ProjectReference Include="..\Microsoft.Identity.Web.Certificate\Microsoft.Identity.Web.Certificate.csproj" />
    <ProjectReference Include="..\Microsoft.Identity.Web.TokenCache\Microsoft.Identity.Web.TokenCache.csproj" />
  </ItemGroup>

  <PropertyGroup Condition="'$(TF_BUILD)' == 'true'">
    <ContinuousIntegrationBuild>true</ContinuousIntegrationBuild>
    <PublishRepositoryUrl>true</PublishRepositoryUrl>
    <IncludeSymbols>true</IncludeSymbols>
    <SymbolPackageFormat>snupkg</SymbolPackageFormat>
    <EmbedUntrackedSources>true</EmbedUntrackedSources>
  </PropertyGroup>
  
</Project><|MERGE_RESOLUTION|>--- conflicted
+++ resolved
@@ -130,11 +130,6 @@
       <PrivateAssets>all</PrivateAssets>
       <IncludeAssets>runtime; build; native; contentfiles; analyzers; buildtransitive</IncludeAssets>
     </PackageReference>
-<<<<<<< HEAD
-    <PackageReference Include="Microsoft.Identity.Client" Version="4.37.0-preview" />
-=======
-    <PackageReference Include="Microsoft.Identity.Client" Version="4.36.2" />
->>>>>>> 27291010
 
     <PackageReference Include="StyleCop.Analyzers" Version="1.2.0-beta.205">
       <PrivateAssets>all</PrivateAssets>
