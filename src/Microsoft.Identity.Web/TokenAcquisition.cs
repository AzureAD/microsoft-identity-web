--- conflicted
+++ resolved
@@ -10,7 +10,6 @@
 using System.Net.Http;
 using System.Security.Claims;
 using System.Security.Cryptography.X509Certificates;
-using System.Threading;
 using System.Threading.Tasks;
 using Microsoft.AspNetCore.Authentication.OpenIdConnect;
 using Microsoft.AspNetCore.Components.Authorization;
@@ -28,19 +27,12 @@
     /// <summary>
     /// Token acquisition service.
     /// </summary>
-    internal class TokenAcquisition : ITokenAcquisitionInternal, IDisposable
+    internal class TokenAcquisition : ITokenAcquisitionInternal
     {
         private readonly MicrosoftIdentityOptions _microsoftIdentityOptions;
         private readonly ConfidentialClientApplicationOptions _applicationOptions;
         private readonly IMsalTokenCacheProvider _tokenCacheProvider;
 
-        private readonly SemaphoreSlim _applicationSyncObj = new SemaphoreSlim(/* max concurrent locks */ 1);
-        /// <summary>
-        /// Do no read or set this directly.
-        /// Instead, use GetOrBuildConfidentialClientApplicationAsync which is thread-safe
-        /// </summary>
-        private IConfidentialClientApplication? _application;
-        private bool _disposedValue;
         private readonly IHttpContextAccessor _httpContextAccessor;
         private HttpContext? CurrentHttpContext => _httpContextAccessor.HttpContext;
         private readonly IMsalHttpClientFactory _httpClientFactory;
@@ -151,11 +143,7 @@
 
             try
             {
-<<<<<<< HEAD
-                var application = await GetOrBuildConfidentialClientApplicationAsync().ConfigureAwait(false);
-=======
-                _application = GetOrBuildConfidentialClientApplication();
->>>>>>> 5dd09818
+                var application = BuildConfidentialClientApplication();
 
                 // Do not share the access token with ASP.NET Core otherwise ASP.NET will cache it and will not send the OAuth 2.0 request in
                 // case a further call to AcquireTokenByAuthorizationCodeAsync in the future is required for incremental consent (getting a code requesting more scopes)
@@ -221,13 +209,7 @@
 
             user = await GetAuthenticatedUserAsync(user).ConfigureAwait(false);
 
-<<<<<<< HEAD
-            var application = await GetOrBuildConfidentialClientApplicationAsync().ConfigureAwait(false);
-=======
-            _application = GetOrBuildConfidentialClientApplication();
-
-            string authority = CreateAuthorityBasedOnTenantIfProvided(_application, tenantId);
->>>>>>> 5dd09818
+            var application = BuildConfidentialClientApplication();
 
             string authority = CreateAuthorityBasedOnTenantIfProvided(application, tenantId);
 
@@ -304,18 +286,11 @@
             }
 
             // Use MSAL to get the right token to call the API
-<<<<<<< HEAD
-            var application = await GetOrBuildConfidentialClientApplicationAsync().ConfigureAwait(false);
+            var application = BuildConfidentialClientApplication();
             string authority = CreateAuthorityBasedOnTenantIfProvided(application, tenant);
 
             AuthenticationResult result;
             var builder = application
-=======
-            _application = GetOrBuildConfidentialClientApplication();
-            string authority = CreateAuthorityBasedOnTenantIfProvided(_application, tenant);
-
-            var builder = _application
->>>>>>> 5dd09818
                    .AcquireTokenForClient(new string[] { scope }.Except(_scopesRequestedByMsal))
                    .WithSendX5C(_microsoftIdentityOptions.SendX5C)
                    .WithAuthority(authority);
@@ -434,11 +409,7 @@
                 throw msalServiceException;
             }
 
-<<<<<<< HEAD
-            var application = await GetOrBuildConfidentialClientApplicationAsync().ConfigureAwait(false);
-=======
-            _application = GetOrBuildConfidentialClientApplication();
->>>>>>> 5dd09818
+            var application = BuildConfidentialClientApplication();
 
             string consentUrl = $"{application.Authority}/oauth2/v2.0/authorize?client_id={_applicationOptions.ClientId}"
                 + $"&response_type=code&redirect_uri={application.AppConfig.RedirectUri}"
@@ -479,7 +450,7 @@
             string? userId = user.GetMsalAccountId();
             if (!string.IsNullOrEmpty(userId))
             {
-                IConfidentialClientApplication app = GetOrBuildConfidentialClientApplication();
+                IConfidentialClientApplication app = BuildConfidentialClientApplication();
 
                 if (_microsoftIdentityOptions.IsB2C)
                 {
@@ -498,37 +469,6 @@
                 }
             }
         }
-
-        /// <summary>
-        /// Creates an MSAL confidential client application, if needed.
-        /// </summary>
-        internal /* for testing */ IConfidentialClientApplication GetOrBuildConfidentialClientApplication()
-        {
-            // Use a double checking lock to avoid locking in most situations
-            if (_application == null)
-            {
-<<<<<<< HEAD
-                // Need to use an async lock because the lock keyword does not work in async functions 
-                await _applicationSyncObj.WaitAsync();
-                try
-                {
-                    if (_application == null)
-                    {
-                        _application = await BuildConfidentialClientApplicationAsync().ConfigureAwait(false);
-                    }
-                }
-                finally
-                {
-                    _applicationSyncObj.Release();
-                }
-=======
-                return BuildConfidentialClientApplication();
->>>>>>> 5dd09818
-            }
-
-            return _application;
-        }
-
         
         private string BuildCurrentUriFromRequest(HttpContext httpContext, HttpRequest request)
         {
@@ -547,7 +487,7 @@
         /// <summary>
         /// Creates an MSAL confidential client application.
         /// </summary>
-        private IConfidentialClientApplication BuildConfidentialClientApplication()
+        internal /* for testing */ IConfidentialClientApplication BuildConfidentialClientApplication()
         {
             var httpContext = CurrentHttpContext;
             var request = httpContext?.Request;
@@ -912,25 +852,5 @@
                 return null;
             }
         }
-
-        protected virtual void Dispose(bool disposing)
-        {
-            if (!_disposedValue)
-            {
-                if (disposing)
-                {
-                    _applicationSyncObj.Dispose();
-                }
-
-                _disposedValue = true;
-            }
-        }
-
-        public void Dispose()
-        {
-            // Do not change this code. Put cleanup code in 'Dispose(bool disposing)' method
-            Dispose(disposing: true);
-            GC.SuppressFinalize(this);
-        }
     }
 }