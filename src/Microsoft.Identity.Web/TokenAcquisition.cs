--- conflicted
+++ resolved
@@ -73,11 +73,8 @@
             _applicationOptions.Instance ??= _microsoftIdentityOptions.Instance;
             _applicationOptions.ClientSecret ??= _microsoftIdentityOptions.ClientSecret;
             _applicationOptions.TenantId ??= _microsoftIdentityOptions.TenantId;
-<<<<<<< HEAD
+            _applicationOptions.LegacyCacheCompatibilityEnabled = _microsoftIdentityOptions.LegacyCacheCompatibilityEnabled;
             DefaultCertificateLoader.UserAssignedManagedIdentityClientId = _microsoftIdentityOptions.UserAssignedManagedIdentityClientId;
-=======
-            _applicationOptions.LegacyCacheCompatibilityEnabled = _microsoftIdentityOptions.LegacyCacheCompatibilityEnabled;
->>>>>>> 9d9a44ab
         }
 
         /// <summary>
