<?xml version="1.0"?>
<doc>
    <assembly>
        <name>Microsoft.Identity.Web</name>
    </assembly>
    <members>
        <member name="T:Microsoft.Identity.Web.AccountExtensions">
            <summary>
            Extension methods for <see cref="T:Microsoft.Identity.Client.IAccount"/>.
            </summary>
        </member>
        <member name="M:Microsoft.Identity.Web.AccountExtensions.ToClaimsPrincipal(Microsoft.Identity.Client.IAccount)">
            <summary>
            Creates the <see cref="T:System.Security.Claims.ClaimsPrincipal"/> from the values found
            in an <see cref="T:Microsoft.Identity.Client.IAccount"/>.
            </summary>
            <param name="account">The <see cref="T:Microsoft.Identity.Client.IAccount"/> instance.</param>
            <returns>A <see cref="T:System.Security.Claims.ClaimsPrincipal"/> built from <see cref="T:Microsoft.Identity.Client.IAccount"/>.</returns>
        </member>
        <member name="T:Microsoft.Identity.Web.AuthorizeForScopesAttribute">
            <summary>
            Filter used on a controller action to trigger incremental consent.
            </summary>
            <example>
            The following controller action will trigger.
            <code>
            [AuthorizeForScopes(Scopes = new[] {"Mail.Send"})]
            public async Task&lt;IActionResult&gt; SendEmail()
            {
            }
            </code>
            </example>
        </member>
        <member name="P:Microsoft.Identity.Web.AuthorizeForScopesAttribute.Scopes">
            <summary>
            Scopes to request.
            </summary>
        </member>
        <member name="P:Microsoft.Identity.Web.AuthorizeForScopesAttribute.ScopeKeySection">
            <summary>
            Key section on the configuration file that holds the scope value.
            </summary>
        </member>
        <member name="P:Microsoft.Identity.Web.AuthorizeForScopesAttribute.UserFlow">
            <summary>
            Azure AD B2C user flow.
            </summary>
        </member>
        <member name="M:Microsoft.Identity.Web.AuthorizeForScopesAttribute.OnException(Microsoft.AspNetCore.Mvc.Filters.ExceptionContext)">
            <summary>
            Handles the <see cref="T:Microsoft.Identity.Client.MsalUiRequiredException"/>.
            </summary>
            <param name="context">Context provided by ASP.NET Core.</param>
        </member>
        <member name="M:Microsoft.Identity.Web.AuthorizeForScopesAttribute.FindMsalUiRequiredExceptionIfAny(System.Exception)">
            <summary>
            Finds an MsalUiRequiredException in one of the inner exceptions.
            </summary>
            <param name="exception">Exception from which we look for an MsalUiRequiredException.</param>
            <returns>The MsalUiRequiredException if there is one, null, otherwise.</returns>
        </member>
        <member name="T:Microsoft.Identity.Web.CertificateDescription">
            <summary>
            Description of a certificate.
            </summary>
        </member>
        <member name="M:Microsoft.Identity.Web.CertificateDescription.FromCertificate(System.Security.Cryptography.X509Certificates.X509Certificate2)">
            <summary>
            Creates a certificate description from a certificate (by code).
            </summary>
            <param name="x509certificate2">Certificate.</param>
            <returns>A certificate description.</returns>
        </member>
        <member name="M:Microsoft.Identity.Web.CertificateDescription.FromKeyVault(System.String,System.String)">
            <summary>
            Creates a certificate description from Key Vault.
            </summary>
            <param name="keyVaultUrl">The Key Vault URL.</param>
            <param name="keyVaultCertificateName">The name of the certificate in Key Vault.</param>
            <returns>A certificate description.</returns>
        </member>
        <member name="M:Microsoft.Identity.Web.CertificateDescription.FromBase64Encoded(System.String)">
            <summary>
            Create a certificate description from a Base64 encoded value.
            </summary>
            <param name="base64EncodedValue">Base64 encoded certificate value.</param>
            <returns>A certificate description.</returns>
        </member>
        <member name="M:Microsoft.Identity.Web.CertificateDescription.FromPath(System.String,System.String)">
            <summary>
            Create a certificate description from path on disk.
            </summary>
            <param name="path">Path were to find the certificate file.</param>
            <param name="password">Certificate password.</param>
            <returns>A certificate description.</returns>
        </member>
        <member name="M:Microsoft.Identity.Web.CertificateDescription.FromStoreWithThumprint(System.String,System.Security.Cryptography.X509Certificates.StoreLocation,System.Security.Cryptography.X509Certificates.StoreName)">
            <summary>
            Create a certificate description from a thumbprint and store location (Certificate Manager on Windows for instance).
            </summary>
            <param name="certificateThumbprint">Certificate thumbprint.</param>
            <param name="certificateStoreLocation">Store location where to find the certificate.</param>
            <param name="certificateStoreName">Store name where to find the certificate.</param>
            <returns>A certificate description.</returns>
        </member>
        <member name="M:Microsoft.Identity.Web.CertificateDescription.FromStoreWithDistinguishedName(System.String,System.Security.Cryptography.X509Certificates.StoreLocation,System.Security.Cryptography.X509Certificates.StoreName)">
            <summary>
            Create a certificate description from a certificate distinguished name (such as CN=name)
            and store location (Certificate Manager on Windows for instance).
            </summary>
            <param name="certificateDistinguishedName">Certificate distinguished named.</param>
            <param name="certificateStoreLocation">Store location where to find the certificate.</param>
            <param name="certificateStoreName">Store name where to find the certificate.</param>
            <returns>A certificate description.</returns>
        </member>
        <member name="P:Microsoft.Identity.Web.CertificateDescription.SourceType">
            <summary>
            Type of the source of the certificate.
            </summary>
        </member>
        <member name="P:Microsoft.Identity.Web.CertificateDescription.Container">
            <summary>
            Container in which to find the certificate.
            <list type="bullet">
            <item>If <see cref="P:Microsoft.Identity.Web.CertificateDescription.SourceType"/> equals <see cref="F:Microsoft.Identity.Web.CertificateSource.KeyVault"/>, then
            the container is the Key Vault base URL.</item>
            <item>If <see cref="P:Microsoft.Identity.Web.CertificateDescription.SourceType"/> equals <see cref="F:Microsoft.Identity.Web.CertificateSource.Base64Encoded"/>, then
            this value is not used.</item>
            <item>If <see cref="P:Microsoft.Identity.Web.CertificateDescription.SourceType"/> equals <see cref="F:Microsoft.Identity.Web.CertificateSource.Path"/>, then
            this value is the path on disk where to find the certificate.</item>
            <item>If <see cref="P:Microsoft.Identity.Web.CertificateDescription.SourceType"/> equals <see cref="F:Microsoft.Identity.Web.CertificateSource.StoreWithDistinguishedName"/>,
            or <see cref="F:Microsoft.Identity.Web.CertificateSource.StoreWithThumbprint"/>, then
            this value is the path to the certificate in the cert store, for instance <c>CurrentUser/My</c>.</item>
            </list>
            </summary>
        </member>
        <member name="P:Microsoft.Identity.Web.CertificateDescription.KeyVaultUrl">
            <summary>
            URL of the Key Vault for instance https://msidentitywebsamples.vault.azure.net.
            </summary>
        </member>
        <member name="P:Microsoft.Identity.Web.CertificateDescription.CertificateStorePath">
            <summary>
            Certificate store path, for instance "CurrentUser/My".
            </summary>
            <remarks>This property should only be used in conjunction with DistinguishName or Thumbprint.</remarks>
        </member>
        <member name="P:Microsoft.Identity.Web.CertificateDescription.CertificateDistinguishedName">
            <summary>
            Certificate distinguished name.
            </summary>
        </member>
        <member name="P:Microsoft.Identity.Web.CertificateDescription.KeyVaultCertificateName">
            <summary>
            Name of the certificate in Key Vault.
            </summary>
        </member>
        <member name="P:Microsoft.Identity.Web.CertificateDescription.CertificateThumbprint">
            <summary>
            Certificate thumbprint.
            </summary>
        </member>
        <member name="P:Microsoft.Identity.Web.CertificateDescription.CertificateDiskPath">
            <summary>
            Path on disk to the certificate.
            </summary>
        </member>
        <member name="P:Microsoft.Identity.Web.CertificateDescription.CertificatePassword">
            <summary>
            Path on disk to the certificate password.
            </summary>
        </member>
        <member name="P:Microsoft.Identity.Web.CertificateDescription.Base64EncodedValue">
            <summary>
            Base64 encoded certificate value.
            </summary>
        </member>
        <member name="P:Microsoft.Identity.Web.CertificateDescription.ReferenceOrValue">
            <summary>
            Reference to the certificate or value.
            </summary>
            <list type="bullet">
            <item>If <see cref="P:Microsoft.Identity.Web.CertificateDescription.SourceType"/> equals <see cref="F:Microsoft.Identity.Web.CertificateSource.KeyVault"/>, then
            the reference is the name of the certificate in Key Vault (maybe the version?).</item>
            <item>If <see cref="P:Microsoft.Identity.Web.CertificateDescription.SourceType"/> equals <see cref="F:Microsoft.Identity.Web.CertificateSource.Base64Encoded"/>, then
            this value is the base 64 encoded certificate itself.</item>
            <item>If <see cref="P:Microsoft.Identity.Web.CertificateDescription.SourceType"/> equals <see cref="F:Microsoft.Identity.Web.CertificateSource.Path"/>, then
            this value is the password to access the certificate (if needed).</item>
            <item>If <see cref="P:Microsoft.Identity.Web.CertificateDescription.SourceType"/> equals <see cref="F:Microsoft.Identity.Web.CertificateSource.StoreWithDistinguishedName"/>,
            this value is the distinguished name.</item>
            <item>If <see cref="P:Microsoft.Identity.Web.CertificateDescription.SourceType"/> equals <see cref="F:Microsoft.Identity.Web.CertificateSource.StoreWithThumbprint"/>,
            this value is the thumbprint.</item>
            </list>
        </member>
        <member name="P:Microsoft.Identity.Web.CertificateDescription.Certificate">
            <summary>
            The certificate, either provided directly in code
            or loaded from the description.
            </summary>
        </member>
        <member name="T:Microsoft.Identity.Web.CertificateSource">
            <summary>
            Source for a certificate.
            </summary>
        </member>
        <member name="F:Microsoft.Identity.Web.CertificateSource.Certificate">
            <summary>
            Certificate itself.
            </summary>
        </member>
        <member name="F:Microsoft.Identity.Web.CertificateSource.KeyVault">
            <summary>
            From an Azure Key Vault.
            </summary>
        </member>
        <member name="F:Microsoft.Identity.Web.CertificateSource.Base64Encoded">
            <summary>
            Base64 encoded string directly from the configuration.
            </summary>
        </member>
        <member name="F:Microsoft.Identity.Web.CertificateSource.Path">
            <summary>
            From local path on disk.
            </summary>
        </member>
        <member name="F:Microsoft.Identity.Web.CertificateSource.StoreWithThumbprint">
            <summary>
            From the certificate store, described by its thumbprint.
            </summary>
        </member>
        <member name="F:Microsoft.Identity.Web.CertificateSource.StoreWithDistinguishedName">
            <summary>
            From the certificate store, described by its distinguished name.
            </summary>
        </member>
        <member name="T:Microsoft.Identity.Web.DefaultCertificateLoader">
            <summary>
            Certificate Loader.
            </summary>
        </member>
        <member name="M:Microsoft.Identity.Web.DefaultCertificateLoader.LoadIfNeeded(Microsoft.Identity.Web.CertificateDescription)">
            <summary>
            Load the certificate from the description if needed.
            </summary>
            <param name="certificateDescription">Description of the certificate.</param>
        </member>
        <member name="M:Microsoft.Identity.Web.DefaultCertificateLoader.LoadFromKeyVault(System.String,System.String)">
            <summary>
            Load a certificate from Key Vault, including the private key.
            </summary>
            <param name="keyVaultUrl">URL of Key Vault.</param>
            <param name="certificateName">Name of the certificate.</param>
            <returns>An <see cref="T:System.Security.Cryptography.X509Certificates.X509Certificate2"/> certificate.</returns>
            <remarks>This code is inspired by Heath Stewart's code in:
            https://github.com/heaths/azsdk-sample-getcert/blob/master/Program.cs#L46-L82.
            </remarks>
        </member>
        <member name="M:Microsoft.Identity.Web.DefaultCertificateLoader.FindCertificateByCriterium(System.Security.Cryptography.X509Certificates.X509Store,System.Security.Cryptography.X509Certificates.X509FindType,System.String)">
            <summary>
            Find a certificate by criteria.
            </summary>
        </member>
        <member name="T:Microsoft.Identity.Web.ICertificateLoader">
            <summary>
            Interface to implement loading of a certificate.
            </summary>
        </member>
        <member name="M:Microsoft.Identity.Web.ICertificateLoader.LoadIfNeeded(Microsoft.Identity.Web.CertificateDescription)">
            <summary>
            Load the certificate from the description if needed.
            </summary>
            <param name="certificateDescription">Description of the certificate.</param>
        </member>
        <member name="T:Microsoft.Identity.Web.ClaimsPrincipalExtensions">
            <summary>
            Extensions for <see cref="T:System.Security.Claims.ClaimsPrincipal"/>.
            </summary>
        </member>
        <member name="M:Microsoft.Identity.Web.ClaimsPrincipalExtensions.GetMsalAccountId(System.Security.Claims.ClaimsPrincipal)">
            <summary>
            Gets the account identifier for an MSAL.NET account from a <see cref="T:System.Security.Claims.ClaimsPrincipal"/>.
            </summary>
            <param name="claimsPrincipal">Claims principal.</param>
            <returns>A string corresponding to an account identifier as defined in <see cref="P:Microsoft.Identity.Client.AccountId.Identifier"/>.</returns>
        </member>
        <member name="M:Microsoft.Identity.Web.ClaimsPrincipalExtensions.GetObjectId(System.Security.Claims.ClaimsPrincipal)">
            <summary>
            Gets the unique object ID associated with the <see cref="T:System.Security.Claims.ClaimsPrincipal"/>.
            </summary>
            <param name="claimsPrincipal">The <see cref="T:System.Security.Claims.ClaimsPrincipal"/> from which to retrieve the unique object ID.</param>
            <remarks>This method returns the object ID both in case the developer has enabled or not claims mapping.</remarks>
            <returns>Unique object ID of the identity, or <c>null</c> if it cannot be found.</returns>
        </member>
        <member name="M:Microsoft.Identity.Web.ClaimsPrincipalExtensions.GetTenantId(System.Security.Claims.ClaimsPrincipal)">
            <summary>
            Gets the Tenant ID associated with the <see cref="T:System.Security.Claims.ClaimsPrincipal"/>.
            </summary>
            <param name="claimsPrincipal">The <see cref="T:System.Security.Claims.ClaimsPrincipal"/> from which to retrieve the tenant ID.</param>
            <returns>Tenant ID of the identity, or <c>null</c> if it cannot be found.</returns>
            <remarks>This method returns the tenant ID both in case the developer has enabled or not claims mapping.</remarks>
        </member>
        <member name="M:Microsoft.Identity.Web.ClaimsPrincipalExtensions.GetLoginHint(System.Security.Claims.ClaimsPrincipal)">
            <summary>
            Gets the login-hint associated with a <see cref="T:System.Security.Claims.ClaimsPrincipal"/>.
            </summary>
            <param name="claimsPrincipal">Identity for which to complete the login-hint.</param>
            <returns>The login hint for the identity, or <c>null</c> if it cannot be found.</returns>
        </member>
        <member name="M:Microsoft.Identity.Web.ClaimsPrincipalExtensions.GetDomainHint(System.Security.Claims.ClaimsPrincipal)">
            <summary>
            Gets the domain-hint associated with an identity.
            </summary>
            <param name="claimsPrincipal">Identity for which to compute the domain-hint.</param>
            <returns> The domain hint for the identity, or <c>null</c> if it cannot be found.</returns>
        </member>
        <member name="M:Microsoft.Identity.Web.ClaimsPrincipalExtensions.GetDisplayName(System.Security.Claims.ClaimsPrincipal)">
            <summary>
            Get the display name for the signed-in user, from the <see cref="T:System.Security.Claims.ClaimsPrincipal"/>.
            </summary>
            <param name="claimsPrincipal">Claims about the user/account.</param>
            <returns>A string containing the display name for the user, as determined by Azure AD (v1.0) and Microsoft identity platform (v2.0) tokens,
            or <c>null</c> if the claims cannot be found.</returns>
            <remarks>See https://docs.microsoft.com/azure/active-directory/develop/id-tokens#payload-claims. </remarks>
        </member>
        <member name="M:Microsoft.Identity.Web.ClaimsPrincipalExtensions.GetUserFlowId(System.Security.Claims.ClaimsPrincipal)">
            <summary>
            Gets the user flow ID associated with the <see cref="T:System.Security.Claims.ClaimsPrincipal"/>.
            </summary>
            <param name="claimsPrincipal">The <see cref="T:System.Security.Claims.ClaimsPrincipal"/> from which to retrieve the user flow ID.</param>
            <returns>User flow ID of the identity, or <c>null</c> if it cannot be found.</returns>
        </member>
        <member name="M:Microsoft.Identity.Web.ClaimsPrincipalExtensions.GetHomeObjectId(System.Security.Claims.ClaimsPrincipal)">
            <summary>
            Gets the Home Object ID associated with the <see cref="T:System.Security.Claims.ClaimsPrincipal"/>.
            </summary>
            <param name="claimsPrincipal">The <see cref="T:System.Security.Claims.ClaimsPrincipal"/> from which to retrieve the sub claim.</param>
            <returns>Home Object ID (sub) of the identity, or <c>null</c> if it cannot be found.</returns>
        </member>
        <member name="M:Microsoft.Identity.Web.ClaimsPrincipalExtensions.GetHomeTenantId(System.Security.Claims.ClaimsPrincipal)">
            <summary>
            Gets the Home Tenant ID associated with the <see cref="T:System.Security.Claims.ClaimsPrincipal"/>.
            </summary>
            <param name="claimsPrincipal">The <see cref="T:System.Security.Claims.ClaimsPrincipal"/> from which to retrieve the sub claim.</param>
            <returns>Home Tenant ID (sub) of the identity, or <c>null</c> if it cannot be found.</returns>
        </member>
        <member name="M:Microsoft.Identity.Web.ClaimsPrincipalExtensions.GetNameIdentifierId(System.Security.Claims.ClaimsPrincipal)">
            <summary>
            Gets the NameIdentifierId associated with the <see cref="T:System.Security.Claims.ClaimsPrincipal"/>.
            </summary>
            <param name="claimsPrincipal">The <see cref="T:System.Security.Claims.ClaimsPrincipal"/> from which to retrieve the <c>NameIdentifierId</c> claim.</param>
            <returns>Name identifier ID of the identity, or <c>null</c> if it cannot be found.</returns>
        </member>
        <member name="T:Microsoft.Identity.Web.ClaimsPrincipalFactory">
            <summary>
            Factory class to create <see cref="T:System.Security.Claims.ClaimsPrincipal"/> objects.
            </summary>
        </member>
        <member name="M:Microsoft.Identity.Web.ClaimsPrincipalFactory.FromTenantIdAndObjectId(System.String,System.String)">
             <summary>
             Instantiate a <see cref="T:System.Security.Claims.ClaimsPrincipal"/> from an account object ID and tenant ID. This can
             be useful when the web app subscribes to another service on behalf of the user
             and then is called back by a notification where the user is identified by their tenant
             ID and object ID (like in Microsoft Graph Web Hooks).
             </summary>
             <param name="tenantId">Tenant ID of the account.</param>
             <param name="objectId">Object ID of the account in this tenant ID.</param>
             <returns>A <see cref="T:System.Security.Claims.ClaimsPrincipal"/> containing these two claims.</returns>
            
             <example>
             <code>
             private async Task GetChangedMessagesAsync(IEnumerable&lt;Notification&gt; notifications)
             {
              foreach (var notification in notifications)
              {
               SubscriptionStore subscription =
                       subscriptionStore.GetSubscriptionInfo(notification.SubscriptionId);
              HttpContext.User = ClaimsPrincipalExtension.FromTenantIdAndObjectId(subscription.TenantId,
                                                                                  subscription.UserId);
              string accessToken = await tokenAcquisition.GetAccessTokenForUserAsync(scopes);
             </code>
             </example>
        </member>
        <member name="T:Microsoft.Identity.Web.ClaimConstants">
            <summary>
            Constants for claim types.
            </summary>
        </member>
        <member name="F:Microsoft.Identity.Web.ClaimConstants.Name">
            <summary>
            Name claim: "name".
            </summary>
        </member>
        <member name="F:Microsoft.Identity.Web.ClaimConstants.ObjectId">
            <summary>
            Old Object Id claim: http://schemas.microsoft.com/identity/claims/objectidentifier.
            </summary>
        </member>
        <member name="F:Microsoft.Identity.Web.ClaimConstants.Oid">
            <summary>
            New Object id claim: "oid".
            </summary>
        </member>
        <member name="F:Microsoft.Identity.Web.ClaimConstants.PreferredUserName">
            <summary>
            PreferredUserName: "preferred_username".
            </summary>
        </member>
        <member name="F:Microsoft.Identity.Web.ClaimConstants.TenantId">
            <summary>
            Old TenantId claim: "http://schemas.microsoft.com/identity/claims/tenantid".
            </summary>
        </member>
        <member name="F:Microsoft.Identity.Web.ClaimConstants.Tid">
            <summary>
            New Tenant Id claim: "tid".
            </summary>
        </member>
        <member name="F:Microsoft.Identity.Web.ClaimConstants.ClientInfo">
            <summary>
            ClientInfo claim: "client_info".
            </summary>
        </member>
        <member name="F:Microsoft.Identity.Web.ClaimConstants.UniqueObjectIdentifier">
            <summary>
            UniqueObjectIdentifier: "uid".
            Home Object Id.
            </summary>
        </member>
        <member name="F:Microsoft.Identity.Web.ClaimConstants.UniqueTenantIdentifier">
            <summary>
            UniqueTenantIdentifier: "utid".
            Home Tenant Id.
            </summary>
        </member>
        <member name="F:Microsoft.Identity.Web.ClaimConstants.Scope">
            <summary>
            Older scope claim: "http://schemas.microsoft.com/identity/claims/scope".
            </summary>
        </member>
        <member name="F:Microsoft.Identity.Web.ClaimConstants.Scp">
            <summary>
            Newer scope claim: "scp".
            </summary>
        </member>
        <member name="F:Microsoft.Identity.Web.ClaimConstants.Roles">
            <summary>
            New Roles claim = "roles".
            </summary>
        </member>
        <member name="F:Microsoft.Identity.Web.ClaimConstants.Role">
            <summary>
            Old Role claim: "http://schemas.microsoft.com/ws/2008/06/identity/claims/role".
            </summary>
        </member>
        <member name="F:Microsoft.Identity.Web.ClaimConstants.Sub">
            <summary>
            Subject claim: "sub".
            </summary>
        </member>
        <member name="F:Microsoft.Identity.Web.ClaimConstants.Acr">
            <summary>
            Acr claim: "acr".
            </summary>
        </member>
        <member name="F:Microsoft.Identity.Web.ClaimConstants.UserFlow">
            <summary>
            UserFlow claim: "http://schemas.microsoft.com/claims/authnclassreference".
            </summary>
        </member>
        <member name="F:Microsoft.Identity.Web.ClaimConstants.Tfp">
            <summary>
            Tfp claim: "tfp".
            </summary>
        </member>
        <member name="F:Microsoft.Identity.Web.ClaimConstants.NameIdentifierId">
            <summary>
            Name Identifier ID claim: "http://schemas.xmlsoap.org/ws/2005/05/identity/claims/nameidentifier".
            </summary>
        </member>
        <member name="T:Microsoft.Identity.Web.Constants">
            <summary>
            General constants.
            </summary>
        </member>
        <member name="T:Microsoft.Identity.Web.IDWebErrorMessage">
            <summary>
            Constants related to the error messages.
            </summary>
        </member>
        <member name="T:Microsoft.Identity.Web.LogMessages">
            <summary>
            Constants related to the log messages.
            </summary>
        </member>
        <member name="T:Microsoft.Identity.Web.CookiePolicyOptionsExtensions">
            <summary>
            Extension class containing cookie policies (work around for same site).
            </summary>
        </member>
        <member name="M:Microsoft.Identity.Web.CookiePolicyOptionsExtensions.HandleSameSiteCookieCompatibility(Microsoft.AspNetCore.Builder.CookiePolicyOptions)">
            <summary>
            Handles SameSite cookie issue according to the https://docs.microsoft.com/en-us/aspnet/core/security/samesite?view=aspnetcore-3.1.
            The default list of user agents that disallow "SameSite=None", was taken from https://devblogs.microsoft.com/aspnet/upcoming-samesite-cookie-changes-in-asp-net-and-asp-net-core/.
            </summary>
            <param name="options"><see cref="T:Microsoft.AspNetCore.Builder.CookiePolicyOptions"/>to update.</param>
            <returns><see cref="T:Microsoft.AspNetCore.Builder.CookiePolicyOptions"/> to chain.</returns>
        </member>
        <member name="M:Microsoft.Identity.Web.CookiePolicyOptionsExtensions.HandleSameSiteCookieCompatibility(Microsoft.AspNetCore.Builder.CookiePolicyOptions,System.Func{System.String,System.Boolean})">
            <summary>
            Handles SameSite cookie issue according to the docs: https://docs.microsoft.com/en-us/aspnet/core/security/samesite?view=aspnetcore-3.1
            The default list of user agents that disallow "SameSite=None", was taken from https://devblogs.microsoft.com/aspnet/upcoming-samesite-cookie-changes-in-asp-net-and-asp-net-core/.
            </summary>
            <param name="options"><see cref="T:Microsoft.AspNetCore.Builder.CookiePolicyOptions"/>to update.</param>
            <param name="disallowsSameSiteNone">If you don't want to use the default user agent list implementation, the method sent in this parameter will be run against the user agent and if returned true, SameSite value will be set to Unspecified. The default user agent list used can be found at: https://devblogs.microsoft.com/aspnet/upcoming-samesite-cookie-changes-in-asp-net-and-asp-net-core/. </param>
            <returns><see cref="T:Microsoft.AspNetCore.Builder.CookiePolicyOptions"/> to chain.</returns>
        </member>
        <member name="M:Microsoft.Identity.Web.CookiePolicyOptionsExtensions.DisallowsSameSiteNone(System.String)">
            <summary>
            Checks if the specified user agent supports "SameSite=None" cookies.
            </summary>
            <param name="userAgent">Browser user agent.</param>
            <remarks>
            Incompatible user agents include:
            <list type="bullet">
            <item>Versions of Chrome from Chrome 51 to Chrome 66 (inclusive on both ends).</item>
            <item>Versions of UC Browser on Android prior to version 12.13.2.</item>
            <item>Versions of Safari and embedded browsers on MacOS 10.14 and all browsers on iOS 12.</item>
            </list>
            Reference: https://www.chromium.org/updates/same-site/incompatible-clients.
            </remarks>
            <returns>True, if the user agent does not allow "SameSite=None" cookie; otherwise, false.</returns>
        </member>
        <member name="T:Microsoft.Identity.Web.DownstreamApiOptions">
            <summary>
            Options passed-in to call web APIs. To call Microsoft Graph, see rather
            <see cref="T:Microsoft.Identity.Web.MicrosoftGraphOptions"/>.
            </summary>
        </member>
        <member name="P:Microsoft.Identity.Web.DownstreamApiOptions.BaseUrl">
            <summary>
            Base URL for the called Web API. For instance <c>"https://graph.microsoft.com/beta/".</c>.
            </summary>
        </member>
        <member name="P:Microsoft.Identity.Web.DownstreamApiOptions.RelativePath">
            <summary>
            Path relative to the <see cref="P:Microsoft.Identity.Web.DownstreamApiOptions.BaseUrl"/> (for instance "me").
            </summary>
        </member>
        <member name="P:Microsoft.Identity.Web.DownstreamApiOptions.Scopes">
            <summary>
            Space separated scopes required to call the Web API.
            For instance "user.read mail.read".
            </summary>
        </member>
        <member name="P:Microsoft.Identity.Web.DownstreamApiOptions.Tenant">
            <summary>
            [Optional] tenant ID. This is used for specific scenarios where
            the application needs to call a Web API on behalf of a user in several tenants.
            It would mostly be used from code, not from the configuration.
            </summary>
        </member>
        <member name="P:Microsoft.Identity.Web.DownstreamApiOptions.UserFlow">
            <summary>
            [Optional]. User flow (in the case of a B2C Web API). If not
            specified, the B2C web API will be called with the default user flow from
            <see cref="P:Microsoft.Identity.Web.MicrosoftIdentityOptions.DefaultUserFlow"/>.
            </summary>
        </member>
        <member name="P:Microsoft.Identity.Web.DownstreamApiOptions.HttpMethod">
            <summary>
            Http method used to call this API (by default Get).
            </summary>
        </member>
        <member name="M:Microsoft.Identity.Web.DownstreamApiOptions.Clone">
            <summary>
            Clone the options (to be able to override them).
            </summary>
            <returns>A clone of the options.</returns>
        </member>
        <member name="M:Microsoft.Identity.Web.DownstreamApiOptions.GetApiUrl">
            <summary>
            Return the Api URL.
            </summary>
            <returns>URL of the API.</returns>
        </member>
        <member name="M:Microsoft.Identity.Web.DownstreamApiOptions.GetScopes">
            <summary>
            Returns the scopes.
            </summary>
            <returns>Scopes.</returns>
        </member>
        <member name="T:Microsoft.Identity.Web.DownstreamWebApi">
            <summary>
            Implementation for the downstream API.
            </summary>
        </member>
        <member name="M:Microsoft.Identity.Web.DownstreamWebApi.#ctor(Microsoft.Identity.Web.ITokenAcquisition,Microsoft.Extensions.Options.IOptionsMonitor{Microsoft.Identity.Web.DownstreamApiOptions},System.Net.Http.HttpClient)">
            <summary>
            Constructor.
            </summary>
            <param name="tokenAcquisition">Token acquisition service.</param>
            <param name="namedOptions">Named options provider.</param>
            <param name="httpClient">Http client.</param>
        </member>
        <member name="M:Microsoft.Identity.Web.DownstreamWebApi.CallWebApiForUserAsync(System.String,System.Action{Microsoft.Identity.Web.DownstreamApiOptions},System.Security.Claims.ClaimsPrincipal,System.Net.Http.StringContent)">
            <inheritdoc/>
        </member>
        <member name="M:Microsoft.Identity.Web.DownstreamWebApi.MergeOptions(System.String,System.Action{Microsoft.Identity.Web.DownstreamApiOptions})">
            <summary>
            Merge the options from configuration and override from caller.
            </summary>
            <param name="optionsInstanceName">Named configuration.</param>
            <param name="calledApiOptionsOverride">Delegate to override the configuration.</param>
        </member>
        <member name="M:Microsoft.Identity.Web.DownstreamWebApi.CallWebApiForUserAsync``2(System.String,``0,System.Action{Microsoft.Identity.Web.DownstreamApiOptions},System.Security.Claims.ClaimsPrincipal)">
            <inheritdoc/>
        </member>
        <member name="M:Microsoft.Identity.Web.DownstreamWebApi.CallWebApiForAppAsync(System.String,System.Action{Microsoft.Identity.Web.DownstreamApiOptions},System.Net.Http.StringContent)">
            <inheritdoc/>
        </member>
        <member name="T:Microsoft.Identity.Web.DownstreamApiServiceExtensions">
            <summary>
            Extension methods to support downstream api services.
            </summary>
        </member>
        <member name="M:Microsoft.Identity.Web.DownstreamApiServiceExtensions.AddDownstreamApiService(Microsoft.Identity.Web.MicrosoftIdentityAppCallsWebApiAuthenticationBuilder,System.String,Microsoft.Extensions.Configuration.IConfiguration)">
            <summary>
            Adds a named downstream API service related to a specific configuration section.
            </summary>
            <param name="builder">Builder.</param>
            <param name="optionsInstanceName">Name of the configuration for the service.
            This is the name which will be used when calling the service from controller/pages.</param>
            <param name="configuration">Configuration.</param>
            <returns>The builder for chaining.</returns>
        </member>
        <member name="M:Microsoft.Identity.Web.DownstreamApiServiceExtensions.AddDownstreamApiService(Microsoft.Identity.Web.MicrosoftIdentityAppCallsWebApiAuthenticationBuilder,System.String,System.Action{Microsoft.Identity.Web.DownstreamApiOptions})">
            <summary>
            Adds a named downstream API service initialized with delegates.
            </summary>
            <param name="builder">Builder.</param>
            <param name="optionsInstanceName">Name of the configuration for the service.
            This is the name which will be used when calling the service from controller/pages.</param>
            <param name="configureOptions">Action to configure the options.</param>
            <returns>The builder for chaining.</returns>
        </member>
        <member name="T:Microsoft.Identity.Web.IDownstreamWebApi">
            <summary>
            Interface used to call a downstream web API, for instance from controllers.
            </summary>
        </member>
        <member name="M:Microsoft.Identity.Web.IDownstreamWebApi.CallWebApiForUserAsync(System.String,System.Action{Microsoft.Identity.Web.DownstreamApiOptions},System.Security.Claims.ClaimsPrincipal,System.Net.Http.StringContent)">
            <summary>
            Calls the Web API for the user, based on a description of the
            web API in the configuration.
            </summary>
            <param name="optionsInstanceName">Name of the options instance describing the API. There can
            be several configuration namedsections mapped to a <see cref="T:Microsoft.Identity.Web.DownstreamApiOptions"/>,
            each for one API. You can pass-in null, but in that case <paramref name="calledApiOptionsOverride"/>
            need to be set.</param>
            <param name="calledApiOptionsOverride">Overides the options proposed in the configuration described
            by <paramref name="optionsInstanceName"/>.</param>
            <param name="user">[Optional] claims representing a user. This is useful in scenarios like Blazor
            or Azure Signal R where the HttpContext is not available. In the other scenarios, the library
            will find the user itself.</param>
            <param name="content">Http content in the case where <see cref="P:Microsoft.Identity.Web.DownstreamApiOptions.HttpMethod"/> is
            <see cref="P:System.Net.Http.HttpMethod.Patch"/>, <see cref="P:System.Net.Http.HttpMethod.Post"/>, <see cref="P:System.Net.Http.HttpMethod.Put"/>.</param>
            <returns>An <see cref="T:System.Net.Http.HttpResponseMessage"/> that the application will process.</returns>
        </member>
        <member name="M:Microsoft.Identity.Web.IDownstreamWebApi.CallWebApiForUserAsync``2(System.String,``0,System.Action{Microsoft.Identity.Web.DownstreamApiOptions},System.Security.Claims.ClaimsPrincipal)">
             <summary>
             Calls a Web API consuming JSon with some data and returns data.
             </summary>
             <typeparam name="TInput">Input type.</typeparam>
             <typeparam name="TOutput">Output type.</typeparam>
             <param name="optionsInstanceName">Name of the options instance describing the API. There can
             be several configuration namedsections mapped to a <see cref="T:Microsoft.Identity.Web.DownstreamApiOptions"/>,
             each for one API. You can pass-in null, but in that case <paramref name="downstreamApiOptionsOverride"/>
             need to be set.</param>
             <param name="input">Input parameter to the API.</param>
             <param name="downstreamApiOptionsOverride">Overides the options proposed in the configuration described
             by <paramref name="optionsInstanceName"/>.</param>
             <param name="user">[Optional] claims representing a user. This is useful in scenarios like Blazor
             or Azure Signal R where the HttpContext is not available. In the other scenarios, the library
             will find the user itself.</param>
             <returns>The value returned by the API.</returns>
             <example>
             A list method that returns an IEnumerable&lt;Todo&gt;&gt;.
             <code>
             public async Task&lt;IEnumerable&lt;Todo&gt;&gt; GetAsync()
             {
              return await _downstreamWebApi.CallWebApiForUserAsync&lt;object, IEnumerable&lt;Todo&gt;&gt;(
                     ServiceName,
                     null,
                     options =>
                     {
                       options.RelativePath = $"api/todolist";
                     });
             }
             </code>
            
             Example of editing.
             <code>
             public async Task&lt;Todo&gt; EditAsync(Todo todo)
             {
               return await _downstreamWebApi.CallWebApiForUserAsync&lt;Todo, Todo&gt;(
                     ServiceName,
                     todo,
                     options =>
                     {
                        options.HttpMethod = HttpMethod.Patch;
                        options.RelativePath = $"api/todolist/{todo.Id}";
                     });
             }
             </code>
             </example>
        </member>
        <member name="M:Microsoft.Identity.Web.IDownstreamWebApi.CallWebApiForAppAsync(System.String,System.Action{Microsoft.Identity.Web.DownstreamApiOptions},System.Net.Http.StringContent)">
            <summary>
            Calls the Web API for the app, with the required scopes.
            </summary>
            <param name="optionsInstanceName">Name of the options instance describing the API. There can
            be several configuration namedsections mapped to a <see cref="T:Microsoft.Identity.Web.DownstreamApiOptions"/>,
            each for one API. You can pass-in null, but in that case <paramref name="downstreamApiOptionsOverride"/>
            need to be set.</param>
            <param name="downstreamApiOptionsOverride">Overides the options proposed in the configuration described
            by <paramref name="optionsInstanceName"/>.</param>
            <param name="content">Http content in the case where <see cref="P:Microsoft.Identity.Web.DownstreamApiOptions.HttpMethod"/> is
            <see cref="P:System.Net.Http.HttpMethod.Patch"/>, <see cref="P:System.Net.Http.HttpMethod.Post"/>, <see cref="P:System.Net.Http.HttpMethod.Put"/>.</param>
            <returns>An <see cref="T:System.Net.Http.HttpResponseMessage"/> that the application will process.</returns>
        </member>
        <member name="T:Microsoft.Identity.Web.Extensions">
            <summary>
            Extension methods.
            </summary>
        </member>
        <member name="M:Microsoft.Identity.Web.Extensions.ContainsAny(System.String,System.String[])">
            <summary>Determines whether the specified string collection contains any.</summary>
            <param name="searchFor">The search for.</param>
            <param name="stringCollection">The string collection.</param>
            <returns>
              <c>true</c> if the specified string collection contains any; otherwise, <c>false</c>.</returns>
        </member>
        <member name="M:Microsoft.Identity.Web.HttpContextExtensions.StoreTokenUsedToCallWebAPI(Microsoft.AspNetCore.Http.HttpContext,System.IdentityModel.Tokens.Jwt.JwtSecurityToken)">
            <summary>
            Keep the validated token associated with the HTTP request.
            </summary>
            <param name="httpContext">HTTP context.</param>
            <param name="token">Token to preserve after the token is validated so that
            it can be used in the actions.</param>
        </member>
        <member name="M:Microsoft.Identity.Web.HttpContextExtensions.GetTokenUsedToCallWebAPI(Microsoft.AspNetCore.Http.HttpContext)">
            <summary>
            Get the parsed information about the token used to call the Web API.
            </summary>
            <param name="httpContext">HTTP context associated with the current request.</param>
            <returns><see cref="T:System.IdentityModel.Tokens.Jwt.JwtSecurityToken"/> used to call the web API.</returns>
        </member>
        <member name="T:Microsoft.Identity.Web.IncrementalConsentAndConditionalAccessHelper">
            <summary>
            Helper methods to handle incremental consent and conditional access in
            a Web app.
            </summary>
        </member>
        <member name="M:Microsoft.Identity.Web.IncrementalConsentAndConditionalAccessHelper.CanBeSolvedByReSignInOfUser(Microsoft.Identity.Client.MsalUiRequiredException)">
            <summary>
            Can the exception be solved by re-signing-in the users?.
            </summary>
            <param name="ex">Exception from which the decision will be made.</param>
            <returns>Returns <c>true</c> if the issue can be solved by signing-in
            the user, and <c>false</c>, otherwise.</returns>
        </member>
        <member name="M:Microsoft.Identity.Web.IncrementalConsentAndConditionalAccessHelper.BuildAuthenticationProperties(System.String[],Microsoft.Identity.Client.MsalUiRequiredException,System.Security.Claims.ClaimsPrincipal)">
            <summary>
            Build authentication properties needed for incremental consent.
            </summary>
            <param name="scopes">Scopes to request.</param>
            <param name="ex"><see cref="T:Microsoft.Identity.Client.MsalUiRequiredException"/> instance.</param>
            <param name="user">User.</param>
            <returns>AuthenticationProperties.</returns>
        </member>
        <member name="T:Microsoft.Identity.Web.InstanceDiscovery.IssuerConfigurationRetriever">
            <summary>
            An implementation of IConfigurationRetriever geared towards Azure AD issuers metadata.
            </summary>
        </member>
        <member name="M:Microsoft.Identity.Web.InstanceDiscovery.IssuerConfigurationRetriever.GetConfigurationAsync(System.String,Microsoft.IdentityModel.Protocols.IDocumentRetriever,System.Threading.CancellationToken)">
            <summary>Retrieves a populated configuration given an address and an <see cref="T:Microsoft.IdentityModel.Protocols.IDocumentRetriever"/>.</summary>
            <param name="address">Address of the discovery document.</param>
            <param name="retriever">The <see cref="T:Microsoft.IdentityModel.Protocols.IDocumentRetriever"/> to use to read the discovery document.</param>
            <param name="cancel">A cancellation token that can be used by other objects or threads to receive notice of cancellation. <see cref="T:System.Threading.CancellationToken"/>.</param>
            <returns>
            A <see cref="T:System.Threading.Tasks.Task`1"/> that, when completed, returns <see cref="T:Microsoft.Identity.Web.InstanceDiscovery.IssuerMetadata"/> from the configuration.
            </returns>
            <exception cref="T:System.ArgumentNullException">address - Azure AD Issuer metadata address URL is required
            or
            retriever - No metadata document retriever is provided.</exception>
        </member>
        <member name="T:Microsoft.Identity.Web.InstanceDiscovery.IssuerMetadata">
            <summary>
            Model class to hold information parsed from the Azure AD issuer endpoint.
            </summary>
        </member>
        <member name="P:Microsoft.Identity.Web.InstanceDiscovery.IssuerMetadata.TenantDiscoveryEndpoint">
            <summary>
            Tenant discovery endpoint.
            </summary>
        </member>
        <member name="P:Microsoft.Identity.Web.InstanceDiscovery.IssuerMetadata.ApiVersion">
            <summary>
            API Version.
            </summary>
        </member>
        <member name="P:Microsoft.Identity.Web.InstanceDiscovery.IssuerMetadata.Metadata">
            <summary>
            List of metadata associated with the endpoint.
            </summary>
        </member>
        <member name="T:Microsoft.Identity.Web.InstanceDiscovery.Metadata">
            <summary>
            Model child class to hold alias information parsed from the Azure AD issuer endpoint.
            </summary>
        </member>
        <member name="P:Microsoft.Identity.Web.InstanceDiscovery.Metadata.PreferredNetwork">
            <summary>
            Preferred alias.
            </summary>
        </member>
        <member name="P:Microsoft.Identity.Web.InstanceDiscovery.Metadata.PreferredCache">
            <summary>
            Preferred alias to cache tokens emitted by one of the aliases (to avoid
            SSO islands).
            </summary>
        </member>
        <member name="P:Microsoft.Identity.Web.InstanceDiscovery.Metadata.Aliases">
            <summary>
            Aliases of issuer URLs which are equivalent.
            </summary>
        </member>
        <member name="T:Microsoft.Identity.Web.ITokenAcquisition">
            <summary>
            Interface for the token acquisition service (encapsulating MSAL.NET).
            </summary>
        </member>
        <member name="M:Microsoft.Identity.Web.ITokenAcquisition.GetAccessTokenForUserAsync(System.Collections.Generic.IEnumerable{System.String},System.String,System.String,System.Security.Claims.ClaimsPrincipal)">
            <summary>
            Typically used from an ASP.NET Core Web App or Web API controller, this method gets an access token
            for a downstream API on behalf of the user account which claims are provided in the <see cref="P:Microsoft.AspNetCore.Http.HttpContext.User"/>
            member of the controller's <see cref="T:Microsoft.AspNetCore.Http.HttpContext"/> parameter.
            </summary>
            <param name="scopes">Scopes to request for the downstream API to call.</param>
            <param name="tenantId">Enables to override the tenant/account for the same identity. This is useful in the
            cases where a given account is guest in other tenants, and you want to acquire tokens for a specific tenant.</param>
            <param name="userFlow">Azure AD B2C UserFlow to target.</param>
            <param name="user">Optional claims principal representing the user. If not provided, will use the signed-in
            user (in a web app), or the user for which the token was received (in a web API)
            cases where a given account is guest in other tenants, and you want to acquire tokens for a specific tenant, like where the user is a guest in.</param>
            <returns>An access token to call on behalf of the user, the downstream API characterized by its scopes.</returns>
        </member>
        <member name="M:Microsoft.Identity.Web.ITokenAcquisition.GetAccessTokenForAppAsync(System.String,System.String)">
            <summary>
            Acquires a token from the authority configured in the app, for the confidential client itself (not on behalf of a user)
            using the client credentials flow. See https://aka.ms/msal-net-client-credentials.
            </summary>
            <param name="scope">The scope requested to access a protected API. For this flow (client credentials), the scope
            should be of the form "{ResourceIdUri/.default}" for instance <c>https://management.azure.net/.default</c> or, for Microsoft
            Graph, <c>https://graph.microsoft.com/.default</c> as the requested scopes are defined statically with the application registration
            in the portal, cannot be overridden in the application, as you can request a token for only one resource at a time (use
            several calls to get tokens for other resources).</param>
            <param name="tenant">Enables overriding of the tenant/account for the same identity. This is useful in the
            cases where a given account is a guest in other tenants, and you want to acquire tokens for a specific tenant.</param>
            <returns>An access token for the app itself, based on its scopes.</returns>
        </member>
        <member name="M:Microsoft.Identity.Web.ITokenAcquisition.ReplyForbiddenWithWwwAuthenticateHeaderAsync(System.Collections.Generic.IEnumerable{System.String},Microsoft.Identity.Client.MsalUiRequiredException,Microsoft.AspNetCore.Http.HttpResponse)">
            <summary>
            Used in Web APIs (which therefore cannot have an interaction with the user).
            Replies to the client through the HttpResponse by sending a 403 (forbidden) and populating wwwAuthenticateHeaders so that
            the client can trigger an interaction with the user so the user can consent to more scopes.
            </summary>
            <param name="scopes">Scopes to consent to.</param>
            <param name="msalServiceException"><see cref="T:Microsoft.Identity.Client.MsalUiRequiredException"/> triggering the challenge.</param>
            <param name="httpResponse">The <see cref="T:Microsoft.AspNetCore.Http.HttpResponse"/> to update.</param>
            <returns>A <see cref="T:System.Threading.Tasks.Task"/> representing the asynchronous operation.</returns>
        </member>
        <member name="T:Microsoft.Identity.Web.ITokenAcquisitionInternal">
            <summary>
            Interface for the internal operations of token acquisition service (encapsulating MSAL.NET).
            </summary>
        </member>
        <member name="M:Microsoft.Identity.Web.ITokenAcquisitionInternal.AddAccountToCacheFromAuthorizationCodeAsync(Microsoft.AspNetCore.Authentication.OpenIdConnect.AuthorizationCodeReceivedContext,System.Collections.Generic.IEnumerable{System.String})">
             <summary>
             In a Web App, adds, to the MSAL.NET cache, the account of the user authenticating to the Web App, when the authorization code is received (after the user
             signed-in and consented)
             An On-behalf-of token contained in the <see cref="T:Microsoft.AspNetCore.Authentication.OpenIdConnect.AuthorizationCodeReceivedContext"/> is added to the cache, so that it can then be used to acquire another token on-behalf-of the
             same user in order to call to downstream APIs.
             </summary>
             <param name="context">The context used when an 'AuthorizationCode' is received over the OpenIdConnect protocol.</param>
             <param name="scopes">Scopes to request.</param>
             <returns>A <see cref="T:System.Threading.Tasks.Task"/> that represents a completed add to cache operation.</returns>
             <example>
             From the configuration of the Authentication of the ASP.NET Core Web API:
             <code>OpenIdConnectOptions options;</code>
            
             Subscribe to the authorization code received event:
             <code>
              options.Events = new OpenIdConnectEvents();
              options.Events.OnAuthorizationCodeReceived = OnAuthorizationCodeReceived;
             }
             </code>
            
             And then in the OnAuthorizationCodeRecieved method, call <see cref="M:Microsoft.Identity.Web.ITokenAcquisitionInternal.AddAccountToCacheFromAuthorizationCodeAsync(Microsoft.AspNetCore.Authentication.OpenIdConnect.AuthorizationCodeReceivedContext,System.Collections.Generic.IEnumerable{System.String})"/>:
             <code>
             private async Task OnAuthorizationCodeReceived(AuthorizationCodeReceivedContext context)
             {
               var tokenAcquisition = context.HttpContext.RequestServices.GetRequiredService&lt;ITokenAcquisition&gt;();
                await _tokenAcquisition.AddAccountToCacheFromAuthorizationCode(context, new string[] { "user.read" });
             }
             </code>
             </example>
        </member>
        <member name="M:Microsoft.Identity.Web.ITokenAcquisitionInternal.RemoveAccountAsync(Microsoft.AspNetCore.Authentication.OpenIdConnect.RedirectContext)">
            <summary>
            Removes the account associated with context.HttpContext.User from the MSAL.NET cache.
            </summary>
            <param name="context">RedirectContext passed-in to a <see cref="P:Microsoft.AspNetCore.Authentication.OpenIdConnect.OpenIdConnectEvents.OnRedirectToIdentityProviderForSignOut"/>
            OpenID Connect event.</param>
            <returns>A <see cref="T:System.Threading.Tasks.Task"/> that represents a completed remove from cache operation.</returns>
        </member>
        <member name="T:Microsoft.Identity.Web.MicrosoftGraphOptions">
            <summary>
            Options passed-in to call Microsoft Graph.
            </summary>
        </member>
        <member name="P:Microsoft.Identity.Web.MicrosoftGraphOptions.BaseUrl">
            <summary>
            Base URL for the Microsoft Graph API. By default: <c>"https://graph.microsoft.com/v1.0/"</c>
            but it can be changed to use the Microsoft Graph Beta endpoint or national cloud versions
            of MicrosoftGraph.
            </summary>
        </member>
        <member name="P:Microsoft.Identity.Web.MicrosoftGraphOptions.Scopes">
            <summary>
            Space separated scopes used to call Microsoft Graph,
            for instance <c>user.read mail.read</c>.
            </summary>
        </member>
        <member name="T:Microsoft.Identity.Web.MicrosoftGraphServiceExtensions">
            <summary>
<<<<<<< HEAD
            Extensions methods on a MicrosoftIdentityAppCallingWebApiAuthenticationBuilder builder
=======
            Extensions methods on a MicrososoftAppCallingWebApiAuthenticationBuilder builder
>>>>>>> a243cfdf
            to add support to call Microsoft Graph.
            </summary>
        </member>
        <member name="M:Microsoft.Identity.Web.MicrosoftGraphServiceExtensions.AddMicrosoftGraphServiceClient(Microsoft.Identity.Web.MicrosoftIdentityAppCallsWebApiAuthenticationBuilder,Microsoft.Extensions.Configuration.IConfigurationSection)">
            <summary>
<<<<<<< HEAD
            Add support to call Microsoft Graph. From a named option and a configuration section.
            </summary>
            <param name="builder">Builder.</param>
            <param name="configurationSection">Configuration section.</param>
=======
            Add support to calls Microsoft graph. From a named option and a configuration section.
            </summary>
            <param name="builder">Builder.</param>
            <param name="configurationSection">Configuraiton section.</param>
>>>>>>> a243cfdf
            <returns>The builder to chain.</returns>
        </member>
        <member name="M:Microsoft.Identity.Web.MicrosoftGraphServiceExtensions.AddMicrosoftGraphServiceClient(Microsoft.Identity.Web.MicrosoftIdentityAppCallsWebApiAuthenticationBuilder,System.String,System.String)">
            <summary>
<<<<<<< HEAD
            Add support to call Microsoft Graph. From a base Graph URL and a default scope.
            </summary>
            <param name="builder">Builder.</param>
            <param name="graphBaseUrl">Named instance of option.</param>
            <param name="defaultScopes">Configuration section.</param>
=======
            Add support to calls Microsoft graph. From a base graph Url and a default scope.
            </summary>
            <param name="builder">Builder.</param>
            <param name="graphBaseUrl">Named instance of option.</param>
            <param name="defaultScopes">Configuraiton section.</param>
>>>>>>> a243cfdf
            <returns>The builder to chain.</returns>
        </member>
        <member name="M:Microsoft.Identity.Web.MicrosoftGraphServiceExtensions.AddMicrosoftGraphServiceClient(Microsoft.Identity.Web.MicrosoftIdentityAppCallsWebApiAuthenticationBuilder,System.Action{Microsoft.Identity.Web.MicrosoftGraphOptions})">
            <summary>
<<<<<<< HEAD
            Add support to call Microsoft Graph. From a named options and a configuration method.
=======
            Add support to calls Microsoft graph. From a named options and a configuraiton method.
>>>>>>> a243cfdf
            </summary>
            <param name="builder">Builder.</param>
            <param name="configureMicrosoftGraphOptions">Method to configure the options.</param>
            <returns>The builder to chain.</returns>
        </member>
        <member name="T:Microsoft.Identity.Web.TokenAcquisitionCredentialProvider">
            <summary>
<<<<<<< HEAD
            Authentication provider based on ITokenAcquisition.
=======
            Authentication provider based on MSAL.NET.
>>>>>>> a243cfdf
            </summary>
        </member>
        <member name="M:Microsoft.Identity.Web.TokenAcquisitionCredentialProvider.AuthenticateRequestAsync(System.Net.Http.HttpRequestMessage)">
            <summary>
            Adds a bearer header to an HttpRequestMessage.
            </summary>
            <param name="request">HttpRequest message to authenticate.</param>
            <returns>A Task (as this is an async method).</returns>
        </member>
        <member name="T:Microsoft.Identity.Web.MicrosoftIdentityBaseAuthenticationBuilder">
            <summary>
            Base class for Web app and Web API Microsoft Identity authentication
            builders.
            </summary>
        </member>
        <member name="M:Microsoft.Identity.Web.MicrosoftIdentityBaseAuthenticationBuilder.#ctor(Microsoft.Extensions.DependencyInjection.IServiceCollection,Microsoft.Extensions.Configuration.IConfigurationSection)">
            <summary>
            Constructor.
            </summary>
            <param name="services">The services being configured.</param>
            <param name="configurationSection">Optional configuration section.</param>
        </member>
        <member name="P:Microsoft.Identity.Web.MicrosoftIdentityBaseAuthenticationBuilder.Services">
            <summary>
            The services being configured.
            </summary>
        </member>
        <member name="P:Microsoft.Identity.Web.MicrosoftIdentityBaseAuthenticationBuilder.ConfigurationSection">
            <summary>
            Configuration section from which to bind options.
            </summary>
            <remarks>It can be null if the configuration happens with delegates
            rather than configuration.</remarks>
        </member>
        <member name="T:Microsoft.Identity.Web.MicrosoftIdentityBlazorServiceCollectionExtensions">
            <summary>
            Extensions for IServerSideBlazorBuilder for startup initialization of web APIs.
            </summary>
        </member>
        <member name="M:Microsoft.Identity.Web.MicrosoftIdentityBlazorServiceCollectionExtensions.AddMicrosoftIdentityConsentHandler(Microsoft.Extensions.DependencyInjection.IServerSideBlazorBuilder)">
            <summary>
            Add the incremental consent and conditional access handler for Blazor
            server side pages.
            </summary>
            <param name="builder">Service side blazor builder.</param>
            <returns>The builder.</returns>
        </member>
        <member name="T:Microsoft.Identity.Web.MicrosoftIdentityConsentAndConditionalAccessHandler">
            <summary>
            Handler for Blazor specific APIs to handle incremental consent
            and conditional access.
            </summary>
        </member>
        <member name="M:Microsoft.Identity.Web.MicrosoftIdentityConsentAndConditionalAccessHandler.#ctor(Microsoft.AspNetCore.Http.IHttpContextAccessor)">
            <summary>
            Initializes a new instance of the <see cref="T:Microsoft.Identity.Web.MicrosoftIdentityConsentAndConditionalAccessHandler"/> class.
            </summary>
            <param name="httpContextAccessor">Accessor for the current HttpContext, when available.</param>
        </member>
        <member name="P:Microsoft.Identity.Web.MicrosoftIdentityConsentAndConditionalAccessHandler.IsBlazorServer">
            <summary>
            Boolean to determine if server is Blazor.
            </summary>
        </member>
        <member name="P:Microsoft.Identity.Web.MicrosoftIdentityConsentAndConditionalAccessHandler.User">
            <summary>
            Current user.
            </summary>
        </member>
        <member name="P:Microsoft.Identity.Web.MicrosoftIdentityConsentAndConditionalAccessHandler.BaseUri">
            <summary>
            Base URI to use in forming the redirect.
            </summary>
        </member>
        <member name="M:Microsoft.Identity.Web.MicrosoftIdentityConsentAndConditionalAccessHandler.HandleException(System.Exception)">
            <summary>
            For Blazor/Razor pages to process the exception from
            a user challenge.
            </summary>
            <param name="exception">Exception.</param>
        </member>
        <member name="T:Microsoft.Identity.Web.MicrosoftIdentityOptions">
            <summary>
            Options for configuring authentication using Azure Active Directory. It has both AAD and B2C configuration attributes.
            </summary>
        </member>
        <member name="P:Microsoft.Identity.Web.MicrosoftIdentityOptions.Instance">
            <summary>
            Gets or sets the Azure Active Directory instance, e.g. "https://login.microsoftonline.com".
            </summary>
        </member>
        <member name="P:Microsoft.Identity.Web.MicrosoftIdentityOptions.TenantId">
            <summary>
            Gets or sets the tenant ID.
            </summary>
        </member>
        <member name="P:Microsoft.Identity.Web.MicrosoftIdentityOptions.Domain">
            <summary>
            Gets or sets the domain of the Azure Active Directory tenant, e.g. contoso.onmicrosoft.com.
            </summary>
        </member>
        <member name="P:Microsoft.Identity.Web.MicrosoftIdentityOptions.EditProfilePolicyId">
            <summary>
            Gets or sets the edit profile user flow name for B2C, e.g. b2c_1_edit_profile.
            </summary>
        </member>
        <member name="P:Microsoft.Identity.Web.MicrosoftIdentityOptions.SignUpSignInPolicyId">
            <summary>
            Gets or sets the sign up or sign in user flow name for B2C, e.g. b2c_1_susi.
            </summary>
        </member>
        <member name="P:Microsoft.Identity.Web.MicrosoftIdentityOptions.ResetPasswordPolicyId">
            <summary>
            Gets or sets the reset password user flow name for B2C, e.g. B2C_1_password_reset.
            </summary>
        </member>
        <member name="P:Microsoft.Identity.Web.MicrosoftIdentityOptions.DefaultUserFlow">
            <summary>
            Gets the default user flow (which is signUpsignIn).
            </summary>
        </member>
        <member name="P:Microsoft.Identity.Web.MicrosoftIdentityOptions.IsB2C">
            <summary>
            Is considered B2C if the attribute SignUpSignInPolicyId is defined.
            </summary>
        </member>
        <member name="P:Microsoft.Identity.Web.MicrosoftIdentityOptions.ClientCertificates">
            <summary>
            Description of the certificates used to prove the identity of the Web app or Web API.
            For the moment only the first certificate is considered.
            </summary>
            <example> An example in the appsetting.json:
            <code>
            "ClientCertificates": [
              {
                "SourceType": "StoreWithDistinguishedName",
                 "CertificateStorePath": "CurrentUser/My",
                 "CertificateDistinguishedName": "CN=WebAppCallingWebApiCert"
                }
               ]
              </code>
              See also https://aka.ms/ms-id-web-certificates.
              </example>
        </member>
        <member name="P:Microsoft.Identity.Web.MicrosoftIdentityOptions.TokenDecryptionCertificates">
            <summary>
            Description of the certificates used to decrypt an encrypted token in a Web API.
            For the moment only the first certificate is considered.
            </summary>
            <example> An example in the appsetting.json:
            <code>
            "TokenDecryptionCertificates": [
              {
                "SourceType": "StoreWithDistinguishedName",
                 "CertificateStorePath": "CurrentUser/My",
                 "CertificateDistinguishedName": "CN=WebAppCallingWebApiCert"
                }
               ]
              </code>
              See also https://aka.ms/ms-id-web-certificates.
              </example>
        </member>
        <member name="P:Microsoft.Identity.Web.MicrosoftIdentityOptions.SendX5C">
            <summary>
            Specifies if the x5c claim (public key of the certificate) should be sent to the STS.
            Sending the x5c enables application developers to achieve easy certificate rollover in Azure AD:
            this method will send the public certificate to Azure AD along with the token request,
            so that Azure AD can use it to validate the subject name based on a trusted issuer policy.
            This saves the application admin from the need to explicitly manage the certificate rollover
            (either via portal or PowerShell/CLI operation). For details see https://aka.ms/msal-net-sni.
            </summary>
            The default is <c>false.</c>
        </member>
        <member name="T:Microsoft.Identity.Web.MicrosoftIdentityWebChallengeUserException">
            <summary>
             Microsoft Identity Web specific exception class for
             use in Blazor or Razor pages to process the user challenge.
             Handles the <see cref="P:Microsoft.Identity.Web.MicrosoftIdentityWebChallengeUserException.MsalUiRequiredException"/>.
            </summary>
        </member>
        <member name="P:Microsoft.Identity.Web.MicrosoftIdentityWebChallengeUserException.MsalUiRequiredException">
            <summary>
            Exception thrown by MSAL when a user challenge is encountered.
            </summary>
        </member>
        <member name="P:Microsoft.Identity.Web.MicrosoftIdentityWebChallengeUserException.Scopes">
            <summary>
            Scopes to request.
            </summary>
        </member>
        <member name="M:Microsoft.Identity.Web.MicrosoftIdentityWebChallengeUserException.#ctor(Microsoft.Identity.Client.MsalUiRequiredException,System.String[])">
            <summary>
            Handles the user challenge for Blazor or Razor pages.
            </summary>
            <param name="msalUiRequiredException">Exception thrown by MSAL when a user challenge is encountered.</param>
            <param name="scopes">Scopes to request.</param>
        </member>
        <member name="T:Microsoft.Identity.Web.MicrosoftIdentityWebApiCallsWebApiAuthenticationBuilderExtensions">
            <summary>
            Extensions for <see cref="T:Microsoft.AspNetCore.Authentication.AuthenticationBuilder"/> for startup initialization of web APIs.
            </summary>
        </member>
        <member name="M:Microsoft.Identity.Web.MicrosoftIdentityWebApiCallsWebApiAuthenticationBuilderExtensions.AddMicrosoftWebApiCallsWebApi(Microsoft.AspNetCore.Authentication.AuthenticationBuilder,Microsoft.Extensions.Configuration.IConfiguration,System.String,System.String)">
            <summary>
            Protects the web API with Microsoft identity platform (formerly Azure AD v2.0).
            This method expects the configuration file will have a section, named "AzureAd" as default, with the necessary settings to initialize authentication options.
            </summary>
            <param name="builder">The <see cref="T:Microsoft.AspNetCore.Authentication.AuthenticationBuilder"/> to which to add this configuration.</param>
            <param name="configuration">The configuration instance.</param>
            <param name="configSectionName">The section name in the config file (by default "AzureAd").</param>
            <param name="jwtBearerScheme">The scheme for the JWT bearer token.</param>
            <returns>The authentication builder to chain.</returns>
        </member>
        <member name="M:Microsoft.Identity.Web.MicrosoftIdentityWebApiCallsWebApiAuthenticationBuilderExtensions.AddMicrosoftWebApiCallsWebApi(Microsoft.AspNetCore.Authentication.AuthenticationBuilder,System.Action{Microsoft.Identity.Client.ConfidentialClientApplicationOptions},System.Action{Microsoft.Identity.Web.MicrosoftIdentityOptions},System.String)">
            <summary>
            Protects the web API with Microsoft identity platform (formerly Azure AD v2.0).
            </summary>
            <param name="builder">The <see cref="T:Microsoft.AspNetCore.Authentication.AuthenticationBuilder"/> to which to add this configuration.</param>
            <param name="configureConfidentialClientApplicationOptions">The action to configure <see cref="T:Microsoft.Identity.Client.ConfidentialClientApplicationOptions"/>.</param>
            <param name="configureMicrosoftIdentityOptions">The action to configure <see cref="T:Microsoft.Identity.Web.MicrosoftIdentityOptions"/>.</param>
            <param name="jwtBearerScheme">The scheme for the JWT bearer token.</param>
            <returns>The authentication builder to chain.</returns>
        </member>
        <member name="T:Microsoft.Identity.Web.MicrosoftIdentityWebAppCallsWebApiAuthenticationBuilderExtensions">
            <summary>
            Extensions for <see cref="T:Microsoft.AspNetCore.Authentication.AuthenticationBuilder"/> for startup initialization.
            </summary>
        </member>
        <member name="M:Microsoft.Identity.Web.MicrosoftIdentityWebAppCallsWebApiAuthenticationBuilderExtensions.AddMicrosoftWebAppCallsWebApi(Microsoft.Identity.Web.MicrosoftIdentityWebAppAuthenticationBuilder,Microsoft.Extensions.Configuration.IConfiguration,System.String,System.String)">
            <summary>
            Add MSAL support to the web app or web API.
            This method expects the configuration file will have a section, named "AzureAd" as default, with the necessary settings to initialize authentication options.
            </summary>
            <param name="builder">The <see cref="T:Microsoft.AspNetCore.Authentication.AuthenticationBuilder"/> to which to add this configuration.</param>
            <param name="configuration">The configuration instance.</param>
            <param name="configSectionName">The name of the configuration section with the necessary
            settings to initialize authentication options.</param>
            <param name="openIdConnectScheme">Optional name for the OpenID Connect authentication scheme
            (by default, <c>OpenIdConnectDefaults.AuthenticationScheme</c>). This can be specified when you want to support
            several OpenID Connect identity providers.</param>
            <returns>The authentication builder for chaining.</returns>
            <remarks>This method cannot be used with Azure AD B2C, as with B2C an initial scope needs
            to be provided.
            </remarks>
        </member>
        <member name="M:Microsoft.Identity.Web.MicrosoftIdentityWebAppCallsWebApiAuthenticationBuilderExtensions.AddMicrosoftWebAppCallsWebApi(Microsoft.Identity.Web.MicrosoftIdentityWebAppAuthenticationBuilder,Microsoft.Extensions.Configuration.IConfiguration,System.Collections.Generic.IEnumerable{System.String},System.String,System.String)">
            <summary>
            Add MSAL support to the web app or web API.
            </summary>
            <param name="builder">The <see cref="T:Microsoft.AspNetCore.Authentication.AuthenticationBuilder"/> to which to add this configuration.</param>
            <param name="configuration">The configuration instance.</param>
            <param name="initialScopes">Initial scopes to request at sign-in.</param>
            <param name="configSectionName">The name of the configuration section with the necessary
            settings to initialize authentication options.</param>
            <param name="openIdConnectScheme">Optional name for the OpenID Connect authentication scheme
            (by default, <c>OpenIdConnectDefaults.AuthenticationScheme</c>). This can be specified when you want to support
            several OpenID Connect identity providers.</param>
            <returns>The authentication builder for chaining.</returns>
        </member>
        <member name="M:Microsoft.Identity.Web.MicrosoftIdentityWebAppCallsWebApiAuthenticationBuilderExtensions.AddMicrosoftWebAppCallsWebApi(Microsoft.Identity.Web.MicrosoftIdentityWebAppAuthenticationBuilder,System.Collections.Generic.IEnumerable{System.String},System.Action{Microsoft.Identity.Web.MicrosoftIdentityOptions},System.Action{Microsoft.Identity.Client.ConfidentialClientApplicationOptions},System.String)">
            <summary>
            Add MSAL support to the web app or web API.
            </summary>
            <param name="builder">The <see cref="T:Microsoft.AspNetCore.Authentication.AuthenticationBuilder"/> to which to add this configuration.</param>
            <param name="initialScopes">Initial scopes to request at sign-in.</param>
            <param name="configureMicrosoftIdentityOptions">The action to set the <see cref="T:Microsoft.Identity.Web.MicrosoftIdentityOptions"/>.</param>
            <param name="configureConfidentialClientApplicationOptions">The action to set the <see cref="T:Microsoft.Identity.Client.ConfidentialClientApplicationOptions"/>.</param>
            <param name="openIdConnectScheme">Optional name for the Open ID Connect authentication scheme
            (by default, <c>OpenIdConnectDefaults.AuthenticationScheme</c>). This can be specified when you want to support
            several OpenID Connect identity providers.</param>
            <returns>The authentication builder for chaining.</returns>
        </member>
        <member name="T:Microsoft.Identity.Web.Resource.AadIssuerValidator">
            <summary>
            Generic class that validates token issuer from the provided Azure AD authority.
            </summary>
        </member>
        <member name="F:Microsoft.Identity.Web.Resource.AadIssuerValidator._issuerAliases">
            <summary>
            A list of all Issuers across the various Azure AD instances.
            </summary>
        </member>
        <member name="M:Microsoft.Identity.Web.Resource.AadIssuerValidator.GetIssuerValidator(System.String)">
            <summary>
            Gets an <see cref="T:Microsoft.Identity.Web.Resource.AadIssuerValidator"/> for an authority.
            </summary>
            <param name="aadAuthority">The authority to create the validator for, e.g. https://login.microsoftonline.com/. </param>
            <returns>A <see cref="T:Microsoft.Identity.Web.Resource.AadIssuerValidator"/> for the aadAuthority.</returns>
            <exception cref="T:System.ArgumentNullException">if <paramref name="aadAuthority"/> is null or empty.</exception>
        </member>
        <member name="M:Microsoft.Identity.Web.Resource.AadIssuerValidator.Validate(System.String,Microsoft.IdentityModel.Tokens.SecurityToken,Microsoft.IdentityModel.Tokens.TokenValidationParameters)">
            <summary>
            Validate the issuer for multi-tenant applications of various audiences (Work and School accounts, or Work and School accounts +
            Personal accounts).
            </summary>
            <param name="actualIssuer">Issuer to validate (will be tenanted).</param>
            <param name="securityToken">Received Security Token.</param>
            <param name="validationParameters">Token Validation parameters.</param>
            <remarks>The issuer is considered as valid if it has the same HTTP scheme and authority as the
            authority from the configuration file, has a tenant ID, and optionally v2.0 (this web API
            accepts both V1 and V2 tokens).
            Authority aliasing is also taken into account.</remarks>
            <returns>The <c>issuer</c> if it's valid, or otherwise <c>SecurityTokenInvalidIssuerException</c> is thrown.</returns>
            <exception cref="T:System.ArgumentNullException"> if <paramref name="securityToken"/> is null.</exception>
            <exception cref="T:System.ArgumentNullException"> if <paramref name="validationParameters"/> is null.</exception>
            <exception cref="T:Microsoft.IdentityModel.Tokens.SecurityTokenInvalidIssuerException">if the issuer is invalid. </exception>
        </member>
        <member name="M:Microsoft.Identity.Web.Resource.AadIssuerValidator.GetTenantIdFromToken(Microsoft.IdentityModel.Tokens.SecurityToken)">
            <summary>Gets the tenant ID from a token.</summary>
            <param name="securityToken">A JWT token.</param>
            <returns>A string containing the tenant ID, if found or <see cref="F:System.String.Empty"/>.</returns>
            <remarks>Only <see cref="T:System.IdentityModel.Tokens.Jwt.JwtSecurityToken"/> and <see cref="T:Microsoft.IdentityModel.JsonWebTokens.JsonWebToken"/> are acceptable types.</remarks>
        </member>
        <member name="T:Microsoft.Identity.Web.Resource.IJwtBearerMiddlewareDiagnostics">
            <summary>
            Interface implemented by diagnostics for the JWT Bearer middleware.
            </summary>
        </member>
        <member name="M:Microsoft.Identity.Web.Resource.IJwtBearerMiddlewareDiagnostics.Subscribe(Microsoft.AspNetCore.Authentication.JwtBearer.JwtBearerEvents)">
            <summary>
            Called to subscribe to <see cref="T:Microsoft.AspNetCore.Authentication.JwtBearer.JwtBearerEvents"/>.
            </summary>
            <param name="events">JWT Bearer events.</param>
            <returns>The events (for chaining).</returns>
        </member>
        <member name="T:Microsoft.Identity.Web.Resource.IOpenIdConnectMiddlewareDiagnostics">
            <summary>
            Diagnostics used in the OpenID Connect middleware
            (used in Web Apps).
            </summary>
        </member>
        <member name="M:Microsoft.Identity.Web.Resource.IOpenIdConnectMiddlewareDiagnostics.Subscribe(Microsoft.AspNetCore.Authentication.OpenIdConnect.OpenIdConnectEvents)">
            <summary>
            Method to subscribe to <see cref="T:Microsoft.AspNetCore.Authentication.OpenIdConnect.OpenIdConnectEvents"/>.
            </summary>
            <param name="events">OpenID Connect events.</param>
        </member>
        <member name="T:Microsoft.Identity.Web.Resource.JwtBearerMiddlewareDiagnostics">
            <summary>
            Diagnostics for the JwtBearer middleware (used in Web APIs).
            </summary>
        </member>
        <member name="M:Microsoft.Identity.Web.Resource.JwtBearerMiddlewareDiagnostics.#ctor(Microsoft.Extensions.Logging.ILogger{Microsoft.Identity.Web.Resource.JwtBearerMiddlewareDiagnostics})">
            <summary>
            Constructor for a <see cref="T:Microsoft.Identity.Web.Resource.JwtBearerMiddlewareDiagnostics"/>. This constructor
            is used by dependency injection.
            </summary>
            <param name="logger">Logger.</param>
        </member>
        <member name="F:Microsoft.Identity.Web.Resource.JwtBearerMiddlewareDiagnostics.s_onAuthenticationFailed">
            <summary>
            Invoked if exceptions are thrown during request processing. The exceptions will be re-thrown after this event unless suppressed.
            </summary>
        </member>
        <member name="F:Microsoft.Identity.Web.Resource.JwtBearerMiddlewareDiagnostics.s_onMessageReceived">
            <summary>
            Invoked when a protocol message is first received.
            </summary>
        </member>
        <member name="F:Microsoft.Identity.Web.Resource.JwtBearerMiddlewareDiagnostics.s_onTokenValidated">
            <summary>
            Invoked after the security token has passed validation and a ClaimsIdentity has been generated.
            </summary>
        </member>
        <member name="F:Microsoft.Identity.Web.Resource.JwtBearerMiddlewareDiagnostics.s_onChallenge">
            <summary>
            Invoked before a challenge is sent back to the caller.
            </summary>
        </member>
        <member name="M:Microsoft.Identity.Web.Resource.JwtBearerMiddlewareDiagnostics.Subscribe(Microsoft.AspNetCore.Authentication.JwtBearer.JwtBearerEvents)">
            <summary>
            Subscribes to all the JwtBearer events, to help debugging, while
            preserving the previous handlers (which are called).
            </summary>
            <param name="events">Events to subscribe to.</param>
            <returns><see cref="T:Microsoft.AspNetCore.Authentication.JwtBearer.JwtBearerEvents"/> for chaining.</returns>
        </member>
        <member name="T:Microsoft.Identity.Web.Resource.OpenIdConnectMiddlewareDiagnostics">
            <summary>
            Diagnostics used in the OpenID Connect middleware
            (used in Web Apps).
            </summary>
        </member>
        <member name="M:Microsoft.Identity.Web.Resource.OpenIdConnectMiddlewareDiagnostics.#ctor(Microsoft.Extensions.Logging.ILogger{Microsoft.Identity.Web.Resource.OpenIdConnectMiddlewareDiagnostics})">
            <summary>
            Constructor of the <see cref="T:Microsoft.Identity.Web.Resource.OpenIdConnectMiddlewareDiagnostics"/>, used
            by dependency injection.
            </summary>
            <param name="logger">Logger used to log the diagnostics.</param>
        </member>
        <member name="M:Microsoft.Identity.Web.Resource.OpenIdConnectMiddlewareDiagnostics.Subscribe(Microsoft.AspNetCore.Authentication.OpenIdConnect.OpenIdConnectEvents)">
            <summary>
            Subscribes to all the OpenIdConnect events, to help debugging, while
            preserving the previous handlers (which are called).
            </summary>
            <param name="events">Events to subscribe to.</param>
        </member>
        <member name="T:Microsoft.Identity.Web.Resource.RegisterValidAudience">
            <summary>
            Generic class that registers the token audience from the provided Azure AD authority.
            </summary>
        </member>
        <member name="M:Microsoft.Identity.Web.Resource.RegisterValidAudience.ValidateAudience(System.Collections.Generic.IEnumerable{System.String},Microsoft.IdentityModel.Tokens.SecurityToken,Microsoft.IdentityModel.Tokens.TokenValidationParameters)">
             <summary>
             Default validation of the audience:
             - when registering an Azure AD Web API in the app registration portal (and adding a scope)
               the default App ID URI generated by the portal is api://{clientID}
             - However, the audience (aud) of the token acquired to access this Web API is different depending
               on the "accepted access token version" for the Web API:
               - if accepted token version is 1.0, the audience provided in the token
                 by the Microsoft identity platform (formerly Azure AD v2.0) endpoint is: api://{ClientID}
               - if the accepted token version is 2.0, the audience provided by Azure AD v2.0 in the token
                 is {CliendID}
              When getting an access token for an Azure AD B2C Web API the audience in the token is
              api://{ClientID}.
            
             When Web API developers don't provide the "Audience" in the configuration, Microsoft.Identity.Web
             considers that this is the default App ID URI as explained above. When developer provides the
             "Audience" member, it's available in the TokenValidationParameter.ValidAudience.
             </summary>
             <param name="audiences">Audiences in the security token.</param>
             <param name="securityToken">Security token from which to validate the audiences.</param>
             <param name="validationParameters">Token validation parameters.</param>
             <returns>True if the token is valid; false, otherwise.</returns>
        </member>
        <member name="T:Microsoft.Identity.Web.Resource.RolesRequiredHttpContextExtensions">
            <summary>
            Extension class providing the extension methods for <see cref="T:System.Net.Http.HttpContent"/> that
            can be used in Web APIs to validate the roles in controller actions.
            </summary>
        </member>
        <member name="M:Microsoft.Identity.Web.Resource.RolesRequiredHttpContextExtensions.ValidateAppRole(Microsoft.AspNetCore.Http.HttpContext,System.String[])">
            <summary>
            When applied to an <see cref="T:Microsoft.AspNetCore.Http.HttpContext"/>, verifies that the application
            has the expected roles.
            </summary>
            <param name="context">HttpContext (from the controller).</param>
            <param name="acceptedRoles">Roles accepted by this web API.</param>
            <remarks>When the roles don't match, the response is a 403 (Forbidden),
            because the app does not have the expected roles.</remarks>
        </member>
        <member name="T:Microsoft.Identity.Web.Resource.ScopesRequiredHttpContextExtensions">
            <summary>
            Extension class providing the extension methods for <see cref="T:System.Net.Http.HttpContent"/> that
            can be used in Web APIs to validate scopes in controller actions.
            </summary>
        </member>
        <member name="M:Microsoft.Identity.Web.Resource.ScopesRequiredHttpContextExtensions.VerifyUserHasAnyAcceptedScope(Microsoft.AspNetCore.Http.HttpContext,System.String[])">
            <summary>
            When applied to an <see cref="T:Microsoft.AspNetCore.Http.HttpContext"/>, verifies that the user authenticated in the
            web API has any of the accepted scopes.
            If there is no authenticated user, the response is a 401 (Unauthenticated).
            If the authenticated user does not have any of these <paramref name="acceptedScopes"/>, the
            method updates the HTTP response providing a status code 403 (Forbidden)
            and writes to the response body a message telling which scopes are expected in the token.
            </summary>
            <param name="context">HttpContext (from the controller).</param>
            <param name="acceptedScopes">Scopes accepted by this web API.</param>
            <remarks>When the scopes don't match, the response is a 403 (Forbidden),
            because the user is authenticated (hence not 401), but not authorized.</remarks>
        </member>
        <member name="T:Microsoft.Identity.Web.ServiceCollectionExtensions">
            <summary>
            Extensions for IServiceCollection for startup initialization of Web APIs.
            </summary>
        </member>
        <member name="M:Microsoft.Identity.Web.ServiceCollectionExtensions.AddTokenAcquisition(Microsoft.Extensions.DependencyInjection.IServiceCollection,System.Boolean)">
             <summary>
             Add the token acquisition service.
             </summary>
             <param name="services">Service collection.</param>
             <param name="isTokenAcquisitionSingleton">Specifies if an instance of <see cref="T:Microsoft.Identity.Web.ITokenAcquisition"/> should be a singleton.</param>
             <returns>The service collection.</returns>
             <example>
             This method is typically called from the <c>ConfigureServices(IServiceCollection services)</c> in Startup.cs.
             Note that the implementation of the token cache can be chosen separately.
            
             <code>
             // Token acquisition service and its cache implementation as a session cache
             services.AddTokenAcquisition()
             .AddDistributedMemoryCache()
             .AddSession()
             .AddSessionBasedTokenCache();
             </code>
             </example>
        </member>
        <member name="T:Microsoft.Identity.Web.TokenAcquisition">
            <summary>
            Token acquisition service.
            </summary>
        </member>
        <member name="M:Microsoft.Identity.Web.TokenAcquisition.#ctor(Microsoft.Identity.Web.TokenCacheProviders.IMsalTokenCacheProvider,Microsoft.AspNetCore.Http.IHttpContextAccessor,Microsoft.Extensions.Options.IOptions{Microsoft.Identity.Web.MicrosoftIdentityOptions},Microsoft.Extensions.Options.IOptions{Microsoft.Identity.Client.ConfidentialClientApplicationOptions},System.Net.Http.IHttpClientFactory,Microsoft.Extensions.Logging.ILogger{Microsoft.Identity.Web.TokenAcquisition},System.IServiceProvider)">
            <summary>
            Constructor of the TokenAcquisition service. This requires the Azure AD Options to
            configure the confidential client application and a token cache provider.
            This constructor is called by ASP.NET Core dependency injection.
            </summary>
            <param name="tokenCacheProvider">The App token cache provider.</param>
            <param name="httpContextAccessor">Access to the HttpContext of the request.</param>
            <param name="microsoftIdentityOptions">Configuration options.</param>
            <param name="applicationOptions">MSAL.NET configuration options.</param>
            <param name="httpClientFactory">HTTP client factory.</param>
            <param name="logger">Logger.</param>
            <param name="serviceProvider">Service provider.</param>
        </member>
        <member name="F:Microsoft.Identity.Web.TokenAcquisition._scopesRequestedByMsal">
            <summary>
            Scopes which are already requested by MSAL.NET. They should not be re-requested;.
            </summary>
        </member>
        <member name="F:Microsoft.Identity.Web.TokenAcquisition._metaTenantIdentifiers">
            <summary>
            meta-tenant identifiers which are not allowed in client credentials.
            </summary>
        </member>
        <member name="M:Microsoft.Identity.Web.TokenAcquisition.AddAccountToCacheFromAuthorizationCodeAsync(Microsoft.AspNetCore.Authentication.OpenIdConnect.AuthorizationCodeReceivedContext,System.Collections.Generic.IEnumerable{System.String})">
             <summary>
             This handler is executed after the authorization code is received (once the user signs-in and consents) during the
             <a href='https://docs.microsoft.com/azure/active-directory/develop/v2-oauth2-auth-code-flow'>Authorization code flow grant flow</a> in a web app.
             It uses the code to request an access token from the Microsoft Identity platform and caches the tokens and an entry about the signed-in user's account in the MSAL's token cache.
             The access token (and refresh token) provided in the <see cref="T:Microsoft.AspNetCore.Authentication.OpenIdConnect.AuthorizationCodeReceivedContext"/>, once added to the cache, are then used to acquire more tokens using the
             <a href='https://docs.microsoft.com/azure/active-directory/develop/v2-oauth2-on-behalf-of-flow'>on-behalf-of flow</a> for the signed-in user's account,
             in order to call to downstream APIs.
             </summary>
             <param name="context">The context used when an 'AuthorizationCode' is received over the OpenIdConnect protocol.</param>
             <param name="scopes">scopes to request access to.</param>
             <example>
             From the configuration of the Authentication of the ASP.NET Core Web API:
             <code>OpenIdConnectOptions options;</code>
            
             Subscribe to the authorization code received event:
             <code>
              options.Events = new OpenIdConnectEvents();
              options.Events.OnAuthorizationCodeReceived = OnAuthorizationCodeReceived;
             }
             </code>
            
             And then in the OnAuthorizationCodeRecieved method, call <see cref="M:Microsoft.Identity.Web.TokenAcquisition.AddAccountToCacheFromAuthorizationCodeAsync(Microsoft.AspNetCore.Authentication.OpenIdConnect.AuthorizationCodeReceivedContext,System.Collections.Generic.IEnumerable{System.String})"/>:
             <code>
             private async Task OnAuthorizationCodeReceived(AuthorizationCodeReceivedContext context)
             {
               var tokenAcquisition = context.HttpContext.RequestServices.GetRequiredService&lt;ITokenAcquisition&gt;();
                await _tokenAcquisition.AddAccountToCacheFromAuthorizationCode(context, new string[] { "user.read" });
             }
             </code>
             </example>
        </member>
        <member name="M:Microsoft.Identity.Web.TokenAcquisition.GetAccessTokenOnBehalfOfUserAsync(System.Collections.Generic.IEnumerable{System.String},System.String)">
            <summary>
            Typically used from a Web App or WebAPI controller, this method retrieves an access token
            for a downstream API using;
            1) the token cache (for Web Apps and Web APIs) if a token exists in the cache
            2) or the <a href='https://docs.microsoft.com/azure/active-directory/develop/v2-oauth2-on-behalf-of-flow'>on-behalf-of flow</a>
            in Web APIs, for the user account that is ascertained from claims are provided in the <see cref="P:Microsoft.AspNetCore.Http.HttpContext.User"/>
            instance of the current HttpContext.
            </summary>
            <param name="scopes">Scopes to request for the downstream API to call.</param>
            <param name="tenant">Enables overriding of the tenant/account for the same identity. This is useful in the
            cases where a given account is a guest in other tenants, and you want to acquire tokens for a specific tenant, like where the user is a guest in.</param>
            <returns>An access token to call the downstream API and populated with this downstream API's scopes.</returns>
            <remarks>Calling this method from a Web API supposes that you have previously called,
            in a method called by JwtBearerOptions.Events.OnTokenValidated, the HttpContextExtensions.StoreTokenUsedToCallWebAPI method
            passing the validated token (as a JwtSecurityToken). Calling it from a Web App supposes that
            you have previously called AddAccountToCacheFromAuthorizationCodeAsync from a method called by
            OpenIdConnectOptions.Events.OnAuthorizationCodeReceived.</remarks>
        </member>
        <member name="M:Microsoft.Identity.Web.TokenAcquisition.GetAccessTokenForUserAsync(System.Collections.Generic.IEnumerable{System.String},System.String,System.String,System.Security.Claims.ClaimsPrincipal)">
            <summary>
            Typically used from a Web App or WebAPI controller, this method retrieves an access token
            for a downstream API using;
            1) the token cache (for Web Apps and Web APis) if a token exists in the cache
            2) or the <a href='https://docs.microsoft.com/azure/active-directory/develop/v2-oauth2-on-behalf-of-flow'>on-behalf-of flow</a>
            in Web APIs, for the user account that is ascertained from claims are provided in the <see cref="P:Microsoft.AspNetCore.Http.HttpContext.User"/>
            instance of the current HttpContext.
            </summary>
            <param name="scopes">Scopes to request for the downstream API to call.</param>
            <param name="tenant">Enables overriding of the tenant/account for the same identity. This is useful in the
            cases where a given account is guest in other tenants, and you want to acquire tokens for a specific tenant, like where the user is a guest in.</param>
            <param name="userFlow">Azure AD B2C user flow to target.</param>
            <param name="user">Optional claims principal representing the user. If not provided, will use the signed-in
            user (in a web app), or the user for which the token was received (in a Web API)
            cases where a given account is guest in other tenants, and you want to acquire tokens for a specific tenant, like where the user is a guest in.</param>
            <returns>An access token to call the downstream API and populated with this downstream API's scopes.</returns>
            <remarks>Calling this method from a web API supposes that you have previously called,
            in a method called by JwtBearerOptions.Events.OnTokenValidated, the HttpContextExtensions.StoreTokenUsedToCallWebAPI method
            passing the validated token (as a JwtSecurityToken). Calling it from a Web App supposes that
            you have previously called AddAccountToCacheFromAuthorizationCodeAsync from a method called by
            OpenIdConnectOptions.Events.OnAuthorizationCodeReceived.</remarks>
        </member>
        <member name="M:Microsoft.Identity.Web.TokenAcquisition.GetAccessTokenForAppAsync(System.String,System.String)">
            <summary>
            Acquires a token from the authority configured in the app, for the confidential client itself (not on behalf of a user)
            using the client credentials flow. See https://aka.ms/msal-net-client-credentials.
            </summary>
            <param name="scope">The scope requested to access a protected API. For this flow (client credentials), the scope
            should be of the form "{ResourceIdUri/.default}" for instance <c>https://management.azure.net/.default</c> or, for Microsoft
            Graph, <c>https://graph.microsoft.com/.default</c> as the requested scopes are defined statically with the application registration
            in the portal, cannot be overridden in the application, as you can request a token for only one resource at a time (use
            several calls to get tokens for other resources).</param>
            <param name="tenant">Enables overriding of the tenant/account for the same identity. This is useful
            for multi tenant apps or daemons.</param>
            <returns>An access token for the app itself, based on its scopes.</returns>
        </member>
        <member name="M:Microsoft.Identity.Web.TokenAcquisition.RemoveAccountAsync(Microsoft.AspNetCore.Authentication.OpenIdConnect.RedirectContext)">
            <summary>
            Removes the account associated with context.HttpContext.User from the MSAL.NET cache.
            </summary>
            <param name="context">RedirectContext passed-in to a <see cref="P:Microsoft.AspNetCore.Authentication.OpenIdConnect.OpenIdConnectEvents.OnRedirectToIdentityProviderForSignOut"/>
            OpenID Connect event.</param>
            <returns>A <see cref="T:System.Threading.Tasks.Task"/> that represents a completed account removal operation.</returns>
        </member>
        <member name="M:Microsoft.Identity.Web.TokenAcquisition.GetOrBuildConfidentialClientApplicationAsync">
            <summary>
            Creates an MSAL confidential client application if needed.
            </summary>
        </member>
        <member name="M:Microsoft.Identity.Web.TokenAcquisition.BuildConfidentialClientApplicationAsync">
            <summary>
            Creates an MSAL confidential client application.
            </summary>
        </member>
        <member name="M:Microsoft.Identity.Web.TokenAcquisition.GetAccessTokenForWebAppWithAccountFromCacheAsync(Microsoft.Identity.Client.IConfidentialClientApplication,System.Security.Claims.ClaimsPrincipal,System.Collections.Generic.IEnumerable{System.String},System.String,System.String)">
            <summary>
            Gets an access token for a downstream API on behalf of the user described by its claimsPrincipal.
            </summary>
            <param name="application"><see cref="T:Microsoft.Identity.Client.IConfidentialClientApplication"/>.</param>
            <param name="claimsPrincipal">Claims principal for the user on behalf of whom to get a token.</param>
            <param name="scopes">Scopes for the downstream API to call.</param>
            <param name="authority">(optional) Authority based on a specific tenant for which to acquire a token to access the scopes
            on behalf of the user described in the claimsPrincipal.</param>
            <param name="userFlow">Azure AD B2C user flow to target.</param>
        </member>
        <member name="M:Microsoft.Identity.Web.TokenAcquisition.GetAccessTokenForWebAppWithAccountFromCacheAsync(Microsoft.Identity.Client.IConfidentialClientApplication,Microsoft.Identity.Client.IAccount,System.Collections.Generic.IEnumerable{System.String},System.String,System.String)">
            <summary>
            Gets an access token for a downstream API on behalf of the user which account is passed as an argument.
            </summary>
            <param name="application"><see cref="T:Microsoft.Identity.Client.IConfidentialClientApplication"/>.</param>
            <param name="account">User IAccount for which to acquire a token.
            See <see cref="P:Microsoft.Identity.Client.AccountId.Identifier"/>.</param>
            <param name="scopes">Scopes for the downstream API to call.</param>
            <param name="authority">Authority based on a specific tenant for which to acquire a token to access the scopes
            on behalf of the user.</param>
            <param name="userFlow">Azure AD B2C user flow.</param>
        </member>
        <member name="M:Microsoft.Identity.Web.TokenAcquisition.ReplyForbiddenWithWwwAuthenticateHeaderAsync(System.Collections.Generic.IEnumerable{System.String},Microsoft.Identity.Client.MsalUiRequiredException,Microsoft.AspNetCore.Http.HttpResponse)">
            <summary>
            Used in web APIs (which therefore cannot have an interaction with the user).
            Replies to the client through the HTTP response by sending a 403 (forbidden) and populating 'WWW-Authenticate' header so that
            the client can trigger an interaction with the user so that the user consents to more scopes.
            </summary>
            <param name="scopes">Scopes to consent to.</param>
            <param name="msalServiceException">The <see cref="T:Microsoft.Identity.Client.MsalUiRequiredException"/> that triggered the challenge.</param>
            <param name="httpResponse">The <see cref="T:Microsoft.AspNetCore.Http.HttpResponse"/> to update.</param>
            <returns>A <see cref="T:System.Threading.Tasks.Task"/> representing the asynchronous operation.</returns>
        </member>
        <member name="T:Microsoft.Identity.Web.TokenCacheProviders.Distributed.DistributedTokenCacheAdapterExtension">
            <summary>
            Extension class used to add an in-memory token cache serializer to MSAL.
            </summary>
        </member>
        <member name="M:Microsoft.Identity.Web.TokenCacheProviders.Distributed.DistributedTokenCacheAdapterExtension.AddDistributedTokenCaches(Microsoft.Extensions.DependencyInjection.IServiceCollection)">
            <summary>Adds both the app and per-user in-memory token caches.</summary>
            <param name="services">The services collection to add to.</param>
            <returns>A <see cref="T:Microsoft.Extensions.DependencyInjection.IServiceCollection"/> to chain.</returns>
        </member>
        <member name="M:Microsoft.Identity.Web.TokenCacheProviders.Distributed.DistributedTokenCacheAdapterExtension.AddDistributedAppTokenCache(Microsoft.Extensions.DependencyInjection.IServiceCollection)">
            <summary>Adds the .NET Core distributed cache based app token cache to the service collection.</summary>
            <param name="services">The services collection to add to.</param>
            <returns>A <see cref="T:Microsoft.Extensions.DependencyInjection.IServiceCollection"/> to chain.</returns>
        </member>
        <member name="M:Microsoft.Identity.Web.TokenCacheProviders.Distributed.DistributedTokenCacheAdapterExtension.AddDistributedUserTokenCache(Microsoft.Extensions.DependencyInjection.IServiceCollection)">
            <summary>Adds the  .NET Core distributed cache based per user token cache to the service collection.</summary>
            <param name="services">The services collection to add to.</param>
            <returns>A <see cref="T:Microsoft.Extensions.DependencyInjection.IServiceCollection"/> to chain.</returns>
        </member>
        <member name="T:Microsoft.Identity.Web.TokenCacheProviders.Distributed.MsalDistributedTokenCacheAdapter">
            <summary>
            An implementation of the token cache for both Confidential and Public clients backed by MemoryCache.
            </summary>
            <seealso>https://aka.ms/msal-net-token-cache-serialization</seealso>
        </member>
        <member name="F:Microsoft.Identity.Web.TokenCacheProviders.Distributed.MsalDistributedTokenCacheAdapter._distributedCache">
            <summary>
            .NET Core Memory cache.
            </summary>
        </member>
        <member name="F:Microsoft.Identity.Web.TokenCacheProviders.Distributed.MsalDistributedTokenCacheAdapter._cacheOptions">
            <summary>
            MSAL memory token cache options.
            </summary>
        </member>
        <member name="M:Microsoft.Identity.Web.TokenCacheProviders.Distributed.MsalDistributedTokenCacheAdapter.#ctor(Microsoft.Extensions.Caching.Distributed.IDistributedCache,Microsoft.Extensions.Options.IOptions{Microsoft.Identity.Web.TokenCacheProviders.Distributed.MsalDistributedTokenCacheAdapterOptions})">
            <summary>
            Initializes a new instance of the <see cref="T:Microsoft.Identity.Web.TokenCacheProviders.Distributed.MsalDistributedTokenCacheAdapter"/> class.
            </summary>
            <param name="memoryCache">Distributed cache instance to use.</param>
            <param name="cacheOptions">Options for the token cache.</param>
        </member>
        <member name="M:Microsoft.Identity.Web.TokenCacheProviders.Distributed.MsalDistributedTokenCacheAdapter.RemoveKeyAsync(System.String)">
            <summary>
            Removes a specific token cache, described by its cache key
            from the distributed cache.
            </summary>
            <param name="cacheKey">Key of the cache to remove.</param>
            <returns>A <see cref="T:System.Threading.Tasks.Task"/> that completes when key removal has completed.</returns>
        </member>
        <member name="M:Microsoft.Identity.Web.TokenCacheProviders.Distributed.MsalDistributedTokenCacheAdapter.ReadCacheBytesAsync(System.String)">
            <summary>
            Read a specific token cache, described by its cache key, from the
            distributed cache.
            </summary>
            <param name="cacheKey">Key of the cache item to retrieve.</param>
            <returns>Read blob representing a token cache for the cache key
            (account or app).</returns>
        </member>
        <member name="M:Microsoft.Identity.Web.TokenCacheProviders.Distributed.MsalDistributedTokenCacheAdapter.WriteCacheBytesAsync(System.String,System.Byte[])">
            <summary>
            Writes a token cache blob to the serialization cache (by key).
            </summary>
            <param name="cacheKey">Cache key.</param>
            <param name="bytes">blob to write.</param>
            <returns>A <see cref="T:System.Threading.Tasks.Task"/> that completes when a write operation has completed.</returns>
        </member>
        <member name="T:Microsoft.Identity.Web.TokenCacheProviders.Distributed.MsalDistributedTokenCacheAdapterOptions">
            <summary>
            Options for the MSAL token cache serialization adapter,
            which delegates the serialization to the IDistributedCache implementations
            available with .NET Core.
            </summary>
        </member>
        <member name="T:Microsoft.Identity.Web.TokenCacheProviders.IMsalTokenCacheProvider">
            <summary>
            MSAL token cache provider interface.
            </summary>
        </member>
        <member name="M:Microsoft.Identity.Web.TokenCacheProviders.IMsalTokenCacheProvider.InitializeAsync(Microsoft.Identity.Client.ITokenCache)">
            <summary>
            Initializes a token cache (which can be a user token cache or an app token cache).
            </summary>
            <param name="tokenCache">Token cache for which to initialize the serialization.</param>
            <returns>A <see cref="T:System.Threading.Tasks.Task"/> that represents a completed initialization operation.</returns>
        </member>
        <member name="M:Microsoft.Identity.Web.TokenCacheProviders.IMsalTokenCacheProvider.ClearAsync(System.String)">
            <summary>
            Clear the user token cache.
            </summary>
            <param name="homeAccountId">HomeAccountId for a user account in the cache.</param>
            <returns>A <see cref="T:System.Threading.Tasks.Task"/> that represents a completed clear operation.</returns>
        </member>
        <member name="T:Microsoft.Identity.Web.TokenCacheProviders.InMemory.InMemoryTokenCacheProviderExtension">
            <summary>
            Extension class used to add an in-memory token cache serializer to MSAL.
            </summary>
        </member>
        <member name="M:Microsoft.Identity.Web.TokenCacheProviders.InMemory.InMemoryTokenCacheProviderExtension.AddInMemoryTokenCaches(Microsoft.Extensions.DependencyInjection.IServiceCollection)">
            <summary>Adds both the app and per-user in-memory token caches.</summary>
            <param name="services">The services collection to add to.</param>
            <returns>the services (for chaining).</returns>
        </member>
        <member name="T:Microsoft.Identity.Web.TokenCacheProviders.InMemory.MsalMemoryTokenCacheOptions">
            <summary>
            MSAL's in-memory token cache options.
            </summary>
        </member>
        <member name="M:Microsoft.Identity.Web.TokenCacheProviders.InMemory.MsalMemoryTokenCacheOptions.#ctor">
            <summary>Initializes a new instance of the <see cref="T:Microsoft.Identity.Web.TokenCacheProviders.InMemory.MsalMemoryTokenCacheOptions"/> class.
            By default, the sliding expiration is set for 14 days.</summary>
        </member>
        <member name="P:Microsoft.Identity.Web.TokenCacheProviders.InMemory.MsalMemoryTokenCacheOptions.AbsoluteExpirationRelativeToNow">
            <summary>
            Gets or sets the value of the duration after which the cache entry will expire unless it's used
            This is the duration the tokens are kept in memory cache.
            In production, a higher value, up-to 90 days is recommended.
            </summary>
            <value>
            The AbsoluteExpirationRelativeToNow value.
            </value>
        </member>
        <member name="T:Microsoft.Identity.Web.TokenCacheProviders.InMemory.MsalMemoryTokenCacheProvider">
            <summary>
            An implementation of token cache for both Confidential and Public clients backed by MemoryCache.
            </summary>
            <seealso>https://aka.ms/msal-net-token-cache-serialization</seealso>
        </member>
        <member name="F:Microsoft.Identity.Web.TokenCacheProviders.InMemory.MsalMemoryTokenCacheProvider._memoryCache">
            <summary>
            .NET Core Memory cache.
            </summary>
        </member>
        <member name="F:Microsoft.Identity.Web.TokenCacheProviders.InMemory.MsalMemoryTokenCacheProvider._cacheOptions">
            <summary>
            MSAL memory token cache options.
            </summary>
        </member>
        <member name="M:Microsoft.Identity.Web.TokenCacheProviders.InMemory.MsalMemoryTokenCacheProvider.#ctor(Microsoft.Extensions.Caching.Memory.IMemoryCache,Microsoft.Extensions.Options.IOptions{Microsoft.Identity.Web.TokenCacheProviders.InMemory.MsalMemoryTokenCacheOptions})">
            <summary>
            Constructor.
            </summary>
            <param name="memoryCache">serialization cache.</param>
            <param name="cacheOptions">Memory cache options.</param>
        </member>
        <member name="M:Microsoft.Identity.Web.TokenCacheProviders.InMemory.MsalMemoryTokenCacheProvider.RemoveKeyAsync(System.String)">
            <summary>
            Removes a token cache identified by its key, from the serialization
            cache.
            </summary>
            <param name="cacheKey">token cache key.</param>
            <returns>A <see cref="T:System.Threading.Tasks.Task"/> that completes when key removal has completed.</returns>
        </member>
        <member name="M:Microsoft.Identity.Web.TokenCacheProviders.InMemory.MsalMemoryTokenCacheProvider.ReadCacheBytesAsync(System.String)">
            <summary>
            Reads a blob from the serialization cache (identified by its key).
            </summary>
            <param name="cacheKey">Token cache key.</param>
            <returns>Read Bytes.</returns>
        </member>
        <member name="M:Microsoft.Identity.Web.TokenCacheProviders.InMemory.MsalMemoryTokenCacheProvider.WriteCacheBytesAsync(System.String,System.Byte[])">
            <summary>
            Writes a token cache blob to the serialization cache (identified by its key).
            </summary>
            <param name="cacheKey">Token cache key.</param>
            <param name="bytes">Bytes to write.</param>
            <returns>A <see cref="T:System.Threading.Tasks.Task"/> that completes when a write operation has completed.</returns>
        </member>
        <member name="T:Microsoft.Identity.Web.TokenCacheProviders.MsalAbstractTokenCacheProvider">
            <summary>
            Token cache provider with default implementation.
            </summary>
            <seealso cref="T:Microsoft.Identity.Web.TokenCacheProviders.IMsalTokenCacheProvider" />
        </member>
        <member name="M:Microsoft.Identity.Web.TokenCacheProviders.MsalAbstractTokenCacheProvider.InitializeAsync(Microsoft.Identity.Client.ITokenCache)">
            <summary>
            Initializes the token cache serialization.
            </summary>
            <param name="tokenCache">Token cache to serialize/deserialize.</param>
            <returns>A <see cref="T:System.Threading.Tasks.Task"/> that represents a completed initialization operation.</returns>
        </member>
        <member name="M:Microsoft.Identity.Web.TokenCacheProviders.MsalAbstractTokenCacheProvider.OnAfterAccessAsync(Microsoft.Identity.Client.TokenCacheNotificationArgs)">
            <summary>
            Raised AFTER MSAL added the new token in its in-memory copy of the cache.
            This notification is called every time MSAL accesses the cache, not just when a write takes place:
            If MSAL's current operation resulted in a cache change, the property TokenCacheNotificationArgs.HasStateChanged will be set to true.
            If that is the case, we call the TokenCache.SerializeMsalV3() to get a binary blob representing the latest cache content – and persist it.
            </summary>
            <param name="args">Contains parameters used by the MSAL call accessing the cache.</param>
        </member>
        <member name="M:Microsoft.Identity.Web.TokenCacheProviders.MsalAbstractTokenCacheProvider.OnBeforeWriteAsync(Microsoft.Identity.Client.TokenCacheNotificationArgs)">
            <summary>
            if you want to ensure that no concurrent write takes place, use this notification to place a lock on the entry.
            </summary>
            <param name="args">Token cache notification arguments.</param>
            <returns>A <see cref="T:System.Threading.Tasks.Task"/> that represents a completed operation.</returns>
        </member>
        <member name="M:Microsoft.Identity.Web.TokenCacheProviders.MsalAbstractTokenCacheProvider.ClearAsync(System.String)">
            <summary>
            Clear the cache.
            </summary>
            <param name="homeAccountId">HomeAccountId for a user account in the cache.</param>
            <returns>A <see cref="T:System.Threading.Tasks.Task"/> that represents a completed clear operation.</returns>
        </member>
        <member name="M:Microsoft.Identity.Web.TokenCacheProviders.MsalAbstractTokenCacheProvider.WriteCacheBytesAsync(System.String,System.Byte[])">
            <summary>
            Method to be implemented by concrete cache serializers to write the cache bytes.
            </summary>
            <param name="cacheKey">Cache key.</param>
            <param name="bytes">Bytes to write.</param>
            <returns>A <see cref="T:System.Threading.Tasks.Task"/> that represents a completed write operation.</returns>
        </member>
        <member name="M:Microsoft.Identity.Web.TokenCacheProviders.MsalAbstractTokenCacheProvider.ReadCacheBytesAsync(System.String)">
            <summary>
            Method to be implemented by concrete cache serializers to Read the cache bytes.
            </summary>
            <param name="cacheKey">Cache key.</param>
            <returns>Read bytes.</returns>
        </member>
        <member name="M:Microsoft.Identity.Web.TokenCacheProviders.MsalAbstractTokenCacheProvider.RemoveKeyAsync(System.String)">
            <summary>
            Method to be implemented by concrete cache serializers to remove an entry from the cache.
            </summary>
            <param name="cacheKey">Cache key.</param>
            <returns>A <see cref="T:System.Threading.Tasks.Task"/> that represents a completed remove key operation.</returns>
        </member>
        <member name="T:Microsoft.Identity.Web.TokenCacheProviders.Session.MsalSessionTokenCacheProvider">
             <summary>
             An implementation of token cache for confidential clients backed by an HTTP session.
             </summary>
             <remarks>
             For this session cache to work effectively, the ASP.NET Core session has to be configured properly.
             The latest guidance is provided at https://docs.microsoft.com/aspnet/core/fundamentals/app-state
            
             In the method <c>public void ConfigureServices(IServiceCollection services)</c> in Startup.cs, add the following:
             <code>
             services.AddSession(option =>
             {
                 option.Cookie.IsEssential = true;
             });
             </code>
             In the method <c>public void Configure(IApplicationBuilder app, IHostingEnvironment env)</c> in Startup.cs, add the following:
             <code>
             app.UseSession(); // Before UseMvc()
             </code>
             </remarks>
             <seealso>https://aka.ms/msal-net-token-cache-serialization</seealso>
        </member>
        <member name="M:Microsoft.Identity.Web.TokenCacheProviders.Session.MsalSessionTokenCacheProvider.#ctor(Microsoft.AspNetCore.Http.ISession,Microsoft.Extensions.Logging.ILogger{Microsoft.Identity.Web.TokenCacheProviders.Session.MsalSessionTokenCacheProvider})">
            <summary>
            MSAL Token cache provider constructor.
            </summary>
            <param name="session">Session for the current user.</param>
            <param name="logger">Logger.</param>
        </member>
        <member name="M:Microsoft.Identity.Web.TokenCacheProviders.Session.MsalSessionTokenCacheProvider.ReadCacheBytesAsync(System.String)">
            <summary>
            Read a blob representing the token cache from its key.
            </summary>
            <param name="cacheKey">Key representing the token cache
            (account or app).</param>
            <returns>Read blob.</returns>
        </member>
        <member name="M:Microsoft.Identity.Web.TokenCacheProviders.Session.MsalSessionTokenCacheProvider.WriteCacheBytesAsync(System.String,System.Byte[])">
            <summary>
            Writes the token cache identified by its key to the serialization mechanism.
            </summary>
            <param name="cacheKey">Key for the cache (account ID or app ID).</param>
            <param name="bytes">Blob to write to the cache.</param>
            <returns>A <see cref="T:System.Threading.Tasks.Task"/> that completes when a write operation has completed.</returns>
        </member>
        <member name="M:Microsoft.Identity.Web.TokenCacheProviders.Session.MsalSessionTokenCacheProvider.RemoveKeyAsync(System.String)">
            <summary>
            Removes a cache described by its key.
            </summary>
            <param name="cacheKey">Key of the token cache (user account or app ID).</param>
            <returns>A <see cref="T:System.Threading.Tasks.Task"/> that completes when key removal has completed.</returns>
        </member>
        <member name="T:Microsoft.Identity.Web.TokenCacheProviders.Session.SessionTokenCacheProviderExtension">
            <summary>
            Extension class to add a session token cache serializer to MSAL.
            </summary>
        </member>
        <member name="M:Microsoft.Identity.Web.TokenCacheProviders.Session.SessionTokenCacheProviderExtension.AddSessionTokenCaches(Microsoft.Extensions.DependencyInjection.IServiceCollection)">
             <summary>
             Adds both application and per-user session token caches.
             </summary>
             <remarks>
             For this session cache to work effectively the ASP.NET Core session has to be configured properly.
             The latest guidance is provided at https://docs.microsoft.com/aspnet/core/fundamentals/app-state.
            
             In the method <c>public void ConfigureServices(IServiceCollection services)</c> in Startup.cs, add the following:
             <code>
             services.AddSession(option =>
             {
                 option.Cookie.IsEssential = true;
             });
             </code>
             In the method <c>public void Configure(IApplicationBuilder app, IHostingEnvironment env)</c> in Startup.cs, add the following:
             <code>
             app.UseSession(); // Before UseMvc()
             </code>
             Because session token caches are added with scoped lifetime, they should not be used when <c>TokenAcquisition</c> is also used as a singleton (for example, when using Microsoft Graph SDK).
             </remarks>
             <param name="services">The services collection to add to.</param>
             <returns>The service collection.</returns>
        </member>
        <member name="M:Microsoft.Identity.Web.TokenCacheProviders.Session.SessionTokenCacheProviderExtension.AddSessionAppTokenCache(Microsoft.Extensions.DependencyInjection.IServiceCollection)">
             <summary>
             Adds an HTTP session-based application token cache to the service collection.
             </summary>
             <remarks>
             For this session cache to work effectively the ASP.NET Core session has to be configured properly.
             The latest guidance is provided at https://docs.microsoft.com/aspnet/core/fundamentals/app-state.
            
             In the method <c>public void ConfigureServices(IServiceCollection services)</c> in Startup.cs, add the following:
             <code>
             services.AddSession(option =>
             {
                 option.Cookie.IsEssential = true;
             });
             </code>
             In the method <c>public void Configure(IApplicationBuilder app, IHostingEnvironment env)</c> in Startup.cs, add the following:
             <code>
             app.UseSession(); // Before UseMvc()
             </code>
             Because session token caches are added with scoped lifetime, they should not be used when <c>TokenAcquisition</c> is also used as a singleton (for example, when using Microsoft Graph SDK).
             </remarks>
             <param name="services">The services collection to add to.</param>
             <returns>The service collection.</returns>
        </member>
        <member name="M:Microsoft.Identity.Web.TokenCacheProviders.Session.SessionTokenCacheProviderExtension.AddSessionPerUserTokenCache(Microsoft.Extensions.DependencyInjection.IServiceCollection)">
             <summary>
             Adds an HTTP session-based per-user token cache to the service collection.
             </summary>
             <remarks>
             For this session cache to work effectively the ASP.NET Core session has to be configured properly.
             The latest guidance is provided at https://docs.microsoft.com/aspnet/core/fundamentals/app-state.
            
             In the method <c>public void ConfigureServices(IServiceCollection services)</c> in Startup.cs, add the following:
             <code>
             services.AddSession(option =>
             {
                 option.Cookie.IsEssential = true;
             });
             </code>
             In the method <c>public void Configure(IApplicationBuilder app, IHostingEnvironment env)</c> in Startup.cs, add the following:
             <code>
             app.UseSession(); // Before UseMvc()
             </code>
             Because session token caches are added with scoped lifetime, they should not be used when <c>TokenAcquisition</c> is also used as a singleton (for example, when using Microsoft Graph SDK).
             </remarks>
             <param name="services">The services collection to add to.</param>
             <returns>The service collection.</returns>
        </member>
        <member name="T:Microsoft.Identity.Web.MicrosoftIdentityWebApiAuthenticationBuilder">
            <summary>
            Authentication builder for a web API.
            </summary>
        </member>
        <member name="M:Microsoft.Identity.Web.MicrosoftIdentityWebApiAuthenticationBuilder.#ctor(Microsoft.Extensions.DependencyInjection.IServiceCollection,System.String,System.Action{Microsoft.AspNetCore.Authentication.JwtBearer.JwtBearerOptions},System.Action{Microsoft.Identity.Web.MicrosoftIdentityOptions},Microsoft.Extensions.Configuration.IConfigurationSection)">
            <summary>
            Constructor.
            </summary>
            <param name="services">The services being configured.</param>
            <param name="jwtBearerAuthenticationScheme">Default scheme used for OpenIdConnect.</param>
            <param name="configureJwtBearerOptions">ACtion called to configure the JwtBearer options.</param>
            <param name="configureMicrosoftIdentityOptions">Action called to configure
            the <see cref="T:Microsoft.Identity.Web.MicrosoftIdentityOptions"/>Microsoft identity options.</param>
            <param name="configurationSection">Configuration section from which to
            get parameters.</param>
        </member>
        <member name="M:Microsoft.Identity.Web.MicrosoftIdentityWebApiAuthenticationBuilder.EnableTokenAcquisitionToCallDownstreamApi(System.Action{Microsoft.Identity.Client.ConfidentialClientApplicationOptions})">
            <summary>
            Protects the web API with Microsoft identity platform (formerly Azure AD v2.0).
            </summary>
            <param name="configureConfidentialClientApplicationOptions">The action to configure <see cref="T:Microsoft.Identity.Client.ConfidentialClientApplicationOptions"/>.</param>
            <returns>The authentication builder to chain.</returns>
        </member>
        <member name="T:Microsoft.Identity.Web.MicrosoftIdentityWebApiAuthenticationBuilderExtensions">
            <summary>
            Extensions for <see cref="T:Microsoft.AspNetCore.Authentication.AuthenticationBuilder"/> for startup initialization of web APIs.
            </summary>
        </member>
        <member name="M:Microsoft.Identity.Web.MicrosoftIdentityWebApiAuthenticationBuilderExtensions.AddMicrosoftIdentityWebApi(Microsoft.AspNetCore.Authentication.AuthenticationBuilder,Microsoft.Extensions.Configuration.IConfiguration,System.String,System.String,System.Boolean)">
            <summary>
            Protects the web API with Microsoft identity platform (formerly Azure AD v2.0).
            This method expects the configuration file will have a section, named "AzureAd" as default, with the necessary settings to initialize authentication options.
            </summary>
            <param name="builder">The <see cref="T:Microsoft.AspNetCore.Authentication.AuthenticationBuilder"/> to which to add this configuration.</param>
            <param name="configuration">The configuration instance.</param>
            <param name="configSectionName">The configuration section with the necessary settings to initialize authentication options.</param>
            <param name="jwtBearerScheme">The JWT bearer scheme name to be used. By default it uses "Bearer".</param>
            <param name="subscribeToJwtBearerMiddlewareDiagnosticsEvents">
            Set to true if you want to debug, or just understand the JWT bearer events.
            </param>
            <returns>The authentication builder to chain.</returns>
        </member>
        <member name="M:Microsoft.Identity.Web.MicrosoftIdentityWebApiAuthenticationBuilderExtensions.AddMicrosoftIdentityWebApi(Microsoft.AspNetCore.Authentication.AuthenticationBuilder,Microsoft.Extensions.Configuration.IConfigurationSection,System.String,System.Boolean)">
            <summary>
            Protects the web API with Microsoft identity platform (formerly Azure AD v2.0).
            This method expects the configuration file will have a section, named "AzureAd" as default, with the necessary settings to initialize authentication options.
            </summary>
            <param name="builder">The <see cref="T:Microsoft.AspNetCore.Authentication.AuthenticationBuilder"/> to which to add this configuration.</param>
            <param name="configurationSection">The configuration second from which to fill-in the options.</param>
            <param name="jwtBearerScheme">The JWT bearer scheme name to be used. By default it uses "Bearer".</param>
            <param name="subscribeToJwtBearerMiddlewareDiagnosticsEvents">
            Set to true if you want to debug, or just understand the JWT bearer events.
            </param>
            <returns>The authentication builder to chain.</returns>
        </member>
        <member name="M:Microsoft.Identity.Web.MicrosoftIdentityWebApiAuthenticationBuilderExtensions.AddMicrosoftIdentityWebApi(Microsoft.AspNetCore.Authentication.AuthenticationBuilder,System.Action{Microsoft.AspNetCore.Authentication.JwtBearer.JwtBearerOptions},System.Action{Microsoft.Identity.Web.MicrosoftIdentityOptions},System.String,System.Boolean)">
            <summary>
            Protects the Web API with Microsoft identity platform (formerly Azure AD v2.0).
            </summary>
            <param name="builder">The <see cref="T:Microsoft.AspNetCore.Authentication.AuthenticationBuilder"/> to which to add this configuration.</param>
            <param name="configureJwtBearerOptions">The action to configure <see cref="T:Microsoft.AspNetCore.Authentication.JwtBearer.JwtBearerOptions"/>.</param>
            <param name="configureMicrosoftIdentityOptions">The action to configure the <see cref="T:Microsoft.Identity.Web.MicrosoftIdentityOptions"/>.</param>
            <param name="jwtBearerScheme">The JWT bearer scheme name to be used. By default it uses "Bearer".</param>
            <param name="subscribeToJwtBearerMiddlewareDiagnosticsEvents">
            Set to true if you want to debug, or just understand the JWT bearer events.</param>
            <returns>The authentication builder to chain.</returns>
        </member>
        <member name="T:Microsoft.Identity.Web.MicrosoftIdentityWebApiAuthenticationBuilderWithConfiguration">
            <summary>
            Builder for Web API authentication with configuration.
            </summary>
        </member>
        <member name="M:Microsoft.Identity.Web.MicrosoftIdentityWebApiAuthenticationBuilderWithConfiguration.EnableTokenAcquisitionToCallDownstreamApi">
            <summary>
            Protects the web API with Microsoft identity platform (formerly Azure AD v2.0).
            This method expects the configuration file will have a section, named "AzureAd" as default, with the necessary settings to initialize authentication options.
            </summary>
            <returns>The authentication builder to chain.</returns>
        </member>
        <member name="T:Microsoft.Identity.Web.MicrosoftIdentityWebApiServiceCollectionExtensions">
            <summary>
            Extension for IServiceCollection for startup initialization of Web APIs.
            </summary>
        </member>
        <member name="M:Microsoft.Identity.Web.MicrosoftIdentityWebApiServiceCollectionExtensions.AddMicrosoftIdentityWebApiAuthentication(Microsoft.Extensions.DependencyInjection.IServiceCollection,Microsoft.Extensions.Configuration.IConfiguration,System.String,System.String,System.Boolean)">
            <summary>
            Protects the web API with Microsoft identity platform (formerly Azure AD v2.0)
            This method expects the configuration file will have a section, named "AzureAd" as default, with the necessary settings to initialize authentication options.
            </summary>
            <param name="services">Service collection to which to add authentication.</param>
            <param name="configuration">The Configuration object.</param>
            <param name="configSectionName">The configuration section with the necessary settings to initialize authentication options.</param>
            <param name="jwtBearerScheme">The JwtBearer scheme name to be used. By default it uses "Bearer".</param>
            <param name="subscribeToJwtBearerMiddlewareDiagnosticsEvents">
            Set to true if you want to debug, or just understand the JwtBearer events.</param>
            <returns>The authentication builder to chain extension methods.</returns>
        </member>
        <member name="T:Microsoft.Identity.Web.MicrosoftIdentityAppCallsWebApiAuthenticationBuilder">
            <summary>
            Authentication builder returned by the EnableTokenAcquisitionToCallDownstreamApi methods
            enabling you to decide token cache implementations.
            </summary>
        </member>
        <member name="M:Microsoft.Identity.Web.MicrosoftIdentityAppCallsWebApiAuthenticationBuilder.AddInMemoryTokenCaches">
            <summary>
            Add in memory token caches.
            </summary>
            <returns>the service collection.</returns>
        </member>
        <member name="M:Microsoft.Identity.Web.MicrosoftIdentityAppCallsWebApiAuthenticationBuilder.AddDistributedTokenCaches">
            <summary>
            Add distributed token caches.
            </summary>
            <returns>the service collection.</returns>
        </member>
        <member name="M:Microsoft.Identity.Web.MicrosoftIdentityAppCallsWebApiAuthenticationBuilder.AddSessionTokenCaches">
            <summary>
            Add session token caches.
            </summary>
            <returns>the service collection.</returns>
        </member>
        <member name="T:Microsoft.Identity.Web.MicrosoftIdentityWebAppAuthenticationBuilder">
            <summary>
            Authentication builder specific for Microsoft identity platform.
            </summary>
        </member>
        <member name="M:Microsoft.Identity.Web.MicrosoftIdentityWebAppAuthenticationBuilder.#ctor(Microsoft.Extensions.DependencyInjection.IServiceCollection,System.String,System.Action{Microsoft.Identity.Web.MicrosoftIdentityOptions},Microsoft.Extensions.Configuration.IConfigurationSection)">
            <summary>
             Constructor.
            </summary>
            <param name="services"> The services being configured.</param>
            <param name="openIdConnectScheme">Default scheme used for OpenIdConnect.</param>
            <param name="configureMicrosoftIdentityOptions">Action called to configure
            the <see cref="T:Microsoft.Identity.Web.MicrosoftIdentityOptions"/>Microsoft identity options.</param>
            <param name="configurationSection">Optional configuration section.</param>
        </member>
        <member name="M:Microsoft.Identity.Web.MicrosoftIdentityWebAppAuthenticationBuilder.EnableTokenAcquisitionToCallDownstreamApi(System.Action{Microsoft.Identity.Client.ConfidentialClientApplicationOptions},System.Collections.Generic.IEnumerable{System.String})">
            <summary>
            The Web app calls a Web API. This override enables you to specify the
            ConfidentialClientApplicationOptions (from MSAL.NET) programmatically.
            </summary>
            <param name="configureConfidentialClientApplicationOptions">Action to configure the
            MSAL.NET confidential client application options.</param>
            <param name="initialScopes">Initial scopes.</param>
            <returns>The builder itself for chaining.</returns>
        </member>
        <member name="T:Microsoft.Identity.Web.MicrosoftIdentityWebAppAuthenticationBuilderExtensions">
            <summary>
            Extensions for the <see cref="T:Microsoft.AspNetCore.Authentication.AuthenticationBuilder"/> for startup initialization.
            </summary>
        </member>
        <member name="M:Microsoft.Identity.Web.MicrosoftIdentityWebAppAuthenticationBuilderExtensions.AddMicrosoftIdentityWebApp(Microsoft.AspNetCore.Authentication.AuthenticationBuilder,Microsoft.Extensions.Configuration.IConfiguration,System.String,System.String,System.String,System.Boolean)">
            <summary>
            Add authentication to a web app with Microsoft identity platform.
            This method expects the configuration file will have a section, named "AzureAd" as default,
            with the necessary settings to initialize authentication options.
            </summary>
            <param name="builder">The <see cref="T:Microsoft.AspNetCore.Authentication.AuthenticationBuilder"/> to which to add this configuration.</param>
            <param name="configuration">The configuration instance.</param>
            <param name="configSectionName">The configuration section with the necessary settings to initialize authentication options.</param>
            <param name="openIdConnectScheme">The OpenID Connect scheme name to be used. By default it uses "OpenIdConnect".</param>
            <param name="cookieScheme">The cookie-based scheme name to be used. By default it uses "Cookies".</param>
            <param name="subscribeToOpenIdConnectMiddlewareDiagnosticsEvents">
            Set to true if you want to debug, or just understand the OpenID Connect events.
            </param>
            <returns>The <see cref="T:Microsoft.Identity.Web.MicrosoftIdentityWebAppAuthenticationBuilderWithConfiguration"/> builder for chaining.</returns>
        </member>
        <member name="M:Microsoft.Identity.Web.MicrosoftIdentityWebAppAuthenticationBuilderExtensions.AddMicrosoftIdentityWebApp(Microsoft.AspNetCore.Authentication.AuthenticationBuilder,Microsoft.Extensions.Configuration.IConfigurationSection,System.String,System.String,System.Boolean)">
            <summary>
            Add authentication with Microsoft identity platform.
            This method expects the configuration file will have a section, named "AzureAd" as default, with the necessary settings to initialize authentication options.
            </summary>
            <param name="builder">The <see cref="T:Microsoft.AspNetCore.Authentication.AuthenticationBuilder"/> to which to add this configuration.</param>
            <param name="configurationSection">The configuration section from which to get the options.</param>
            <param name="openIdConnectScheme">The OpenID Connect scheme name to be used. By default it uses "OpenIdConnect".</param>
            <param name="cookieScheme">The cookie-based scheme name to be used. By default it uses "Cookies".</param>
            <param name="subscribeToOpenIdConnectMiddlewareDiagnosticsEvents">
            Set to true if you want to debug, or just understand the OpenID Connect events.
            </param>
            <returns>The authentication builder for chaining.</returns>
        </member>
        <member name="M:Microsoft.Identity.Web.MicrosoftIdentityWebAppAuthenticationBuilderExtensions.AddMicrosoftIdentityWebApp(Microsoft.AspNetCore.Authentication.AuthenticationBuilder,System.Action{Microsoft.Identity.Web.MicrosoftIdentityOptions},System.Action{Microsoft.AspNetCore.Authentication.Cookies.CookieAuthenticationOptions},System.String,System.String,System.Boolean)">
            <summary>
            Add authentication with Microsoft identity platform.
            </summary>
            <param name="builder">The <see cref="T:Microsoft.AspNetCore.Authentication.AuthenticationBuilder"/> to which to add this configuration.</param>
            <param name="configureMicrosoftIdentityOptions">The action to configure <see cref="T:Microsoft.Identity.Web.MicrosoftIdentityOptions"/>.</param>
            <param name="configureCookieAuthenticationOptions">The action to configure <see cref="T:Microsoft.AspNetCore.Authentication.Cookies.CookieAuthenticationOptions"/>.</param>
            <param name="openIdConnectScheme">The OpenID Connect scheme name to be used. By default it uses "OpenIdConnect".</param>
            <param name="cookieScheme">The cookie-based scheme name to be used. By default it uses "Cookies".</param>
            <param name="subscribeToOpenIdConnectMiddlewareDiagnosticsEvents">
            Set to true if you want to debug, or just understand the OpenID Connect events.
            </param>
            <returns>The authentication builder for chaining.</returns>
        </member>
        <member name="M:Microsoft.Identity.Web.MicrosoftIdentityWebAppAuthenticationBuilderExtensions.AddMicrosoftIdentityWebAppWithConfiguration(Microsoft.AspNetCore.Authentication.AuthenticationBuilder,System.Action{Microsoft.Identity.Web.MicrosoftIdentityOptions},System.Action{Microsoft.AspNetCore.Authentication.Cookies.CookieAuthenticationOptions},System.String,System.String,System.Boolean,Microsoft.Extensions.Configuration.IConfigurationSection)">
            <summary>
            Add authentication with Microsoft identity platform.
            </summary>
            <param name="builder">The <see cref="T:Microsoft.AspNetCore.Authentication.AuthenticationBuilder"/> to which to add this configuration.</param>
            <param name="configureMicrosoftIdentityOptions">The action to configure <see cref="T:Microsoft.Identity.Web.MicrosoftIdentityOptions"/>.</param>
            <param name="configureCookieAuthenticationOptions">The action to configure <see cref="T:Microsoft.AspNetCore.Authentication.Cookies.CookieAuthenticationOptions"/>.</param>
            <param name="openIdConnectScheme">The OpenID Connect scheme name to be used. By default it uses "OpenIdConnect".</param>
            <param name="cookieScheme">The cookie-based scheme name to be used. By default it uses "Cookies".</param>
            <param name="subscribeToOpenIdConnectMiddlewareDiagnosticsEvents">
            Set to true if you want to debug, or just understand the OpenID Connect events.
            </param>
            <param name="configurationSection">Configuration section.</param>
            <returns>The authentication builder for chaining.</returns>
        </member>
        <member name="M:Microsoft.Identity.Web.MicrosoftIdentityWebAppAuthenticationBuilderExtensions.AddMicrosoftWebAppWithoutConfiguration(Microsoft.AspNetCore.Authentication.AuthenticationBuilder,System.Action{Microsoft.Identity.Web.MicrosoftIdentityOptions},System.Action{Microsoft.AspNetCore.Authentication.Cookies.CookieAuthenticationOptions},System.String,System.String,System.Boolean)">
            <summary>
            Add authentication with Microsoft identity platform.
            </summary>
            <param name="builder">The <see cref="T:Microsoft.AspNetCore.Authentication.AuthenticationBuilder"/> to which to add this configuration.</param>
            <param name="configureMicrosoftIdentityOptions">The action to configure <see cref="T:Microsoft.Identity.Web.MicrosoftIdentityOptions"/>.</param>
            <param name="configureCookieAuthenticationOptions">The action to configure <see cref="T:Microsoft.AspNetCore.Authentication.Cookies.CookieAuthenticationOptions"/>.</param>
            <param name="openIdConnectScheme">The OpenID Connect scheme name to be used. By default it uses "OpenIdConnect".</param>
            <param name="cookieScheme">The cookie-based scheme name to be used. By default it uses "Cookies".</param>
            <param name="subscribeToOpenIdConnectMiddlewareDiagnosticsEvents">
            Set to true if you want to debug, or just understand the OpenID Connect events.
            </param>
            <returns>The authentication builder for chaining.</returns>
        </member>
        <member name="T:Microsoft.Identity.Web.MicrosoftIdentityWebAppAuthenticationBuilderWithConfiguration">
            <summary>
            Builder for a Microsoft identity web app authentication where configuration is
            available for EnableTokenAcquisitionToCallDownstreamApi.
            </summary>
        </member>
        <member name="M:Microsoft.Identity.Web.MicrosoftIdentityWebAppAuthenticationBuilderWithConfiguration.#ctor(Microsoft.Extensions.DependencyInjection.IServiceCollection,System.String,System.Action{Microsoft.Identity.Web.MicrosoftIdentityOptions},Microsoft.Extensions.Configuration.IConfigurationSection)">
            <summary>
            Constructor.
            </summary>
            <param name="services"> The services being configured.</param>
            <param name="openIdConnectScheme">Default scheme used for OpenIdConnect.</param>
            <param name="configureMicrosoftIdentityOptions">Action called to configure
            the <see cref="T:Microsoft.Identity.Web.MicrosoftIdentityOptions"/>Microsoft identity options.</param>
            <param name="configurationSection">Optional configuration section.</param>
        </member>
        <member name="M:Microsoft.Identity.Web.MicrosoftIdentityWebAppAuthenticationBuilderWithConfiguration.EnableTokenAcquisitionToCallDownstreamApi(System.Collections.Generic.IEnumerable{System.String})">
            <summary>
            Add support for the web app to acquire tokens to call an API.
            </summary>
            <param name="initialScopes">Optional initial scopes to request.</param>
            <returns>The authentication builder for chaining.</returns>
        </member>
        <member name="T:Microsoft.Identity.Web.MicrosoftIdentityWebAppServiceCollectionExtensions">
            <summary>
            Extension for IServiceCollection for startup initialization.
            </summary>
        </member>
        <member name="M:Microsoft.Identity.Web.MicrosoftIdentityWebAppServiceCollectionExtensions.AddMicrosoftIdentityWebAppAuthentication(Microsoft.Extensions.DependencyInjection.IServiceCollection,Microsoft.Extensions.Configuration.IConfiguration,System.String,System.String,System.String,System.Boolean)">
            <summary>
            Add authentication with Microsoft identity platform.
            This method expects the configuration file will have a section, (by default named "AzureAd"), with the necessary settings to
            initialize the authentication options.
            </summary>
            <param name="services">Service collection to which to add authentication.</param>
            <param name="configuration">The IConfiguration object.</param>
            <param name="configSectionName">The name of the configuration section with the necessary
            settings to initialize authentication options.</param>
            <param name="openIdConnectScheme">Optional name for the open id connect authentication scheme
            (by default OpenIdConnectDefaults.AuthenticationScheme). This can be specified when you want to support
            several OpenIdConnect identity providers.</param>
            <param name="cookieScheme">Optional name for the cookie authentication scheme
            (by default OpenIdConnectDefaults.AuthenticationScheme).</param>
            <param name="subscribeToOpenIdConnectMiddlewareDiagnosticsEvents">
            Set to true if you want to debug, or just understand the OpenIdConnect events.
            </param>
            <returns>The authentication builder to chain extension methods.</returns>
        </member>
    </members>
</doc><|MERGE_RESOLUTION|>--- conflicted
+++ resolved
@@ -529,204 +529,6 @@
             Reference: https://www.chromium.org/updates/same-site/incompatible-clients.
             </remarks>
             <returns>True, if the user agent does not allow "SameSite=None" cookie; otherwise, false.</returns>
-        </member>
-        <member name="T:Microsoft.Identity.Web.DownstreamApiOptions">
-            <summary>
-            Options passed-in to call web APIs. To call Microsoft Graph, see rather
-            <see cref="T:Microsoft.Identity.Web.MicrosoftGraphOptions"/>.
-            </summary>
-        </member>
-        <member name="P:Microsoft.Identity.Web.DownstreamApiOptions.BaseUrl">
-            <summary>
-            Base URL for the called Web API. For instance <c>"https://graph.microsoft.com/beta/".</c>.
-            </summary>
-        </member>
-        <member name="P:Microsoft.Identity.Web.DownstreamApiOptions.RelativePath">
-            <summary>
-            Path relative to the <see cref="P:Microsoft.Identity.Web.DownstreamApiOptions.BaseUrl"/> (for instance "me").
-            </summary>
-        </member>
-        <member name="P:Microsoft.Identity.Web.DownstreamApiOptions.Scopes">
-            <summary>
-            Space separated scopes required to call the Web API.
-            For instance "user.read mail.read".
-            </summary>
-        </member>
-        <member name="P:Microsoft.Identity.Web.DownstreamApiOptions.Tenant">
-            <summary>
-            [Optional] tenant ID. This is used for specific scenarios where
-            the application needs to call a Web API on behalf of a user in several tenants.
-            It would mostly be used from code, not from the configuration.
-            </summary>
-        </member>
-        <member name="P:Microsoft.Identity.Web.DownstreamApiOptions.UserFlow">
-            <summary>
-            [Optional]. User flow (in the case of a B2C Web API). If not
-            specified, the B2C web API will be called with the default user flow from
-            <see cref="P:Microsoft.Identity.Web.MicrosoftIdentityOptions.DefaultUserFlow"/>.
-            </summary>
-        </member>
-        <member name="P:Microsoft.Identity.Web.DownstreamApiOptions.HttpMethod">
-            <summary>
-            Http method used to call this API (by default Get).
-            </summary>
-        </member>
-        <member name="M:Microsoft.Identity.Web.DownstreamApiOptions.Clone">
-            <summary>
-            Clone the options (to be able to override them).
-            </summary>
-            <returns>A clone of the options.</returns>
-        </member>
-        <member name="M:Microsoft.Identity.Web.DownstreamApiOptions.GetApiUrl">
-            <summary>
-            Return the Api URL.
-            </summary>
-            <returns>URL of the API.</returns>
-        </member>
-        <member name="M:Microsoft.Identity.Web.DownstreamApiOptions.GetScopes">
-            <summary>
-            Returns the scopes.
-            </summary>
-            <returns>Scopes.</returns>
-        </member>
-        <member name="T:Microsoft.Identity.Web.DownstreamWebApi">
-            <summary>
-            Implementation for the downstream API.
-            </summary>
-        </member>
-        <member name="M:Microsoft.Identity.Web.DownstreamWebApi.#ctor(Microsoft.Identity.Web.ITokenAcquisition,Microsoft.Extensions.Options.IOptionsMonitor{Microsoft.Identity.Web.DownstreamApiOptions},System.Net.Http.HttpClient)">
-            <summary>
-            Constructor.
-            </summary>
-            <param name="tokenAcquisition">Token acquisition service.</param>
-            <param name="namedOptions">Named options provider.</param>
-            <param name="httpClient">Http client.</param>
-        </member>
-        <member name="M:Microsoft.Identity.Web.DownstreamWebApi.CallWebApiForUserAsync(System.String,System.Action{Microsoft.Identity.Web.DownstreamApiOptions},System.Security.Claims.ClaimsPrincipal,System.Net.Http.StringContent)">
-            <inheritdoc/>
-        </member>
-        <member name="M:Microsoft.Identity.Web.DownstreamWebApi.MergeOptions(System.String,System.Action{Microsoft.Identity.Web.DownstreamApiOptions})">
-            <summary>
-            Merge the options from configuration and override from caller.
-            </summary>
-            <param name="optionsInstanceName">Named configuration.</param>
-            <param name="calledApiOptionsOverride">Delegate to override the configuration.</param>
-        </member>
-        <member name="M:Microsoft.Identity.Web.DownstreamWebApi.CallWebApiForUserAsync``2(System.String,``0,System.Action{Microsoft.Identity.Web.DownstreamApiOptions},System.Security.Claims.ClaimsPrincipal)">
-            <inheritdoc/>
-        </member>
-        <member name="M:Microsoft.Identity.Web.DownstreamWebApi.CallWebApiForAppAsync(System.String,System.Action{Microsoft.Identity.Web.DownstreamApiOptions},System.Net.Http.StringContent)">
-            <inheritdoc/>
-        </member>
-        <member name="T:Microsoft.Identity.Web.DownstreamApiServiceExtensions">
-            <summary>
-            Extension methods to support downstream api services.
-            </summary>
-        </member>
-        <member name="M:Microsoft.Identity.Web.DownstreamApiServiceExtensions.AddDownstreamApiService(Microsoft.Identity.Web.MicrosoftIdentityAppCallsWebApiAuthenticationBuilder,System.String,Microsoft.Extensions.Configuration.IConfiguration)">
-            <summary>
-            Adds a named downstream API service related to a specific configuration section.
-            </summary>
-            <param name="builder">Builder.</param>
-            <param name="optionsInstanceName">Name of the configuration for the service.
-            This is the name which will be used when calling the service from controller/pages.</param>
-            <param name="configuration">Configuration.</param>
-            <returns>The builder for chaining.</returns>
-        </member>
-        <member name="M:Microsoft.Identity.Web.DownstreamApiServiceExtensions.AddDownstreamApiService(Microsoft.Identity.Web.MicrosoftIdentityAppCallsWebApiAuthenticationBuilder,System.String,System.Action{Microsoft.Identity.Web.DownstreamApiOptions})">
-            <summary>
-            Adds a named downstream API service initialized with delegates.
-            </summary>
-            <param name="builder">Builder.</param>
-            <param name="optionsInstanceName">Name of the configuration for the service.
-            This is the name which will be used when calling the service from controller/pages.</param>
-            <param name="configureOptions">Action to configure the options.</param>
-            <returns>The builder for chaining.</returns>
-        </member>
-        <member name="T:Microsoft.Identity.Web.IDownstreamWebApi">
-            <summary>
-            Interface used to call a downstream web API, for instance from controllers.
-            </summary>
-        </member>
-        <member name="M:Microsoft.Identity.Web.IDownstreamWebApi.CallWebApiForUserAsync(System.String,System.Action{Microsoft.Identity.Web.DownstreamApiOptions},System.Security.Claims.ClaimsPrincipal,System.Net.Http.StringContent)">
-            <summary>
-            Calls the Web API for the user, based on a description of the
-            web API in the configuration.
-            </summary>
-            <param name="optionsInstanceName">Name of the options instance describing the API. There can
-            be several configuration namedsections mapped to a <see cref="T:Microsoft.Identity.Web.DownstreamApiOptions"/>,
-            each for one API. You can pass-in null, but in that case <paramref name="calledApiOptionsOverride"/>
-            need to be set.</param>
-            <param name="calledApiOptionsOverride">Overides the options proposed in the configuration described
-            by <paramref name="optionsInstanceName"/>.</param>
-            <param name="user">[Optional] claims representing a user. This is useful in scenarios like Blazor
-            or Azure Signal R where the HttpContext is not available. In the other scenarios, the library
-            will find the user itself.</param>
-            <param name="content">Http content in the case where <see cref="P:Microsoft.Identity.Web.DownstreamApiOptions.HttpMethod"/> is
-            <see cref="P:System.Net.Http.HttpMethod.Patch"/>, <see cref="P:System.Net.Http.HttpMethod.Post"/>, <see cref="P:System.Net.Http.HttpMethod.Put"/>.</param>
-            <returns>An <see cref="T:System.Net.Http.HttpResponseMessage"/> that the application will process.</returns>
-        </member>
-        <member name="M:Microsoft.Identity.Web.IDownstreamWebApi.CallWebApiForUserAsync``2(System.String,``0,System.Action{Microsoft.Identity.Web.DownstreamApiOptions},System.Security.Claims.ClaimsPrincipal)">
-             <summary>
-             Calls a Web API consuming JSon with some data and returns data.
-             </summary>
-             <typeparam name="TInput">Input type.</typeparam>
-             <typeparam name="TOutput">Output type.</typeparam>
-             <param name="optionsInstanceName">Name of the options instance describing the API. There can
-             be several configuration namedsections mapped to a <see cref="T:Microsoft.Identity.Web.DownstreamApiOptions"/>,
-             each for one API. You can pass-in null, but in that case <paramref name="downstreamApiOptionsOverride"/>
-             need to be set.</param>
-             <param name="input">Input parameter to the API.</param>
-             <param name="downstreamApiOptionsOverride">Overides the options proposed in the configuration described
-             by <paramref name="optionsInstanceName"/>.</param>
-             <param name="user">[Optional] claims representing a user. This is useful in scenarios like Blazor
-             or Azure Signal R where the HttpContext is not available. In the other scenarios, the library
-             will find the user itself.</param>
-             <returns>The value returned by the API.</returns>
-             <example>
-             A list method that returns an IEnumerable&lt;Todo&gt;&gt;.
-             <code>
-             public async Task&lt;IEnumerable&lt;Todo&gt;&gt; GetAsync()
-             {
-              return await _downstreamWebApi.CallWebApiForUserAsync&lt;object, IEnumerable&lt;Todo&gt;&gt;(
-                     ServiceName,
-                     null,
-                     options =>
-                     {
-                       options.RelativePath = $"api/todolist";
-                     });
-             }
-             </code>
-            
-             Example of editing.
-             <code>
-             public async Task&lt;Todo&gt; EditAsync(Todo todo)
-             {
-               return await _downstreamWebApi.CallWebApiForUserAsync&lt;Todo, Todo&gt;(
-                     ServiceName,
-                     todo,
-                     options =>
-                     {
-                        options.HttpMethod = HttpMethod.Patch;
-                        options.RelativePath = $"api/todolist/{todo.Id}";
-                     });
-             }
-             </code>
-             </example>
-        </member>
-        <member name="M:Microsoft.Identity.Web.IDownstreamWebApi.CallWebApiForAppAsync(System.String,System.Action{Microsoft.Identity.Web.DownstreamApiOptions},System.Net.Http.StringContent)">
-            <summary>
-            Calls the Web API for the app, with the required scopes.
-            </summary>
-            <param name="optionsInstanceName">Name of the options instance describing the API. There can
-            be several configuration namedsections mapped to a <see cref="T:Microsoft.Identity.Web.DownstreamApiOptions"/>,
-            each for one API. You can pass-in null, but in that case <paramref name="downstreamApiOptionsOverride"/>
-            need to be set.</param>
-            <param name="downstreamApiOptionsOverride">Overides the options proposed in the configuration described
-            by <paramref name="optionsInstanceName"/>.</param>
-            <param name="content">Http content in the case where <see cref="P:Microsoft.Identity.Web.DownstreamApiOptions.HttpMethod"/> is
-            <see cref="P:System.Net.Http.HttpMethod.Patch"/>, <see cref="P:System.Net.Http.HttpMethod.Post"/>, <see cref="P:System.Net.Http.HttpMethod.Put"/>.</param>
-            <returns>An <see cref="T:System.Net.Http.HttpResponseMessage"/> that the application will process.</returns>
         </member>
         <member name="T:Microsoft.Identity.Web.Extensions">
             <summary>
@@ -945,53 +747,30 @@
         </member>
         <member name="T:Microsoft.Identity.Web.MicrosoftGraphServiceExtensions">
             <summary>
-<<<<<<< HEAD
-            Extensions methods on a MicrosoftIdentityAppCallingWebApiAuthenticationBuilder builder
-=======
             Extensions methods on a MicrososoftAppCallingWebApiAuthenticationBuilder builder
->>>>>>> a243cfdf
             to add support to call Microsoft Graph.
             </summary>
         </member>
         <member name="M:Microsoft.Identity.Web.MicrosoftGraphServiceExtensions.AddMicrosoftGraphServiceClient(Microsoft.Identity.Web.MicrosoftIdentityAppCallsWebApiAuthenticationBuilder,Microsoft.Extensions.Configuration.IConfigurationSection)">
             <summary>
-<<<<<<< HEAD
-            Add support to call Microsoft Graph. From a named option and a configuration section.
-            </summary>
-            <param name="builder">Builder.</param>
-            <param name="configurationSection">Configuration section.</param>
-=======
             Add support to calls Microsoft graph. From a named option and a configuration section.
             </summary>
             <param name="builder">Builder.</param>
             <param name="configurationSection">Configuraiton section.</param>
->>>>>>> a243cfdf
             <returns>The builder to chain.</returns>
         </member>
         <member name="M:Microsoft.Identity.Web.MicrosoftGraphServiceExtensions.AddMicrosoftGraphServiceClient(Microsoft.Identity.Web.MicrosoftIdentityAppCallsWebApiAuthenticationBuilder,System.String,System.String)">
             <summary>
-<<<<<<< HEAD
-            Add support to call Microsoft Graph. From a base Graph URL and a default scope.
-            </summary>
-            <param name="builder">Builder.</param>
-            <param name="graphBaseUrl">Named instance of option.</param>
-            <param name="defaultScopes">Configuration section.</param>
-=======
             Add support to calls Microsoft graph. From a base graph Url and a default scope.
             </summary>
             <param name="builder">Builder.</param>
             <param name="graphBaseUrl">Named instance of option.</param>
             <param name="defaultScopes">Configuraiton section.</param>
->>>>>>> a243cfdf
             <returns>The builder to chain.</returns>
         </member>
         <member name="M:Microsoft.Identity.Web.MicrosoftGraphServiceExtensions.AddMicrosoftGraphServiceClient(Microsoft.Identity.Web.MicrosoftIdentityAppCallsWebApiAuthenticationBuilder,System.Action{Microsoft.Identity.Web.MicrosoftGraphOptions})">
             <summary>
-<<<<<<< HEAD
-            Add support to call Microsoft Graph. From a named options and a configuration method.
-=======
             Add support to calls Microsoft graph. From a named options and a configuraiton method.
->>>>>>> a243cfdf
             </summary>
             <param name="builder">Builder.</param>
             <param name="configureMicrosoftGraphOptions">Method to configure the options.</param>
@@ -999,11 +778,7 @@
         </member>
         <member name="T:Microsoft.Identity.Web.TokenAcquisitionCredentialProvider">
             <summary>
-<<<<<<< HEAD
-            Authentication provider based on ITokenAcquisition.
-=======
             Authentication provider based on MSAL.NET.
->>>>>>> a243cfdf
             </summary>
         </member>
         <member name="M:Microsoft.Identity.Web.TokenAcquisitionCredentialProvider.AuthenticateRequestAsync(System.Net.Http.HttpRequestMessage)">
