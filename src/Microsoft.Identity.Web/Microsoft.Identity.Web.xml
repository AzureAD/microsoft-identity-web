--- conflicted
+++ resolved
@@ -474,11 +474,9 @@
             Tfp claim: "tfp".
             </summary>
         </member>
-<<<<<<< HEAD
         <member name="F:Microsoft.Identity.Web.ClaimConstants.NameIdentifierId">
             <summary>
             Name Identifier ID claim: "http://schemas.xmlsoap.org/ws/2005/05/identity/claims/nameidentifier".
-=======
         <member name="T:Microsoft.Identity.Web.Constants">
             <summary>
             General constants.
@@ -492,7 +490,6 @@
         <member name="T:Microsoft.Identity.Web.LogMessages">
             <summary>
             Constants related to the log messages.
->>>>>>> 33d7bace
             </summary>
         </member>
         <member name="T:Microsoft.Identity.Web.CookiePolicyOptionsExtensions">
