<?xml version="1.0"?>
<doc>
    <assembly>
        <name>Microsoft.Identity.Web</name>
    </assembly>
    <members>
        <member name="T:Microsoft.Identity.Web.CertificateDescription">
            <summary>
            Description of a certificate.
            </summary>
        </member>
        <member name="M:Microsoft.Identity.Web.CertificateDescription.FromCertificate(System.Security.Cryptography.X509Certificates.X509Certificate2)">
            <summary>
            Creates a certificate description from a certificate (by code).
            </summary>
            <param name="x509certificate2">Certificate.</param>
            <returns>A certificate description.</returns>
        </member>
        <member name="M:Microsoft.Identity.Web.CertificateDescription.FromKeyVault(System.String,System.String)">
            <summary>
            Creates a certificate description from Key Vault.
            </summary>
            <param name="keyVaultUrl">The Key Vault URL.</param>
            <param name="keyVaultCertificateName">The name of the certificate in Key Vault.</param>
            <returns>A certificate description.</returns>
        </member>
        <member name="M:Microsoft.Identity.Web.CertificateDescription.FromBase64Encoded(System.String)">
            <summary>
            Creates a certificate description from a Base64 encoded value.
            </summary>
            <param name="base64EncodedValue">Base64 encoded certificate value.</param>
            <returns>A certificate description.</returns>
        </member>
        <member name="M:Microsoft.Identity.Web.CertificateDescription.FromPath(System.String,System.String)">
            <summary>
            Creates a certificate description from path on disk.
            </summary>
            <param name="path">Path where to find the certificate file.</param>
            <param name="password">Certificate password.</param>
            <returns>A certificate description.</returns>
        </member>
        <member name="M:Microsoft.Identity.Web.CertificateDescription.FromStoreWithThumprint(System.String,System.Security.Cryptography.X509Certificates.StoreLocation,System.Security.Cryptography.X509Certificates.StoreName)">
            <summary>
            Creates a certificate description from a thumbprint and store location (Certificate Manager on Windows, for instance).
            </summary>
            <param name="certificateThumbprint">Certificate thumbprint.</param>
            <param name="certificateStoreLocation">Store location where to find the certificate.</param>
            <param name="certificateStoreName">Store name where to find the certificate.</param>
            <returns>A certificate description.</returns>
        </member>
        <member name="M:Microsoft.Identity.Web.CertificateDescription.FromStoreWithDistinguishedName(System.String,System.Security.Cryptography.X509Certificates.StoreLocation,System.Security.Cryptography.X509Certificates.StoreName)">
            <summary>
            Creates a certificate description from a certificate distinguished name (such as CN=name)
            and store location (Certificate Manager on Windows, for instance).
            </summary>
            <param name="certificateDistinguishedName">Certificate distinguished named.</param>
            <param name="certificateStoreLocation">Store location where to find the certificate.</param>
            <param name="certificateStoreName">Store name where to find the certificate.</param>
            <returns>A certificate description.</returns>
        </member>
        <member name="P:Microsoft.Identity.Web.CertificateDescription.SourceType">
            <summary>
            Type of the source of the certificate.
            </summary>
        </member>
        <member name="P:Microsoft.Identity.Web.CertificateDescription.Container">
            <summary>
            Container in which to find the certificate.
            <list type="bullet">
            <item>If <see cref="P:Microsoft.Identity.Web.CertificateDescription.SourceType"/> equals <see cref="F:Microsoft.Identity.Web.CertificateSource.KeyVault"/>, then
            the container is the Key Vault base URL.</item>
            <item>If <see cref="P:Microsoft.Identity.Web.CertificateDescription.SourceType"/> equals <see cref="F:Microsoft.Identity.Web.CertificateSource.Base64Encoded"/>, then
            this value is not used.</item>
            <item>If <see cref="P:Microsoft.Identity.Web.CertificateDescription.SourceType"/> equals <see cref="F:Microsoft.Identity.Web.CertificateSource.Path"/>, then
            this value is the path on disk where to find the certificate.</item>
            <item>If <see cref="P:Microsoft.Identity.Web.CertificateDescription.SourceType"/> equals <see cref="F:Microsoft.Identity.Web.CertificateSource.StoreWithDistinguishedName"/>,
            or <see cref="F:Microsoft.Identity.Web.CertificateSource.StoreWithThumbprint"/>, then
            this value is the path to the certificate in the cert store, for instance <c>CurrentUser/My</c>.</item>
            </list>
            </summary>
        </member>
        <member name="P:Microsoft.Identity.Web.CertificateDescription.KeyVaultUrl">
            <summary>
            URL of the Key Vault, for instance https://msidentitywebsamples.vault.azure.net.
            </summary>
        </member>
        <member name="P:Microsoft.Identity.Web.CertificateDescription.CertificateStorePath">
            <summary>
            Certificate store path, for instance "CurrentUser/My".
            </summary>
            <remarks>This property should only be used in conjunction with DistinguishedName or Thumbprint.</remarks>
        </member>
        <member name="P:Microsoft.Identity.Web.CertificateDescription.CertificateDistinguishedName">
            <summary>
            Certificate distinguished name.
            </summary>
        </member>
        <member name="P:Microsoft.Identity.Web.CertificateDescription.KeyVaultCertificateName">
            <summary>
            Name of the certificate in Key Vault.
            </summary>
        </member>
        <member name="P:Microsoft.Identity.Web.CertificateDescription.CertificateThumbprint">
            <summary>
            Certificate thumbprint.
            </summary>
        </member>
        <member name="P:Microsoft.Identity.Web.CertificateDescription.CertificateDiskPath">
            <summary>
            Path on disk to the certificate.
            </summary>
        </member>
        <member name="P:Microsoft.Identity.Web.CertificateDescription.CertificatePassword">
            <summary>
            Path on disk to the certificate password.
            </summary>
        </member>
        <member name="P:Microsoft.Identity.Web.CertificateDescription.Base64EncodedValue">
            <summary>
            Base64 encoded certificate value.
            </summary>
        </member>
        <member name="P:Microsoft.Identity.Web.CertificateDescription.X509KeyStorageFlags">
            <summary>
             Defines where and how to import the private key of an X.509 certificate.
            </summary>
        </member>
        <member name="P:Microsoft.Identity.Web.CertificateDescription.ReferenceOrValue">
            <summary>
            Reference to the certificate or value.
            </summary>
            <list type="bullet">
            <item>If <see cref="P:Microsoft.Identity.Web.CertificateDescription.SourceType"/> equals <see cref="F:Microsoft.Identity.Web.CertificateSource.KeyVault"/>, then
            the reference is the name of the certificate in Key Vault (maybe the version?).</item>
            <item>If <see cref="P:Microsoft.Identity.Web.CertificateDescription.SourceType"/> equals <see cref="F:Microsoft.Identity.Web.CertificateSource.Base64Encoded"/>, then
            this value is the base 64 encoded certificate itself.</item>
            <item>If <see cref="P:Microsoft.Identity.Web.CertificateDescription.SourceType"/> equals <see cref="F:Microsoft.Identity.Web.CertificateSource.Path"/>, then
            this value is the password to access the certificate (if needed).</item>
            <item>If <see cref="P:Microsoft.Identity.Web.CertificateDescription.SourceType"/> equals <see cref="F:Microsoft.Identity.Web.CertificateSource.StoreWithDistinguishedName"/>,
            this value is the distinguished name.</item>
            <item>If <see cref="P:Microsoft.Identity.Web.CertificateDescription.SourceType"/> equals <see cref="F:Microsoft.Identity.Web.CertificateSource.StoreWithThumbprint"/>,
            this value is the thumbprint.</item>
            </list>
        </member>
        <member name="P:Microsoft.Identity.Web.CertificateDescription.Certificate">
            <summary>
            The certificate, either provided directly in code
            or loaded from the description.
            </summary>
        </member>
        <member name="T:Microsoft.Identity.Web.CertificateSource">
            <summary>
            Source for a certificate.
            </summary>
        </member>
        <member name="F:Microsoft.Identity.Web.CertificateSource.Certificate">
            <summary>
            Certificate itself.
            </summary>
        </member>
        <member name="F:Microsoft.Identity.Web.CertificateSource.KeyVault">
            <summary>
            From an Azure Key Vault.
            </summary>
        </member>
        <member name="F:Microsoft.Identity.Web.CertificateSource.Base64Encoded">
            <summary>
            Base64 encoded string directly from the configuration.
            </summary>
        </member>
        <member name="F:Microsoft.Identity.Web.CertificateSource.Path">
            <summary>
            From local path on disk.
            </summary>
        </member>
        <member name="F:Microsoft.Identity.Web.CertificateSource.StoreWithThumbprint">
            <summary>
            From the certificate store, described by its thumbprint.
            </summary>
        </member>
        <member name="F:Microsoft.Identity.Web.CertificateSource.StoreWithDistinguishedName">
            <summary>
            From the certificate store, described by its distinguished name.
            </summary>
        </member>
        <member name="T:Microsoft.Identity.Web.DefaultCertificateLoader">
             <summary>
             Certificate Loader.
             Only use when loading a certificate from a daemon application, or an ASP NET app, using MSAL .NET directly.
             For an ASP NET Core app, <b>Microsoft Identity Web will handle the certificate loading</b> for you.
             <example><code>
             IConfidentialClientApplication app;
             ICertificateLoader certificateLoader = new DefaultCertificateLoader();
                 certificateLoader.LoadIfNeeded(config.CertificateDescription);
            
                app = ConfidentialClientApplicationBuilder.Create(config.ClientId)
                       .WithCertificate(config.CertificateDescription.Certificate)
                       .WithAuthority(new Uri(config.Authority))
                       .Build();
             </code></example>
             </summary>
        </member>
        <member name="P:Microsoft.Identity.Web.DefaultCertificateLoader.UserAssignedManagedIdentityClientId">
            <summary>
            User assigned managed identity client ID (by opposition to system assigned managed identity)
            See https://docs.microsoft.com/azure/active-directory/managed-identities-azure-resources/how-to-manage-ua-identity-portal.
            </summary>
        </member>
        <member name="M:Microsoft.Identity.Web.DefaultCertificateLoader.LoadIfNeeded(Microsoft.Identity.Web.CertificateDescription)">
            <summary>
            Load the certificate from the description, if needed.
            </summary>
            <param name="certificateDescription">Description of the certificate.</param>
        </member>
        <member name="M:Microsoft.Identity.Web.DefaultCertificateLoader.LoadFromKeyVault(System.String,System.String,System.Security.Cryptography.X509Certificates.X509KeyStorageFlags)">
            <summary>
            Load a certificate from Key Vault, including the private key.
            </summary>
            <param name="keyVaultUrl">URL of Key Vault.</param>
            <param name="certificateName">Name of the certificate.</param>
            <param name="x509KeyStorageFlags">Defines where and how to import the private key of an X.509 certificate.</param>
            <returns>An <see cref="T:System.Security.Cryptography.X509Certificates.X509Certificate2"/> certificate.</returns>
            <remarks>This code is inspired by Heath Stewart's code in:
            https://github.com/heaths/azsdk-sample-getcert/blob/master/Program.cs#L46-L82.
            </remarks>
        </member>
        <member name="M:Microsoft.Identity.Web.DefaultCertificateLoader.FindCertificateByCriterium(System.Security.Cryptography.X509Certificates.X509Store,System.Security.Cryptography.X509Certificates.X509FindType,System.String)">
            <summary>
            Find a certificate by criteria.
            </summary>
        </member>
        <member name="T:Microsoft.Identity.Web.ICertificateLoader">
             <summary>
             Interface to implement loading of a certificate.
             Only use when loading a certificate from a daemon application, or an ASP NET app, using MSAL .NET directly.
             For an ASP NET Core app, <b>Microsoft Identity Web will handle the certificate loading</b> for you.
             <example><code>
             IConfidentialClientApplication app;
             ICertificateLoader certificateLoader = new DefaultCertificateLoader();
                 certificateLoader.LoadIfNeeded(config.CertificateDescription);
            
                app = ConfidentialClientApplicationBuilder.Create(config.ClientId)
                       .WithCertificate(config.CertificateDescription.Certificate)
                       .WithAuthority(new Uri(config.Authority))
                       .Build();
             </code></example>
             </summary>
        </member>
        <member name="M:Microsoft.Identity.Web.ICertificateLoader.LoadIfNeeded(Microsoft.Identity.Web.CertificateDescription)">
            <summary>
            Load the certificate from the description, if needed.
            </summary>
            <param name="certificateDescription">Description of the certificate.</param>
        </member>
        <member name="T:Microsoft.Identity.Web.ClaimConstants">
            <summary>
            Constants for claim types.
            </summary>
        </member>
        <member name="F:Microsoft.Identity.Web.ClaimConstants.Name">
            <summary>
            Name claim: "name".
            </summary>
        </member>
        <member name="F:Microsoft.Identity.Web.ClaimConstants.ObjectId">
            <summary>
            Old Object Id claim: http://schemas.microsoft.com/identity/claims/objectidentifier.
            </summary>
        </member>
        <member name="F:Microsoft.Identity.Web.ClaimConstants.Oid">
            <summary>
            New Object id claim: "oid".
            </summary>
        </member>
        <member name="F:Microsoft.Identity.Web.ClaimConstants.PreferredUserName">
            <summary>
            PreferredUserName: "preferred_username".
            </summary>
        </member>
        <member name="F:Microsoft.Identity.Web.ClaimConstants.TenantId">
            <summary>
            Old TenantId claim: "http://schemas.microsoft.com/identity/claims/tenantid".
            </summary>
        </member>
        <member name="F:Microsoft.Identity.Web.ClaimConstants.Tid">
            <summary>
            New Tenant Id claim: "tid".
            </summary>
        </member>
        <member name="F:Microsoft.Identity.Web.ClaimConstants.ClientInfo">
            <summary>
            ClientInfo claim: "client_info".
            </summary>
        </member>
        <member name="F:Microsoft.Identity.Web.ClaimConstants.UniqueObjectIdentifier">
            <summary>
            UniqueObjectIdentifier: "uid".
            Home Object Id.
            </summary>
        </member>
        <member name="F:Microsoft.Identity.Web.ClaimConstants.UniqueTenantIdentifier">
            <summary>
            UniqueTenantIdentifier: "utid".
            Home Tenant Id.
            </summary>
        </member>
        <member name="F:Microsoft.Identity.Web.ClaimConstants.Scope">
            <summary>
            Older scope claim: "http://schemas.microsoft.com/identity/claims/scope".
            </summary>
        </member>
        <member name="F:Microsoft.Identity.Web.ClaimConstants.Scp">
            <summary>
            Newer scope claim: "scp".
            </summary>
        </member>
        <member name="F:Microsoft.Identity.Web.ClaimConstants.Roles">
            <summary>
            New Roles claim = "roles".
            </summary>
        </member>
        <member name="F:Microsoft.Identity.Web.ClaimConstants.Role">
            <summary>
            Old Role claim: "http://schemas.microsoft.com/ws/2008/06/identity/claims/role".
            </summary>
        </member>
        <member name="F:Microsoft.Identity.Web.ClaimConstants.Sub">
            <summary>
            Subject claim: "sub".
            </summary>
        </member>
        <member name="F:Microsoft.Identity.Web.ClaimConstants.Acr">
            <summary>
            Acr claim: "acr".
            </summary>
        </member>
        <member name="F:Microsoft.Identity.Web.ClaimConstants.UserFlow">
            <summary>
            UserFlow claim: "http://schemas.microsoft.com/claims/authnclassreference".
            </summary>
        </member>
        <member name="F:Microsoft.Identity.Web.ClaimConstants.Tfp">
            <summary>
            Tfp claim: "tfp".
            </summary>
        </member>
        <member name="F:Microsoft.Identity.Web.ClaimConstants.NameIdentifierId">
            <summary>
            Name Identifier ID claim: "http://schemas.xmlsoap.org/ws/2005/05/identity/claims/nameidentifier".
            </summary>
        </member>
        <member name="T:Microsoft.Identity.Web.Constants">
            <summary>
            General constants for Microsoft Identity Web.
            </summary>
        </member>
        <member name="F:Microsoft.Identity.Web.Constants.LoginHint">
            <summary>
            LoginHint.
            Represents the preferred_username claim in the ID token.
            </summary>
        </member>
        <member name="F:Microsoft.Identity.Web.Constants.DomainHint">
            <summary>
            DomainHint.
            Determined by the tenant Id.
            </summary>
        </member>
        <member name="F:Microsoft.Identity.Web.Constants.Claims">
            <summary>
            Claims.
            Determined from the signed-in user.
            </summary>
        </member>
        <member name="F:Microsoft.Identity.Web.Constants.Bearer">
            <summary>
            Bearer.
            Predominant type of access token used with OAuth 2.0.
            </summary>
        </member>
        <member name="F:Microsoft.Identity.Web.Constants.AzureAd">
            <summary>
            AzureAd.
            Configuration section name for AzureAd.
            </summary>
        </member>
        <member name="F:Microsoft.Identity.Web.Constants.AzureAdB2C">
            <summary>
            AzureAdB2C.
            Configuration section name for AzureAdB2C.
            </summary>
        </member>
        <member name="F:Microsoft.Identity.Web.Constants.Scope">
            <summary>
            Scope.
            </summary>
        </member>
        <member name="F:Microsoft.Identity.Web.Constants.Policy">
            <summary>
            Policy for B2C user flows.
            The name of the policy to check against a specific user flow.
            </summary>
        </member>
        <member name="T:Microsoft.Identity.Web.IDWebErrorMessage">
            <summary>
            Constants related to the error messages.
            </summary>
        </member>
        <member name="T:Microsoft.Identity.Web.LogMessages">
            <summary>
            Constants related to the log messages.
            </summary>
        </member>
        <member name="T:Microsoft.Identity.Web.TokenCacheProviders.Distributed.DistributedTokenCacheAdapterExtension">
            <summary>
            Extension class used to add distributed token cache serializer to MSAL.
            See https://aka.ms/ms-id-web/token-cache-serialization for details.
            </summary>
        </member>
        <member name="M:Microsoft.Identity.Web.TokenCacheProviders.Distributed.DistributedTokenCacheAdapterExtension.AddDistributedTokenCaches(Microsoft.Extensions.DependencyInjection.IServiceCollection)">
            <summary>Adds the .NET Core distributed cache based app token cache to the service collection.</summary>
            <param name="services">The services collection to add to.</param>
            <returns>A <see cref="T:Microsoft.Extensions.DependencyInjection.IServiceCollection"/> to chain.</returns>
        </member>
        <member name="T:Microsoft.Identity.Web.TokenCacheProviders.Distributed.MsalDistributedTokenCacheAdapter">
            <summary>
            An implementation of the token cache for both Confidential and Public clients backed by MemoryCache.
            </summary>
            <seealso>https://aka.ms/msal-net-token-cache-serialization</seealso>
        </member>
        <member name="F:Microsoft.Identity.Web.TokenCacheProviders.Distributed.MsalDistributedTokenCacheAdapter._distributedCache">
            <summary>
            .NET Core Memory cache.
            </summary>
        </member>
        <member name="F:Microsoft.Identity.Web.TokenCacheProviders.Distributed.MsalDistributedTokenCacheAdapter._cacheOptions">
            <summary>
            MSAL memory token cache options.
            </summary>
        </member>
        <member name="M:Microsoft.Identity.Web.TokenCacheProviders.Distributed.MsalDistributedTokenCacheAdapter.#ctor(Microsoft.Extensions.Caching.Distributed.IDistributedCache,Microsoft.Extensions.Options.IOptions{Microsoft.Identity.Web.TokenCacheProviders.Distributed.MsalDistributedTokenCacheAdapterOptions})">
            <summary>
            Initializes a new instance of the <see cref="T:Microsoft.Identity.Web.TokenCacheProviders.Distributed.MsalDistributedTokenCacheAdapter"/> class.
            </summary>
            <param name="memoryCache">Distributed cache instance to use.</param>
            <param name="cacheOptions">Options for the token cache.</param>
        </member>
        <member name="M:Microsoft.Identity.Web.TokenCacheProviders.Distributed.MsalDistributedTokenCacheAdapter.RemoveKeyAsync(System.String)">
            <summary>
            Removes a specific token cache, described by its cache key
            from the distributed cache.
            </summary>
            <param name="cacheKey">Key of the cache to remove.</param>
            <returns>A <see cref="T:System.Threading.Tasks.Task"/> that completes when key removal has completed.</returns>
        </member>
        <member name="M:Microsoft.Identity.Web.TokenCacheProviders.Distributed.MsalDistributedTokenCacheAdapter.ReadCacheBytesAsync(System.String)">
            <summary>
            Read a specific token cache, described by its cache key, from the
            distributed cache.
            </summary>
            <param name="cacheKey">Key of the cache item to retrieve.</param>
            <returns>Read blob representing a token cache for the cache key
            (account or app).</returns>
        </member>
        <member name="M:Microsoft.Identity.Web.TokenCacheProviders.Distributed.MsalDistributedTokenCacheAdapter.WriteCacheBytesAsync(System.String,System.Byte[])">
            <summary>
            Writes a token cache blob to the serialization cache (by key).
            </summary>
            <param name="cacheKey">Cache key.</param>
            <param name="bytes">blob to write.</param>
            <returns>A <see cref="T:System.Threading.Tasks.Task"/> that completes when a write operation has completed.</returns>
        </member>
        <member name="T:Microsoft.Identity.Web.TokenCacheProviders.Distributed.MsalDistributedTokenCacheAdapterOptions">
            <summary>
            Options for the MSAL token cache serialization adapter,
            which delegates the serialization to the IDistributedCache implementations
            available with .NET Core.
            </summary>
        </member>
        <member name="T:Microsoft.Identity.Web.TokenCacheProviders.IMsalTokenCacheProvider">
            <summary>
            MSAL token cache provider interface.
            </summary>
        </member>
        <member name="M:Microsoft.Identity.Web.TokenCacheProviders.IMsalTokenCacheProvider.InitializeAsync(Microsoft.Identity.Client.ITokenCache)">
            <summary>
            Initializes a token cache (which can be a user token cache or an app token cache).
            </summary>
            <param name="tokenCache">Token cache for which to initialize the serialization.</param>
            <returns>A <see cref="T:System.Threading.Tasks.Task"/> that represents a completed initialization operation.</returns>
        </member>
        <member name="M:Microsoft.Identity.Web.TokenCacheProviders.IMsalTokenCacheProvider.ClearAsync(System.String)">
            <summary>
            Clear the user token cache.
            </summary>
            <param name="homeAccountId">HomeAccountId for a user account in the cache.</param>
            <returns>A <see cref="T:System.Threading.Tasks.Task"/> that represents a completed clear operation.</returns>
        </member>
        <member name="T:Microsoft.Identity.Web.TokenCacheProviders.InMemory.InMemoryTokenCacheProviderExtension">
            <summary>
            Extension class used to add an in-memory token cache serializer to MSAL.
            </summary>
        </member>
        <member name="M:Microsoft.Identity.Web.TokenCacheProviders.InMemory.InMemoryTokenCacheProviderExtension.AddInMemoryTokenCaches(Microsoft.Extensions.DependencyInjection.IServiceCollection)">
            <summary>Adds both the app and per-user in-memory token caches.</summary>
            <param name="services">The services collection to add to.</param>
            <returns>the services (for chaining).</returns>
        </member>
        <member name="T:Microsoft.Identity.Web.TokenCacheProviders.InMemory.MsalMemoryTokenCacheOptions">
            <summary>
            MSAL's in-memory token cache options.
            </summary>
        </member>
        <member name="M:Microsoft.Identity.Web.TokenCacheProviders.InMemory.MsalMemoryTokenCacheOptions.#ctor">
            <summary>Initializes a new instance of the <see cref="T:Microsoft.Identity.Web.TokenCacheProviders.InMemory.MsalMemoryTokenCacheOptions"/> class.
            By default, the sliding expiration is set for 14 days.</summary>
        </member>
        <member name="P:Microsoft.Identity.Web.TokenCacheProviders.InMemory.MsalMemoryTokenCacheOptions.AbsoluteExpirationRelativeToNow">
            <summary>
<<<<<<< HEAD
=======
            [Optional]. User flow (in the case of a B2C downstream web API). If not
            specified, the B2C downstream web API will be called with the default user flow from
            <see cref="P:Microsoft.Identity.Web.MicrosoftIdentityOptions.DefaultUserFlow"/>.
            </summary>
        </member>
        <member name="P:Microsoft.Identity.Web.DownstreamWebApiOptions.HttpMethod">
            <summary>
            HTTP method used to call this downstream web API (by default Get).
            </summary>
        </member>
        <member name="P:Microsoft.Identity.Web.DownstreamWebApiOptions.TokenAcquisitionOptions">
            <summary>
             Options passed-in to create the token acquisition object which calls into MSAL .NET.
            </summary>
        </member>
        <member name="M:Microsoft.Identity.Web.DownstreamWebApiOptions.Clone">
            <summary>
            Clone the options (to be able to override them).
            </summary>
            <returns>A clone of the options.</returns>
        </member>
        <member name="M:Microsoft.Identity.Web.DownstreamWebApiOptions.GetApiUrl">
            <summary>
            Return the downstream web API URL.
            </summary>
            <returns>URL of the downstream web API.</returns>
        </member>
        <member name="M:Microsoft.Identity.Web.DownstreamWebApiOptions.GetScopes">
            <summary>
            Returns the scopes.
            </summary>
            <returns>Scopes.</returns>
        </member>
        <member name="T:Microsoft.Identity.Web.IDownstreamWebApi">
            <summary>
            Interface used to call a downstream web API, for instance from controllers.
            </summary>
        </member>
        <member name="M:Microsoft.Identity.Web.IDownstreamWebApi.CallWebApiForUserAsync(System.String,System.Action{Microsoft.Identity.Web.DownstreamWebApiOptions},System.Security.Claims.ClaimsPrincipal,System.Net.Http.StringContent)">
            <summary>
            Calls the downstream web API for the user, based on a description of the
            downstream web API in the configuration.
            </summary>
            <param name="serviceName">Name of the service describing the downstream web API. There can
            be several configuration named sections mapped to a <see cref="T:Microsoft.Identity.Web.DownstreamWebApiOptions"/>,
            each for one downstream web API. You can pass-in null, but in that case <paramref name="calledDownstreamWebApiOptionsOverride"/>
            needs to be set.</param>
            <param name="calledDownstreamWebApiOptionsOverride">Overrides the options proposed in the configuration described
            by <paramref name="serviceName"/>.</param>
            <param name="user">[Optional] Claims representing a user. This is useful on platforms like Blazor
            or Azure Signal R, where the HttpContext is not available. In other platforms, the library
            will find the user from the HttpContext.</param>
            <param name="content">HTTP context in the case where <see cref="P:Microsoft.Identity.Web.DownstreamWebApiOptions.HttpMethod"/> is
            <see cref="P:System.Net.Http.HttpMethod.Patch"/>, <see cref="P:System.Net.Http.HttpMethod.Post"/>, <see cref="P:System.Net.Http.HttpMethod.Put"/>.</param>
            <returns>An <see cref="T:System.Net.Http.HttpResponseMessage"/> that the application will process.</returns>
        </member>
        <member name="M:Microsoft.Identity.Web.IDownstreamWebApi.CallWebApiForUserAsync``2(System.String,``0,System.Action{Microsoft.Identity.Web.DownstreamWebApiOptions},System.Security.Claims.ClaimsPrincipal)">
             <summary>
             Calls a downstream web API consuming JSON with some data and returns data.
             </summary>
             <typeparam name="TInput">Input type.</typeparam>
             <typeparam name="TOutput">Output type.</typeparam>
             <param name="serviceName">Name of the service describing the downstream web API. There can
             be several configuration named sections mapped to a <see cref="T:Microsoft.Identity.Web.DownstreamWebApiOptions"/>,
             each for one downstream web API. You can pass-in null, but in that case <paramref name="downstreamWebApiOptionsOverride"/>
             needs to be set.</param>
             <param name="input">Input parameter to the downstream web API.</param>
             <param name="downstreamWebApiOptionsOverride">Overrides the options proposed in the configuration described
             by <paramref name="serviceName"/>.</param>
             <param name="user">[Optional] Claims representing a user. This is useful in platforms like Blazor
             or Azure Signal R, where the HttpContext is not available. In other platforms, the library
             will find the user from the HttpContext.</param>
             <returns>The value returned by the downstream web API.</returns>
             <example>
             A list method that returns an IEnumerable&lt;MyItem&gt;&gt;.
             <code>
             public async Task&lt;IEnumerable&lt;MyItem&gt;&gt; GetAsync()
             {
              return await _downstreamWebApi.CallWebApiForUserAsync&lt;object, IEnumerable&lt;MyItem&gt;&gt;(
                     ServiceName,
                     null,
                     options =>
                     {
                       options.RelativePath = $"api/todolist";
                     });
             }
             </code>
            
             Example of editing.
             <code>
             public async Task&lt;MyItem&gt; EditAsync(MyItem myItem)
             {
               return await _downstreamWebApi.CallWebApiForUserAsync&lt;MyItem, MyItem&gt;(
                     ServiceName,
                     nyItem,
                     options =>
                     {
                        options.HttpMethod = HttpMethod.Patch;
                        options.RelativePath = $"api/todolist/{myItem.Id}";
                     });
             }
             </code>
             </example>
        </member>
        <member name="M:Microsoft.Identity.Web.IDownstreamWebApi.CallWebApiForAppAsync(System.String,System.Action{Microsoft.Identity.Web.DownstreamWebApiOptions},System.Net.Http.StringContent)">
            <summary>
            Calls the downstream web API for the app, with the required scopes.
            </summary>
            <param name="serviceName">Name of the service describing the downstream web API. There can
            be several configuration named sections mapped to a <see cref="T:Microsoft.Identity.Web.DownstreamWebApiOptions"/>,
            each for one downstream web API. You can pass-in null, but in that case <paramref name="downstreamWebApiOptionsOverride"/>
            needs to be set.</param>
            <param name="downstreamWebApiOptionsOverride">Overrides the options proposed in the configuration described
            by <paramref name="serviceName"/>.</param>
            <param name="content">HTTP content in the case where <see cref="P:Microsoft.Identity.Web.DownstreamWebApiOptions.HttpMethod"/> is
            <see cref="P:System.Net.Http.HttpMethod.Patch"/>, <see cref="P:System.Net.Http.HttpMethod.Post"/>, <see cref="P:System.Net.Http.HttpMethod.Put"/>.</param>
            <returns>An <see cref="T:System.Net.Http.HttpResponseMessage"/> that the application will process.</returns>
        </member>
        <member name="T:Microsoft.Identity.Web.Extensions">
            <summary>
            Extension methods.
            </summary>
        </member>
        <member name="M:Microsoft.Identity.Web.Extensions.ContainsAny(System.String,System.String[])">
            <summary>Determines whether the specified string collection contains any.</summary>
            <param name="searchFor">The search for.</param>
            <param name="stringCollection">The string collection.</param>
            <returns>
              <c>true</c> if the specified string collection contains any; otherwise, <c>false</c>.</returns>
        </member>
        <member name="M:Microsoft.Identity.Web.HttpContextExtensions.StoreTokenUsedToCallWebAPI(Microsoft.AspNetCore.Http.HttpContext,System.IdentityModel.Tokens.Jwt.JwtSecurityToken)">
            <summary>
            Keep the validated token associated with the HTTP request.
            </summary>
            <param name="httpContext">HTTP context.</param>
            <param name="token">Token to preserve after the token is validated so that
            it can be used in the actions.</param>
        </member>
        <member name="M:Microsoft.Identity.Web.HttpContextExtensions.GetTokenUsedToCallWebAPI(Microsoft.AspNetCore.Http.HttpContext)">
            <summary>
            Get the parsed information about the token used to call the web API.
            </summary>
            <param name="httpContext">HTTP context associated with the current request.</param>
            <returns><see cref="T:System.IdentityModel.Tokens.Jwt.JwtSecurityToken"/> used to call the web API.</returns>
        </member>
        <member name="T:Microsoft.Identity.Web.ILoginErrorAccessor">
            <summary>
            Provides access to get or set the current error status.
            The default implementation will use TempData and be enabled when run under Development.
            </summary>
        </member>
        <member name="M:Microsoft.Identity.Web.ILoginErrorAccessor.GetMessage(Microsoft.AspNetCore.Http.HttpContext)">
            <summary>
            Gets the error message for the current request.
            </summary>
            <param name="context">Current <see cref="T:Microsoft.AspNetCore.Http.HttpContext"/>.</param>
            <returns>The current error message if available.</returns>
        </member>
        <member name="M:Microsoft.Identity.Web.ILoginErrorAccessor.SetMessage(Microsoft.AspNetCore.Http.HttpContext,System.String)">
            <summary>
            Sets the error message for the current request.
            </summary>
            <param name="context">Current <see cref="T:Microsoft.AspNetCore.Http.HttpContext"/>.</param>
            <param name="message">Error message to set.</param>
        </member>
        <member name="P:Microsoft.Identity.Web.ILoginErrorAccessor.IsEnabled">
            <summary>
            Gets whether error messages should be displayed.
            </summary>
        </member>
        <member name="T:Microsoft.Identity.Web.IncrementalConsentAndConditionalAccessHelper">
            <summary>
            Helper methods to handle incremental consent and conditional access in
            a web app.
            </summary>
        </member>
        <member name="M:Microsoft.Identity.Web.IncrementalConsentAndConditionalAccessHelper.CanBeSolvedByReSignInOfUser(Microsoft.Identity.Client.MsalUiRequiredException)">
            <summary>
            Can the exception be solved by re-signing-in the user?.
            </summary>
            <param name="ex">Exception from which the decision will be made.</param>
            <returns>Returns <c>true</c> if the issue can be solved by signing-in
            the user, and <c>false</c>, otherwise.</returns>
        </member>
        <member name="M:Microsoft.Identity.Web.IncrementalConsentAndConditionalAccessHelper.BuildAuthenticationProperties(System.String[],Microsoft.Identity.Client.MsalUiRequiredException,System.Security.Claims.ClaimsPrincipal,System.String)">
            <summary>
            Build authentication properties needed for incremental consent.
            </summary>
            <param name="scopes">Scopes to request.</param>
            <param name="ex"><see cref="T:Microsoft.Identity.Client.MsalUiRequiredException"/> instance.</param>
            <param name="user">User.</param>
            <param name="userflow">Userflow being invoked for AAD B2C.</param>
            <returns>AuthenticationProperties.</returns>
        </member>
        <member name="T:Microsoft.Identity.Web.InstanceDiscovery.IssuerConfigurationRetriever">
            <summary>
            An implementation of IConfigurationRetriever geared towards Azure AD issuers metadata.
            </summary>
        </member>
        <member name="M:Microsoft.Identity.Web.InstanceDiscovery.IssuerConfigurationRetriever.GetConfigurationAsync(System.String,Microsoft.IdentityModel.Protocols.IDocumentRetriever,System.Threading.CancellationToken)">
            <summary>Retrieves a populated configuration given an address and an <see cref="T:Microsoft.IdentityModel.Protocols.IDocumentRetriever"/>.</summary>
            <param name="address">Address of the discovery document.</param>
            <param name="retriever">The <see cref="T:Microsoft.IdentityModel.Protocols.IDocumentRetriever"/> to use to read the discovery document.</param>
            <param name="cancel">A cancellation token that can be used by other objects or threads to receive notice of cancellation. <see cref="T:System.Threading.CancellationToken"/>.</param>
            <returns>
            A <see cref="T:System.Threading.Tasks.Task`1"/> that, when completed, returns <see cref="T:Microsoft.Identity.Web.InstanceDiscovery.IssuerMetadata"/> from the configuration.
            </returns>
            <exception cref="T:System.ArgumentNullException">address - Azure AD Issuer metadata address URL is required
            or retriever - No metadata document retriever is provided.</exception>
        </member>
        <member name="T:Microsoft.Identity.Web.InstanceDiscovery.IssuerMetadata">
            <summary>
            Model class to hold information parsed from the Azure AD issuer endpoint.
            </summary>
        </member>
        <member name="P:Microsoft.Identity.Web.InstanceDiscovery.IssuerMetadata.TenantDiscoveryEndpoint">
            <summary>
            Tenant discovery endpoint.
            </summary>
        </member>
        <member name="P:Microsoft.Identity.Web.InstanceDiscovery.IssuerMetadata.ApiVersion">
            <summary>
            API Version.
            </summary>
        </member>
        <member name="P:Microsoft.Identity.Web.InstanceDiscovery.IssuerMetadata.Metadata">
            <summary>
            List of metadata associated with the endpoint.
            </summary>
        </member>
        <member name="T:Microsoft.Identity.Web.InstanceDiscovery.Metadata">
            <summary>
            Model child class to hold alias information parsed from the Azure AD issuer endpoint.
            </summary>
        </member>
        <member name="P:Microsoft.Identity.Web.InstanceDiscovery.Metadata.PreferredNetwork">
            <summary>
            Preferred alias.
            </summary>
        </member>
        <member name="P:Microsoft.Identity.Web.InstanceDiscovery.Metadata.PreferredCache">
            <summary>
            Preferred alias to cache tokens emitted by one of the aliases (to avoid
            SSO islands).
            </summary>
        </member>
        <member name="P:Microsoft.Identity.Web.InstanceDiscovery.Metadata.Aliases">
            <summary>
            Aliases of issuer URLs which are equivalent.
            </summary>
        </member>
        <member name="T:Microsoft.Identity.Web.ITokenAcquisition">
            <summary>
            Interface for the token acquisition service (encapsulating MSAL.NET).
            </summary>
        </member>
        <member name="M:Microsoft.Identity.Web.ITokenAcquisition.GetAccessTokenForUserAsync(System.Collections.Generic.IEnumerable{System.String},System.String,System.String,System.Security.Claims.ClaimsPrincipal,Microsoft.Identity.Web.TokenAcquisitionOptions)">
            <summary>
            Typically used from an ASP.NET Core web app or web API controller, this method gets an access token
            for a downstream API on behalf of the user account which claims are provided in the <see cref="P:Microsoft.AspNetCore.Http.HttpContext.User"/>
            member of the controller's <see cref="T:Microsoft.AspNetCore.Http.HttpContext"/> parameter.
            </summary>
            <param name="scopes">Scopes to request for the downstream API to call.</param>
            <param name="tenantId">Enables to override the tenant/account for the same identity. This is useful in the
            cases where a given account is guest in other tenants, and you want to acquire tokens for a specific tenant.</param>
            <param name="userFlow">Azure AD B2C UserFlow to target.</param>
            <param name="user">Optional claims principal representing the user. If not provided, will use the signed-in
            user (in a web app), or the user for which the token was received (in a web API)
            cases where a given account is guest in other tenants, and you want to acquire tokens for a specific tenant, like where the user is a guest in.</param>
            <param name="tokenAcquisitionOptions">Options passed-in to create the token acquisition object which calls into MSAL .NET.</param>
            <returns>An access token to call on behalf of the user, the downstream API characterized by its scopes.</returns>
        </member>
        <member name="M:Microsoft.Identity.Web.ITokenAcquisition.GetAuthenticationResultForUserAsync(System.Collections.Generic.IEnumerable{System.String},System.String,System.String,System.Security.Claims.ClaimsPrincipal,Microsoft.Identity.Web.TokenAcquisitionOptions)">
            <summary>
            Typically used from an ASP.NET Core web app or web API controller, this method gets an access token
            for a downstream API on behalf of the user account which claims are provided in the <see cref="P:Microsoft.AspNetCore.Http.HttpContext.User"/>
            member of the controller's <see cref="T:Microsoft.AspNetCore.Http.HttpContext"/> parameter.
            </summary>
            <param name="scopes">Scopes to request for the downstream API to call.</param>
            <param name="tenantId">Enables to override the tenant/account for the same identity. This is useful in the
            cases where a given account is a guest in other tenants, and you want to acquire tokens for a specific tenant.</param>
            <param name="userFlow">Azure AD B2C UserFlow to target.</param>
            <param name="user">Optional claims principal representing the user. If not provided, will use the signed-in
            user (in a web app), or the user for which the token was received (in a web API)
            cases where a given account is a guest in other tenants, and you want to acquire tokens for a specific tenant, like where the user is a guest in.</param>
            <param name="tokenAcquisitionOptions">Options passed-in to create the token acquisition object which calls into MSAL .NET.</param>
            <returns>An <see cref="T:Microsoft.Identity.Client.AuthenticationResult"/> to call on behalf of the user, the downstream API characterized by its scopes.</returns>
        </member>
        <member name="M:Microsoft.Identity.Web.ITokenAcquisition.GetAccessTokenForAppAsync(System.String,System.String,Microsoft.Identity.Web.TokenAcquisitionOptions)">
            <summary>
            Acquires a token from the authority configured in the app, for the confidential client itself (not on behalf of a user)
            using the client credentials flow. See https://aka.ms/msal-net-client-credentials.
            </summary>
            <param name="scope">The scope requested to access a protected API. For this flow (client credentials), the scope
            should be of the form "{ResourceIdUri/.default}" for instance <c>https://management.azure.net/.default</c> or, for Microsoft
            Graph, <c>https://graph.microsoft.com/.default</c> as the requested scopes are defined statically with the application registration
            in the portal, cannot be overridden in the application, as you can request a token for only one resource at a time (use
            several calls to get tokens for other resources).</param>
            <param name="tenant">Enables overriding of the tenant/account for the same identity. This is useful in the
            cases where a given account is a guest in other tenants, and you want to acquire tokens for a specific tenant.</param>
            <param name="tokenAcquisitionOptions">Options passed-in to create the token acquisition object which calls into MSAL .NET.</param>
            <returns>An access token for the app itself, based on its scopes.</returns>
        </member>
        <member name="M:Microsoft.Identity.Web.ITokenAcquisition.ReplyForbiddenWithWwwAuthenticateHeaderAsync(System.Collections.Generic.IEnumerable{System.String},Microsoft.Identity.Client.MsalUiRequiredException,Microsoft.AspNetCore.Http.HttpResponse)">
            <summary>
            Used in web APIs (which therefore cannot have an interaction with the user).
            Replies to the client through the HttpResponse by sending a 403 (forbidden) and populating wwwAuthenticateHeaders so that
            the client can trigger an interaction with the user so the user can consent to more scopes.
            </summary>
            <param name="scopes">Scopes to consent to.</param>
            <param name="msalServiceException"><see cref="T:Microsoft.Identity.Client.MsalUiRequiredException"/> triggering the challenge.</param>
            <param name="httpResponse">The <see cref="T:Microsoft.AspNetCore.Http.HttpResponse"/> to update.</param>
            <returns>A <see cref="T:System.Threading.Tasks.Task"/> representing the asynchronous operation.</returns>
        </member>
        <member name="T:Microsoft.Identity.Web.ITokenAcquisitionInternal">
            <summary>
            Interface for the internal operations of token acquisition service (encapsulating MSAL.NET).
            </summary>
        </member>
        <member name="M:Microsoft.Identity.Web.ITokenAcquisitionInternal.AddAccountToCacheFromAuthorizationCodeAsync(Microsoft.AspNetCore.Authentication.OpenIdConnect.AuthorizationCodeReceivedContext,System.Collections.Generic.IEnumerable{System.String})">
             <summary>
             In a web app, adds, to the MSAL.NET cache, the account of the user authenticating to the web app, when the authorization code is received (after the user
             signed-in and consented)
             An On-behalf-of token contained in the <see cref="T:Microsoft.AspNetCore.Authentication.OpenIdConnect.AuthorizationCodeReceivedContext"/> is added to the cache, so that it can then be used to acquire another token on-behalf-of the
             same user in order to call to downstream APIs.
             </summary>
             <param name="context">The context used when an 'AuthorizationCode' is received over the OpenIdConnect protocol.</param>
             <param name="scopes">Scopes to request.</param>
             <returns>A <see cref="T:System.Threading.Tasks.Task"/> that represents a completed add to cache operation.</returns>
             <example>
             From the configuration of the Authentication of the ASP.NET Core web API:
             <code>OpenIdConnectOptions options;</code>
            
             Subscribe to the authorization code received event:
             <code>
              options.Events = new OpenIdConnectEvents();
              options.Events.OnAuthorizationCodeReceived = OnAuthorizationCodeReceived;
             }
             </code>
            
             And then in the OnAuthorizationCodeRecieved method, call <see cref="M:Microsoft.Identity.Web.ITokenAcquisitionInternal.AddAccountToCacheFromAuthorizationCodeAsync(Microsoft.AspNetCore.Authentication.OpenIdConnect.AuthorizationCodeReceivedContext,System.Collections.Generic.IEnumerable{System.String})"/>:
             <code>
             private async Task OnAuthorizationCodeReceived(AuthorizationCodeReceivedContext context)
             {
               var tokenAcquisition = context.HttpContext.RequestServices.GetRequiredService&lt;ITokenAcquisition&gt;();
                await _tokenAcquisition.AddAccountToCacheFromAuthorizationCode(context, new string[] { "user.read" });
             }
             </code>
             </example>
        </member>
        <member name="M:Microsoft.Identity.Web.ITokenAcquisitionInternal.RemoveAccountAsync(Microsoft.AspNetCore.Authentication.OpenIdConnect.RedirectContext)">
            <summary>
            Removes the account associated with context.HttpContext.User from the MSAL.NET cache.
            </summary>
            <param name="context">RedirectContext passed-in to a <see cref="P:Microsoft.AspNetCore.Authentication.OpenIdConnect.OpenIdConnectEvents.OnRedirectToIdentityProviderForSignOut"/>
            OpenID Connect event.</param>
            <returns>A <see cref="T:System.Threading.Tasks.Task"/> that represents a completed remove from cache operation.</returns>
        </member>
        <member name="T:Microsoft.Identity.Web.MicrosoftIdentityBaseAuthenticationBuilder">
            <summary>
            Base class for web app and web API Microsoft Identity authentication
            builders.
            </summary>
        </member>
        <member name="M:Microsoft.Identity.Web.MicrosoftIdentityBaseAuthenticationBuilder.#ctor(Microsoft.Extensions.DependencyInjection.IServiceCollection,Microsoft.Extensions.Configuration.IConfigurationSection)">
            <summary>
            Constructor.
            </summary>
            <param name="services">The services being configured.</param>
            <param name="configurationSection">Optional configuration section.</param>
        </member>
        <member name="P:Microsoft.Identity.Web.MicrosoftIdentityBaseAuthenticationBuilder.Services">
            <summary>
            The services being configured.
            </summary>
        </member>
        <member name="P:Microsoft.Identity.Web.MicrosoftIdentityBaseAuthenticationBuilder.ConfigurationSection">
            <summary>
            Configuration section from which to bind options.
            </summary>
            <remarks>It can be null if the configuration happens with delegates
            rather than configuration.</remarks>
        </member>
        <member name="T:Microsoft.Identity.Web.MicrosoftIdentityBlazorServiceCollectionExtensions">
            <summary>
            Extensions for IServerSideBlazorBuilder for startup initialization of web APIs.
            </summary>
        </member>
        <member name="M:Microsoft.Identity.Web.MicrosoftIdentityBlazorServiceCollectionExtensions.AddMicrosoftIdentityConsentHandler(Microsoft.Extensions.DependencyInjection.IServerSideBlazorBuilder)">
            <summary>
            Add the incremental consent and conditional access handler for Blazor
            server side pages.
            </summary>
            <param name="builder">Service side blazor builder.</param>
            <returns>The builder.</returns>
        </member>
        <member name="M:Microsoft.Identity.Web.MicrosoftIdentityBlazorServiceCollectionExtensions.AddMicrosoftIdentityConsentHandler(Microsoft.Extensions.DependencyInjection.IServiceCollection)">
            <summary>
            Add the incremental consent and conditional access handler for
            web app pages, Razor pages, controllers, views, etc...
            </summary>
            <param name="services">Service collection.</param>
            <returns>The service collection.</returns>
        </member>
        <member name="T:Microsoft.Identity.Web.MicrosoftIdentityConsentAndConditionalAccessHandler">
            <summary>
            Handler for Blazor specific APIs to handle incremental consent
            and conditional access.
            </summary>
        </member>
        <member name="M:Microsoft.Identity.Web.MicrosoftIdentityConsentAndConditionalAccessHandler.#ctor(System.IServiceProvider)">
            <summary>
            Initializes a new instance of the <see cref="T:Microsoft.Identity.Web.MicrosoftIdentityConsentAndConditionalAccessHandler"/> class.
            </summary>
            <param name="serviceProvider">Service provider to get the HttpContextAccessor for the current HttpContext, when available.</param>
        </member>
        <member name="P:Microsoft.Identity.Web.MicrosoftIdentityConsentAndConditionalAccessHandler.IsBlazorServer">
            <summary>
            Boolean to determine if server is Blazor.
            </summary>
        </member>
        <member name="P:Microsoft.Identity.Web.MicrosoftIdentityConsentAndConditionalAccessHandler.User">
            <summary>
            Current user.
            </summary>
        </member>
        <member name="P:Microsoft.Identity.Web.MicrosoftIdentityConsentAndConditionalAccessHandler.BaseUri">
            <summary>
            Base URI to use in forming the redirect.
            </summary>
        </member>
        <member name="M:Microsoft.Identity.Web.MicrosoftIdentityConsentAndConditionalAccessHandler.HandleException(System.Exception)">
            <summary>
            For Blazor/Razor pages to process the exception from
            a user challenge.
            </summary>
            <param name="exception">Exception.</param>
        </member>
        <member name="M:Microsoft.Identity.Web.MicrosoftIdentityConsentAndConditionalAccessHandler.ChallengeUser(System.String[],System.String,System.String)">
            <summary>
            Forces the user to consent to specific scopes and perform
            Conditional Access to get specific claims. Use on a Razor/Blazor
            page or controller to proactively ensure the scopes and/or claims
            before acquiring a token. The other mechanism <see cref="M:Microsoft.Identity.Web.MicrosoftIdentityConsentAndConditionalAccessHandler.HandleException(System.Exception)"/>
            ensures claims and scopes requested by Azure AD after a failed token acquisition attempt.
            See https://aka.ms/ms-id-web/ca_incremental-consent for details.
            </summary>
            <param name="scopes">Scopes to request.</param>
            <param name="claims">Claims to ensure.</param>
            <param name="userflow">Userflow being invoked for AAD B2C.</param>
        </member>
        <member name="T:Microsoft.Identity.Web.MicrosoftIdentityOptions">
            <summary>
            Options for configuring authentication using Azure Active Directory. It has both AAD and B2C configuration attributes.
            </summary>
        </member>
        <member name="P:Microsoft.Identity.Web.MicrosoftIdentityOptions.Instance">
            <summary>
            Gets or sets the Azure Active Directory instance, e.g. "https://login.microsoftonline.com".
            </summary>
        </member>
        <member name="P:Microsoft.Identity.Web.MicrosoftIdentityOptions.TenantId">
            <summary>
            Gets or sets the tenant ID.
            </summary>
        </member>
        <member name="P:Microsoft.Identity.Web.MicrosoftIdentityOptions.Domain">
            <summary>
            Gets or sets the domain of the Azure Active Directory tenant, e.g. contoso.onmicrosoft.com.
            </summary>
        </member>
        <member name="P:Microsoft.Identity.Web.MicrosoftIdentityOptions.EditProfilePolicyId">
            <summary>
            Gets or sets the edit profile user flow name for B2C, e.g. b2c_1_edit_profile.
            </summary>
        </member>
        <member name="P:Microsoft.Identity.Web.MicrosoftIdentityOptions.SignUpSignInPolicyId">
            <summary>
            Gets or sets the sign up or sign in user flow name for B2C, e.g. b2c_1_susi.
            </summary>
        </member>
        <member name="P:Microsoft.Identity.Web.MicrosoftIdentityOptions.ResetPasswordPolicyId">
            <summary>
            Gets or sets the reset password user flow name for B2C, e.g. B2C_1_password_reset.
            </summary>
        </member>
        <member name="P:Microsoft.Identity.Web.MicrosoftIdentityOptions.DefaultUserFlow">
            <summary>
            Gets the default user flow (which is signUpsignIn).
            </summary>
        </member>
        <member name="P:Microsoft.Identity.Web.MicrosoftIdentityOptions.LegacyCacheCompatibilityEnabled">
            <summary>
            Enables legacy ADAL cache serialization and deserialization.
            Performance improvements when working with MSAL only apps.
            Set to true if you have a shared cache with ADAL apps.
            </summary>
            The default is <c>false.</c>
        </member>
        <member name="P:Microsoft.Identity.Web.MicrosoftIdentityOptions.IsB2C">
            <summary>
            Is considered B2C if the attribute SignUpSignInPolicyId is defined.
            </summary>
        </member>
        <member name="P:Microsoft.Identity.Web.MicrosoftIdentityOptions.HasClientCredentials">
            <summary>
            Is considered to have client credentials if the attribute ClientCertificates
            or ClientSecret is defined.
            </summary>
        </member>
        <member name="P:Microsoft.Identity.Web.MicrosoftIdentityOptions.ClientCertificates">
            <summary>
            Description of the certificates used to prove the identity of the web app or web API.
            For the moment only the first certificate is considered.
            </summary>
            <example> An example in the appsetting.json:
            <code>
            "ClientCertificates": [
              {
                "SourceType": "StoreWithDistinguishedName",
                 "CertificateStorePath": "CurrentUser/My",
                 "CertificateDistinguishedName": "CN=WebAppCallingWebApiCert"
                }
               ]
              </code>
              See also https://aka.ms/ms-id-web-certificates.
              </example>
        </member>
        <member name="P:Microsoft.Identity.Web.MicrosoftIdentityOptions.TokenDecryptionCertificates">
            <summary>
            Description of the certificates used to decrypt an encrypted token in a web API.
            For the moment only the first certificate is considered.
            </summary>
            <example> An example in the appsetting.json:
            <code>
            "TokenDecryptionCertificates": [
              {
                "SourceType": "StoreWithDistinguishedName",
                 "CertificateStorePath": "CurrentUser/My",
                 "CertificateDistinguishedName": "CN=WebAppCallingWebApiCert"
                }
               ]
              </code>
              See also https://aka.ms/ms-id-web-certificates.
              </example>
        </member>
        <member name="P:Microsoft.Identity.Web.MicrosoftIdentityOptions.SendX5C">
            <summary>
            Specifies if the x5c claim (public key of the certificate) should be sent to the STS.
            Sending the x5c enables application developers to achieve easy certificate rollover in Azure AD:
            this method will send the public certificate to Azure AD along with the token request,
            so that Azure AD can use it to validate the subject name based on a trusted issuer policy.
            This saves the application admin from the need to explicitly manage the certificate rollover
            (either via portal or PowerShell/CLI operation). For details see https://aka.ms/msal-net-sni.
            </summary>
            The default is <c>false.</c>
        </member>
        <member name="P:Microsoft.Identity.Web.MicrosoftIdentityOptions.AllowWebApiToBeAuthorizedByACL">
            <summary>
            Daemon applications can validate a token based on roles, or using the ACL-based authorization
            pattern to control tokens without a roles claim. If using ACL-based authorization,
            Microsoft Identity Web will not throw if roles or scopes are not in the Claims.
            For details see https://aka.ms/ms-identity-web/daemon-ACL.
            </summary>
            The default is <c>false.</c>
        </member>
        <member name="T:Microsoft.Identity.Web.MicrosoftIdentityWebChallengeUserException">
            <summary>
             Microsoft Identity Web specific exception class for
             use in Blazor or Razor pages to process the user challenge.
             Handles the <see cref="P:Microsoft.Identity.Web.MicrosoftIdentityWebChallengeUserException.MsalUiRequiredException"/>.
            </summary>
        </member>
        <member name="P:Microsoft.Identity.Web.MicrosoftIdentityWebChallengeUserException.MsalUiRequiredException">
            <summary>
            Exception thrown by MSAL when a user challenge is encountered.
            </summary>
        </member>
        <member name="P:Microsoft.Identity.Web.MicrosoftIdentityWebChallengeUserException.Scopes">
            <summary>
            Scopes to request.
            </summary>
        </member>
        <member name="P:Microsoft.Identity.Web.MicrosoftIdentityWebChallengeUserException.Userflow">
            <summary>
            Specified userflow.
            </summary>
        </member>
        <member name="M:Microsoft.Identity.Web.MicrosoftIdentityWebChallengeUserException.#ctor(Microsoft.Identity.Client.MsalUiRequiredException,System.String[],System.String)">
            <summary>
            Handles the user challenge for Blazor or Razor pages.
            </summary>
            <param name="msalUiRequiredException">Exception thrown by MSAL when a user challenge is encountered.</param>
            <param name="scopes">Scopes to request.</param>
            <param name="userflow">Userflow used in B2C.</param>
        </member>
        <member name="T:Microsoft.Identity.Web.Resource.AadIssuerValidator">
            <summary>
            Generic class that validates token issuer from the provided Azure AD authority.
            </summary>
        </member>
        <member name="F:Microsoft.Identity.Web.Resource.AadIssuerValidator._issuerAliases">
            <summary>
            A list of all Issuers across the various Azure AD instances.
            </summary>
        </member>
        <member name="M:Microsoft.Identity.Web.Resource.AadIssuerValidator.Validate(System.String,Microsoft.IdentityModel.Tokens.SecurityToken,Microsoft.IdentityModel.Tokens.TokenValidationParameters)">
            <summary>
            Validate the issuer for multi-tenant applications of various audiences (Work and School accounts, or Work and School accounts +
            Personal accounts).
            </summary>
            <param name="actualIssuer">Issuer to validate (will be tenanted).</param>
            <param name="securityToken">Received security token.</param>
            <param name="validationParameters">Token validation parameters.</param>
            <remarks>The issuer is considered as valid if it has the same HTTP scheme and authority as the
            authority from the configuration file, has a tenant ID, and optionally v2.0 (this web API
            accepts both V1 and V2 tokens).
            Authority aliasing is also taken into account.</remarks>
            <returns>The <c>issuer</c> if it's valid, or otherwise <c>SecurityTokenInvalidIssuerException</c> is thrown.</returns>
            <exception cref="T:System.ArgumentNullException"> if <paramref name="securityToken"/> is null.</exception>
            <exception cref="T:System.ArgumentNullException"> if <paramref name="validationParameters"/> is null.</exception>
            <exception cref="T:Microsoft.IdentityModel.Tokens.SecurityTokenInvalidIssuerException">if the issuer is invalid. </exception>
        </member>
        <member name="M:Microsoft.Identity.Web.Resource.AadIssuerValidator.GetTenantIdFromToken(Microsoft.IdentityModel.Tokens.SecurityToken)">
            <summary>Gets the tenant ID from a token.</summary>
            <param name="securityToken">A JWT token.</param>
            <returns>A string containing the tenant ID, if found or <see cref="F:System.String.Empty"/>.</returns>
            <remarks>Only <see cref="T:System.IdentityModel.Tokens.Jwt.JwtSecurityToken"/> and <see cref="T:Microsoft.IdentityModel.JsonWebTokens.JsonWebToken"/> are acceptable types.</remarks>
        </member>
        <member name="M:Microsoft.Identity.Web.Resource.AadIssuerValidator.GetIssuerValidator(System.String)">
            <summary>
            This method is now Obsolete.
            </summary>
            <param name="aadAuthority">Aad authority.</param>
            <returns>NotImplementedException.</returns>
        </member>
        <member name="T:Microsoft.Identity.Web.Resource.IJwtBearerMiddlewareDiagnostics">
            <summary>
            Interface implemented by diagnostics for the JWT Bearer middleware.
            </summary>
        </member>
        <member name="M:Microsoft.Identity.Web.Resource.IJwtBearerMiddlewareDiagnostics.Subscribe(Microsoft.AspNetCore.Authentication.JwtBearer.JwtBearerEvents)">
            <summary>
            Called to subscribe to <see cref="T:Microsoft.AspNetCore.Authentication.JwtBearer.JwtBearerEvents"/>.
            </summary>
            <param name="events">JWT Bearer events.</param>
            <returns>The events (for chaining).</returns>
        </member>
        <member name="T:Microsoft.Identity.Web.Resource.IOpenIdConnectMiddlewareDiagnostics">
            <summary>
            Diagnostics used in the OpenID Connect middleware
            (used in web apps).
            </summary>
        </member>
        <member name="M:Microsoft.Identity.Web.Resource.IOpenIdConnectMiddlewareDiagnostics.Subscribe(Microsoft.AspNetCore.Authentication.OpenIdConnect.OpenIdConnectEvents)">
            <summary>
            Method to subscribe to <see cref="T:Microsoft.AspNetCore.Authentication.OpenIdConnect.OpenIdConnectEvents"/>.
            </summary>
            <param name="events">OpenID Connect events.</param>
        </member>
        <member name="T:Microsoft.Identity.Web.Resource.JwtBearerMiddlewareDiagnostics">
            <summary>
            Diagnostics for the JwtBearer middleware (used in web APIs).
            </summary>
        </member>
        <member name="M:Microsoft.Identity.Web.Resource.JwtBearerMiddlewareDiagnostics.#ctor(Microsoft.Extensions.Logging.ILogger{Microsoft.Identity.Web.Resource.JwtBearerMiddlewareDiagnostics})">
            <summary>
            Constructor for a <see cref="T:Microsoft.Identity.Web.Resource.JwtBearerMiddlewareDiagnostics"/>. This constructor
            is used by dependency injection.
            </summary>
            <param name="logger">Logger.</param>
        </member>
        <member name="F:Microsoft.Identity.Web.Resource.JwtBearerMiddlewareDiagnostics.s_onAuthenticationFailed">
            <summary>
            Invoked if exceptions are thrown during request processing. The exceptions will be re-thrown after this event unless suppressed.
            </summary>
        </member>
        <member name="F:Microsoft.Identity.Web.Resource.JwtBearerMiddlewareDiagnostics.s_onMessageReceived">
            <summary>
            Invoked when a protocol message is first received.
            </summary>
        </member>
        <member name="F:Microsoft.Identity.Web.Resource.JwtBearerMiddlewareDiagnostics.s_onTokenValidated">
            <summary>
            Invoked after the security token has passed validation and a ClaimsIdentity has been generated.
            </summary>
        </member>
        <member name="F:Microsoft.Identity.Web.Resource.JwtBearerMiddlewareDiagnostics.s_onChallenge">
            <summary>
            Invoked before a challenge is sent back to the caller.
            </summary>
        </member>
        <member name="M:Microsoft.Identity.Web.Resource.JwtBearerMiddlewareDiagnostics.Subscribe(Microsoft.AspNetCore.Authentication.JwtBearer.JwtBearerEvents)">
            <summary>
            Subscribes to all the JwtBearer events, to help debugging, while
            preserving the previous handlers (which are called).
            </summary>
            <param name="events">Events to subscribe to.</param>
            <returns><see cref="T:Microsoft.AspNetCore.Authentication.JwtBearer.JwtBearerEvents"/> for chaining.</returns>
        </member>
        <member name="T:Microsoft.Identity.Web.Resource.MicrosoftIdentityIssuerValidatorFactory">
            <summary>
            Factory class for creating the IssuerValidator per authority.
            </summary>
        </member>
        <member name="M:Microsoft.Identity.Web.Resource.MicrosoftIdentityIssuerValidatorFactory.#ctor(Microsoft.Extensions.Options.IOptions{Microsoft.Identity.Web.AadIssuerValidatorOptions},System.Net.Http.IHttpClientFactory)">
            <summary>
            Initializes a new instance of the <see cref="T:Microsoft.Identity.Web.Resource.MicrosoftIdentityIssuerValidatorFactory"/> class.
            </summary>
            <param name="aadIssuerValidatorOptions">Options passed-in to create the AadIssuerValidator object.</param>
            <param name="httpClientFactory">HttpClientFactory.</param>
        </member>
        <member name="M:Microsoft.Identity.Web.Resource.MicrosoftIdentityIssuerValidatorFactory.GetAadIssuerValidator(System.String)">
            <summary>
            Gets an <see cref="T:Microsoft.Identity.Web.Resource.AadIssuerValidator"/> for an authority.
            </summary>
            <param name="aadAuthority">The authority to create the validator for, e.g. https://login.microsoftonline.com/. </param>
            <returns>A <see cref="T:Microsoft.Identity.Web.Resource.AadIssuerValidator"/> for the aadAuthority.</returns>
            <exception cref="T:System.ArgumentNullException">if <paramref name="aadAuthority"/> is null or empty.</exception>
        </member>
        <member name="T:Microsoft.Identity.Web.Resource.OpenIdConnectMiddlewareDiagnostics">
            <summary>
            Diagnostics used in the OpenID Connect middleware
            (used in web apps).
            </summary>
        </member>
        <member name="M:Microsoft.Identity.Web.Resource.OpenIdConnectMiddlewareDiagnostics.#ctor(Microsoft.Extensions.Logging.ILogger{Microsoft.Identity.Web.Resource.OpenIdConnectMiddlewareDiagnostics})">
            <summary>
            Constructor of the <see cref="T:Microsoft.Identity.Web.Resource.OpenIdConnectMiddlewareDiagnostics"/>, used
            by dependency injection.
            </summary>
            <param name="logger">Logger used to log the diagnostics.</param>
        </member>
        <member name="F:Microsoft.Identity.Web.Resource.OpenIdConnectMiddlewareDiagnostics.s_onRedirectToIdentityProvider">
            <summary>
             Invoked before redirecting to the identity provider to authenticate. This can
             be used to set ProtocolMessage.State that will be persisted through the authentication
             process. The ProtocolMessage can also be used to add or customize parameters
             sent to the identity provider.
            </summary>
        </member>
        <member name="F:Microsoft.Identity.Web.Resource.OpenIdConnectMiddlewareDiagnostics.s_onMessageReceived">
            <summary>
            Invoked when a protocol message is first received.
            </summary>
        </member>
        <member name="F:Microsoft.Identity.Web.Resource.OpenIdConnectMiddlewareDiagnostics.s_onAuthorizationCodeReceived">
            <summary>
             Invoked after security token validation if an authorization code is present
             in the protocol message.
            </summary>
        </member>
        <member name="F:Microsoft.Identity.Web.Resource.OpenIdConnectMiddlewareDiagnostics.s_onTokenResponseReceived">
            <summary>
            Invoked after "authorization code" is redeemed for tokens at the token endpoint.
            </summary>
        </member>
        <member name="F:Microsoft.Identity.Web.Resource.OpenIdConnectMiddlewareDiagnostics.s_onTokenValidated">
            <summary>
            Invoked when an IdToken has been validated and produced an AuthenticationTicket.
            </summary>
        </member>
        <member name="F:Microsoft.Identity.Web.Resource.OpenIdConnectMiddlewareDiagnostics.s_onUserInformationReceived">
            <summary>
            Invoked when user information is retrieved from the UserInfoEndpoint.
            </summary>
        </member>
        <member name="F:Microsoft.Identity.Web.Resource.OpenIdConnectMiddlewareDiagnostics.s_onAuthenticationFailed">
            <summary>
            Invoked if exceptions are thrown during request processing. The exceptions will
            be re-thrown after this event unless suppressed.
            </summary>
        </member>
        <member name="F:Microsoft.Identity.Web.Resource.OpenIdConnectMiddlewareDiagnostics.s_onRemoteSignOut">
            <summary>
            Invoked when a request is received on the RemoteSignOutPath.
            </summary>
        </member>
        <member name="F:Microsoft.Identity.Web.Resource.OpenIdConnectMiddlewareDiagnostics.s_onRedirectToIdentityProviderForSignOut">
            <summary>
            Invoked before redirecting to the identity provider to sign out.
            </summary>
        </member>
        <member name="F:Microsoft.Identity.Web.Resource.OpenIdConnectMiddlewareDiagnostics.s_onSignedOutCallbackRedirect">
            <summary>
            Invoked before redirecting to the Microsoft.AspNetCore.Authentication.OpenIdConnect.OpenIdConnectOptions.SignedOutRedirectUri
            at the end of a remote sign-out flow.
            </summary>
        </member>
        <member name="M:Microsoft.Identity.Web.Resource.OpenIdConnectMiddlewareDiagnostics.Subscribe(Microsoft.AspNetCore.Authentication.OpenIdConnect.OpenIdConnectEvents)">
            <summary>
            Subscribes to all the OpenIdConnect events, to help debugging, while
            preserving the previous handlers (which are called).
            </summary>
            <param name="events">Events to subscribe to.</param>
        </member>
        <member name="T:Microsoft.Identity.Web.Resource.RegisterValidAudience">
            <summary>
            Generic class that registers the token audience from the provided Azure AD authority.
            </summary>
        </member>
        <member name="M:Microsoft.Identity.Web.Resource.RegisterValidAudience.ValidateAudience(System.Collections.Generic.IEnumerable{System.String},Microsoft.IdentityModel.Tokens.SecurityToken,Microsoft.IdentityModel.Tokens.TokenValidationParameters)">
             <summary>
             Default validation of the audience:
             - when registering an Azure AD web API in the app registration portal (and adding a scope)
               the default App ID URI generated by the portal is api://{clientID}
             - However, the audience (aud) of the token acquired to access this web API is different depending
               on the "accepted access token version" for the web API:
               - if accepted token version is 1.0, the audience provided in the token
                 by the Microsoft identity platform (formerly Azure AD v2.0) endpoint is: api://{ClientID}
               - if the accepted token version is 2.0, the audience provided by Azure AD v2.0 in the token
                 is {CliendID}
              When getting an access token for an Azure AD B2C web API the audience in the token is
              api://{ClientID}.
            
             When web API developers don't provide the "Audience" in the configuration, Microsoft.Identity.Web
             considers that this is the default App ID URI as explained above. When developer provides the
             "Audience" member, it's available in the TokenValidationParameter.ValidAudience.
             </summary>
             <param name="audiences">Audiences in the security token.</param>
             <param name="securityToken">Security token from which to validate the audiences.</param>
             <param name="validationParameters">Token validation parameters.</param>
             <returns>True if the token is valid; false, otherwise.</returns>
        </member>
        <member name="T:Microsoft.Identity.Web.Resource.RequiredScopeAttribute">
            <summary>
            This attribute is used on a controller, pages, or controller actions
            to declare (and validate) the scopes required by a web API. These scopes can be declared
            in two ways: hardcoding them, or declaring them in the configuration. Depending on your
            choice, use either one or the other of the constructors.
            For details, see https://aka.ms/ms-id-web/required-scope-attribute.
            </summary>
        </member>
        <member name="P:Microsoft.Identity.Web.Resource.RequiredScopeAttribute.RequiredScopesConfigurationKey">
            <summary>
            Fully qualified name of the configuration key containing the required scopes (separated
            by spaces).
            </summary>
            <example>
            If the appsettings.json file contains a section named "AzureAd", in which
            a property named "Scopes" contains the required scopes, the attribute on the
            controller/page/action to protect should be set to the following:
            <code>
            [RequiredScope(RequiredScopesConfigurationKey="AzureAd:Scopes")]
            </code>
            </example>
        </member>
        <member name="M:Microsoft.Identity.Web.Resource.RequiredScopeAttribute.#ctor(System.String[])">
             <summary>
             Verifies that the web API is called with the right scopes.
             If the token obtained for this API is on behalf of the authenticated user does not have
             any of these <paramref name="acceptedScopes"/> in its scope claim, the
             method updates the HTTP response providing a status code 403 (Forbidden)
             and writes to the response body a message telling which scopes are expected in the token.
             </summary>
             <param name="acceptedScopes">Scopes accepted by this web API.</param>
             <remarks>When the scopes don't match, the response is a 403 (Forbidden),
             because the user is authenticated (hence not 401), but not authorized.</remarks>
             <example>
             Add the following attribute on the controller/page/action to protect:
            
             <code>
             [RequiredScope("access_as_user")]
             </code>
             </example>
             <seealso cref="M:RequiredScopeAttribute()"/> and <see cref="P:Microsoft.Identity.Web.Resource.RequiredScopeAttribute.RequiredScopesConfigurationKey"/>
             if you want to express the required scopes from the configuration.
        </member>
        <member name="M:Microsoft.Identity.Web.Resource.RequiredScopeAttribute.#ctor">
            <summary>
            Default constructor, to be used along with the <see cref="P:Microsoft.Identity.Web.Resource.RequiredScopeAttribute.RequiredScopesConfigurationKey"/>
            property when you want to get the scopes to validate from the configuration, instead
            of hardcoding them in the code.
            </summary>
        </member>
        <member name="M:Microsoft.Identity.Web.Resource.RequiredScopeFilter.#ctor(System.String[])">
            <summary>
            If the authenticated user does not have any of these <paramref name="acceptedScopes"/>, the
            method updates the HTTP response providing a status code 403 (Forbidden)
            and writes to the response body a message telling which scopes are expected in the token.
            </summary>
            <param name="acceptedScopes">Scopes accepted by this web API.</param>
            <remarks>When the scopes don't match, the response is a 403 (Forbidden),
            because the user is authenticated (hence not 401), but not authorized.</remarks>
        </member>
        <member name="T:Microsoft.Identity.Web.Resource.RolesRequiredHttpContextExtensions">
            <summary>
            Extension class providing the extension methods for <see cref="T:System.Net.Http.HttpContent"/> that
            can be used in web APIs to validate the roles in controller actions.
            </summary>
        </member>
        <member name="M:Microsoft.Identity.Web.Resource.RolesRequiredHttpContextExtensions.ValidateAppRole(Microsoft.AspNetCore.Http.HttpContext,System.String[])">
            <summary>
            When applied to an <see cref="T:Microsoft.AspNetCore.Http.HttpContext"/>, verifies that the application
            has the expected roles.
            </summary>
            <param name="context">HttpContext (from the controller).</param>
            <param name="acceptedRoles">Roles accepted by this web API.</param>
            <remarks>When the roles don't match, the response is a 403 (Forbidden),
            because the app does not have the expected roles.</remarks>
        </member>
        <member name="T:Microsoft.Identity.Web.Resource.ScopesRequiredHttpContextExtensions">
            <summary>
            Extension class providing the extension
            methods for <see cref="T:System.Net.Http.HttpContent"/> that
            can be used in web APIs to validate scopes in controller actions.
            We recommend using instead the RequiredScope Attribute on the controller, the page or the action.
            See https://aka.ms/ms-id-web/required-scope-attribute.
            </summary>
        </member>
        <member name="M:Microsoft.Identity.Web.Resource.ScopesRequiredHttpContextExtensions.VerifyUserHasAnyAcceptedScope(Microsoft.AspNetCore.Http.HttpContext,System.String[])">
            <summary>
            When applied to an <see cref="T:Microsoft.AspNetCore.Http.HttpContext"/>, verifies that the user authenticated in the
            web API has any of the accepted scopes.
            If there is no authenticated user, the response is a 401 (Unauthenticated).
            If the authenticated user does not have any of these <paramref name="acceptedScopes"/>, the
            method updates the HTTP response providing a status code 403 (Forbidden)
            and writes to the response body a message telling which scopes are expected in the token.
            We recommend using instead the RequiredScope Attribute on the controller, the page or the action.
            See https://aka.ms/ms-id-web/required-scope-attribute.
            </summary>
            <param name="context">HttpContext (from the controller).</param>
            <param name="acceptedScopes">Scopes accepted by this web API.</param>
        </member>
        <member name="T:Microsoft.Identity.Web.AadIssuerValidatorOptions">
            <summary>
            Options passed-in to create the AadIssuerValidator object.
            </summary>
        </member>
        <member name="P:Microsoft.Identity.Web.AadIssuerValidatorOptions.HttpClientName">
            <summary>
            Sets the name of the HttpClient to get from the IHttpClientFactory for use with the configuration manager.
            Needed when customizing the client such as configuring a proxy.
            </summary>
        </member>
        <member name="T:Microsoft.Identity.Web.ServiceCollectionExtensions">
            <summary>
            Extensions for IServiceCollection for startup initialization of web APIs.
            </summary>
        </member>
        <member name="M:Microsoft.Identity.Web.ServiceCollectionExtensions.AddTokenAcquisition(Microsoft.Extensions.DependencyInjection.IServiceCollection,System.Boolean)">
             <summary>
             Add the token acquisition service.
             </summary>
             <param name="services">Service collection.</param>
             <param name="isTokenAcquisitionSingleton">Specifies if an instance of <see cref="T:Microsoft.Identity.Web.ITokenAcquisition"/> should be a singleton.</param>
             <returns>The service collection.</returns>
             <example>
             This method is typically called from the <c>ConfigureServices(IServiceCollection services)</c> in Startup.cs.
             Note that the implementation of the token cache can be chosen separately.
            
             <code>
             // Token acquisition service and its cache implementation as a session cache
             services.AddTokenAcquisition()
             .AddDistributedMemoryCache()
             .AddSession()
             .AddSessionBasedTokenCache();
             </code>
             </example>
        </member>
        <member name="T:Microsoft.Identity.Web.TempDataLoginErrorAccessor">
            <summary>
            An implementation of <see cref="T:Microsoft.Identity.Web.ILoginErrorAccessor"/> that uses <see cref="T:Microsoft.AspNetCore.Mvc.ViewFeatures.ITempDataDictionary"/> to track error messages.
            </summary>
        </member>
        <member name="T:Microsoft.Identity.Web.TokenAcquisition">
            <summary>
            Token acquisition service.
            </summary>
        </member>
        <member name="M:Microsoft.Identity.Web.TokenAcquisition.#ctor(Microsoft.Identity.Web.TokenCacheProviders.IMsalTokenCacheProvider,Microsoft.AspNetCore.Http.IHttpContextAccessor,Microsoft.Extensions.Options.IOptions{Microsoft.Identity.Web.MicrosoftIdentityOptions},Microsoft.Extensions.Options.IOptions{Microsoft.Identity.Client.ConfidentialClientApplicationOptions},System.Net.Http.IHttpClientFactory,Microsoft.Extensions.Logging.ILogger{Microsoft.Identity.Web.TokenAcquisition},System.IServiceProvider)">
            <summary>
            Constructor of the TokenAcquisition service. This requires the Azure AD Options to
            configure the confidential client application and a token cache provider.
            This constructor is called by ASP.NET Core dependency injection.
            </summary>
            <param name="tokenCacheProvider">The App token cache provider.</param>
            <param name="httpContextAccessor">Access to the HttpContext of the request.</param>
            <param name="microsoftIdentityOptions">Configuration options.</param>
            <param name="applicationOptions">MSAL.NET configuration options.</param>
            <param name="httpClientFactory">HTTP client factory.</param>
            <param name="logger">Logger.</param>
            <param name="serviceProvider">Service provider.</param>
        </member>
        <member name="F:Microsoft.Identity.Web.TokenAcquisition._scopesRequestedByMsal">
            <summary>
            Scopes which are already requested by MSAL.NET. They should not be re-requested;.
            </summary>
        </member>
        <member name="F:Microsoft.Identity.Web.TokenAcquisition._metaTenantIdentifiers">
            <summary>
            Meta-tenant identifiers which are not allowed in client credentials.
            </summary>
        </member>
        <member name="M:Microsoft.Identity.Web.TokenAcquisition.AddAccountToCacheFromAuthorizationCodeAsync(Microsoft.AspNetCore.Authentication.OpenIdConnect.AuthorizationCodeReceivedContext,System.Collections.Generic.IEnumerable{System.String})">
             <summary>
             This handler is executed after the authorization code is received (once the user signs-in and consents) during the
             <a href='https://docs.microsoft.com/azure/active-directory/develop/v2-oauth2-auth-code-flow'>authorization code flow</a> in a web app.
             It uses the code to request an access token from the Microsoft identity platform and caches the tokens and an entry about the signed-in user's account in the MSAL's token cache.
             The access token (and refresh token) provided in the <see cref="T:Microsoft.AspNetCore.Authentication.OpenIdConnect.AuthorizationCodeReceivedContext"/>, once added to the cache, are then used to acquire more tokens using the
             <a href='https://docs.microsoft.com/azure/active-directory/develop/v2-oauth2-on-behalf-of-flow'>on-behalf-of flow</a> for the signed-in user's account,
             in order to call to downstream APIs.
             </summary>
             <param name="context">The context used when an 'AuthorizationCode' is received over the OpenIdConnect protocol.</param>
             <param name="scopes">scopes to request access to.</param>
             <example>
             From the configuration of the Authentication of the ASP.NET Core web API:
             <code>OpenIdConnectOptions options;</code>
            
             Subscribe to the authorization code received event:
             <code>
              options.Events = new OpenIdConnectEvents();
              options.Events.OnAuthorizationCodeReceived = OnAuthorizationCodeReceived;
             }
             </code>
            
             And then in the OnAuthorizationCodeRecieved method, call <see cref="M:Microsoft.Identity.Web.TokenAcquisition.AddAccountToCacheFromAuthorizationCodeAsync(Microsoft.AspNetCore.Authentication.OpenIdConnect.AuthorizationCodeReceivedContext,System.Collections.Generic.IEnumerable{System.String})"/>:
             <code>
             private async Task OnAuthorizationCodeReceived(AuthorizationCodeReceivedContext context)
             {
               var tokenAcquisition = context.HttpContext.RequestServices.GetRequiredService&lt;ITokenAcquisition&gt;();
                await _tokenAcquisition.AddAccountToCacheFromAuthorizationCode(context, new string[] { "user.read" });
             }
             </code>
             </example>
        </member>
        <member name="M:Microsoft.Identity.Web.TokenAcquisition.GetAuthenticationResultForUserAsync(System.Collections.Generic.IEnumerable{System.String},System.String,System.String,System.Security.Claims.ClaimsPrincipal,Microsoft.Identity.Web.TokenAcquisitionOptions)">
            <summary>
            Typically used from a web app or web API controller, this method retrieves an access token
            for a downstream API using;
            1) the token cache (for web apps and web APIs) if a token exists in the cache
            2) or the <a href='https://docs.microsoft.com/azure/active-directory/develop/v2-oauth2-on-behalf-of-flow'>on-behalf-of flow</a>
            in web APIs, for the user account that is ascertained from claims provided in the <see cref="P:Microsoft.AspNetCore.Http.HttpContext.User"/>
            instance of the current HttpContext.
            </summary>
            <param name="scopes">Scopes to request for the downstream API to call.</param>
            <param name="tenantId">Enables overriding of the tenant/account for the same identity. This is useful in the
            cases where a given account is a guest in other tenants, and you want to acquire tokens for a specific tenant, like where the user is a guest.</param>
            <param name="userFlow">Azure AD B2C user flow to target.</param>
            <param name="user">Optional claims principal representing the user. If not provided, will use the signed-in
            user (in a web app), or the user for which the token was received (in a web API)
            cases where a given account is a guest in other tenants, and you want to acquire tokens for a specific tenant, like where the user is a guest.</param>
            <param name="tokenAcquisitionOptions">Options passed-in to create the token acquisition options object which calls into MSAL .NET.</param>
            <returns>An access token to call the downstream API and populated with this downstream API's scopes.</returns>
            <remarks>Calling this method from a web API supposes that you have previously called,
            in a method called by JwtBearerOptions.Events.OnTokenValidated, the HttpContextExtensions.StoreTokenUsedToCallWebAPI method
            passing the validated token (as a JwtSecurityToken). Calling it from a web app supposes that
            you have previously called AddAccountToCacheFromAuthorizationCodeAsync from a method called by
            OpenIdConnectOptions.Events.OnAuthorizationCodeReceived.</remarks>
        </member>
        <member name="M:Microsoft.Identity.Web.TokenAcquisition.GetAccessTokenForAppAsync(System.String,System.String,Microsoft.Identity.Web.TokenAcquisitionOptions)">
            <summary>
            Acquires a token from the authority configured in the app, for the confidential client itself (not on behalf of a user)
            using the client credentials flow. See https://aka.ms/msal-net-client-credentials.
            </summary>
            <param name="scope">The scope requested to access a protected API. For this flow (client credentials), the scope
            should be of the form "{ResourceIdUri/.default}" for instance <c>https://management.azure.net/.default</c> or, for Microsoft
            Graph, <c>https://graph.microsoft.com/.default</c> as the requested scopes are defined statically with the application registration
            in the portal, and cannot be overridden in the application, as you can request a token for only one resource at a time (use
            several calls to get tokens for other resources).</param>
            <param name="tenant">Enables overriding of the tenant/account for the same identity. This is useful
            for multi tenant apps or daemons.</param>
            <param name="tokenAcquisitionOptions">Options passed-in to create the token acquisition object which calls into MSAL .NET.</param>
            <returns>An access token for the app itself, based on its scopes.</returns>
        </member>
        <member name="M:Microsoft.Identity.Web.TokenAcquisition.GetAccessTokenForUserAsync(System.Collections.Generic.IEnumerable{System.String},System.String,System.String,System.Security.Claims.ClaimsPrincipal,Microsoft.Identity.Web.TokenAcquisitionOptions)">
            <summary>
            Typically used from a web app or web API controller, this method retrieves an access token
            for a downstream API using;
            1) the token cache (for web apps and web APIs) if a token exists in the cache
            2) or the <a href='https://docs.microsoft.com/azure/active-directory/develop/v2-oauth2-on-behalf-of-flow'>on-behalf-of flow</a>
            in web APIs, for the user account that is ascertained from the claims provided in the <see cref="P:Microsoft.AspNetCore.Http.HttpContext.User"/>
            instance of the current HttpContext.
            </summary>
            <param name="scopes">Scopes to request for the downstream API to call.</param>
            <param name="tenantId">Enables overriding of the tenant/account for the same identity. This is useful in the
            cases where a given account is a guest in other tenants, and you want to acquire tokens for a specific tenant.</param>
            <param name="userFlow">Azure AD B2C user flow to target.</param>
            <param name="user">Optional claims principal representing the user. If not provided, will use the signed-in
            user (in a web app), or the user for which the token was received (in a web API)
            cases where a given account is a guest in other tenants, and you want to acquire tokens for a specific tenant.</param>
            <param name="tokenAcquisitionOptions">Options passed-in to create the token acquisition object which calls into MSAL .NET.</param>
            <returns>An access token to call the downstream API and populated with this downstream API's scopes.</returns>
            <remarks>Calling this method from a web API supposes that you have previously called,
            in a method called by JwtBearerOptions.Events.OnTokenValidated, the HttpContextExtensions.StoreTokenUsedToCallWebAPI method
            passing the validated token (as a JwtSecurityToken). Calling it from a web app supposes that
            you have previously called AddAccountToCacheFromAuthorizationCodeAsync from a method called by
            OpenIdConnectOptions.Events.OnAuthorizationCodeReceived.</remarks>
        </member>
        <member name="M:Microsoft.Identity.Web.TokenAcquisition.ReplyForbiddenWithWwwAuthenticateHeaderAsync(System.Collections.Generic.IEnumerable{System.String},Microsoft.Identity.Client.MsalUiRequiredException,Microsoft.AspNetCore.Http.HttpResponse)">
            <summary>
            Used in web APIs (no user interaction).
            Replies to the client through the HTTP response by sending a 403 (forbidden) and populating the 'WWW-Authenticate' header so that
            the client, in turn, can trigger a user interaction so that the user consents to more scopes.
            </summary>
            <param name="scopes">Scopes to consent to.</param>
            <param name="msalServiceException">The <see cref="T:Microsoft.Identity.Client.MsalUiRequiredException"/> that triggered the challenge.</param>
            <param name="httpResponse">The <see cref="T:Microsoft.AspNetCore.Http.HttpResponse"/> to update.</param>
            <returns>A <see cref="T:System.Threading.Tasks.Task"/> representing the asynchronous operation.</returns>
        </member>
        <member name="M:Microsoft.Identity.Web.TokenAcquisition.RemoveAccountAsync(Microsoft.AspNetCore.Authentication.OpenIdConnect.RedirectContext)">
            <summary>
            Removes the account associated with context.HttpContext.User from the MSAL.NET cache.
            </summary>
            <param name="context">RedirectContext passed-in to a <see cref="P:Microsoft.AspNetCore.Authentication.OpenIdConnect.OpenIdConnectEvents.OnRedirectToIdentityProviderForSignOut"/>
            OpenID Connect event.</param>
            <returns>A <see cref="T:System.Threading.Tasks.Task"/> that represents a completed account removal operation.</returns>
        </member>
        <member name="M:Microsoft.Identity.Web.TokenAcquisition.GetOrBuildConfidentialClientApplicationAsync">
            <summary>
            Creates an MSAL confidential client application, if needed.
            </summary>
        </member>
        <member name="M:Microsoft.Identity.Web.TokenAcquisition.BuildConfidentialClientApplicationAsync">
            <summary>
            Creates an MSAL confidential client application.
            </summary>
        </member>
        <member name="M:Microsoft.Identity.Web.TokenAcquisition.GetAuthenticationResultForWebAppWithAccountFromCacheAsync(Microsoft.Identity.Client.IConfidentialClientApplication,System.Security.Claims.ClaimsPrincipal,System.Collections.Generic.IEnumerable{System.String},System.String,System.String,Microsoft.Identity.Web.TokenAcquisitionOptions)">
            <summary>
            Gets an access token for a downstream API on behalf of the user described by its claimsPrincipal.
            </summary>
            <param name="application"><see cref="T:Microsoft.Identity.Client.IConfidentialClientApplication"/>.</param>
            <param name="claimsPrincipal">Claims principal for the user on behalf of whom to get a token.</param>
            <param name="scopes">Scopes for the downstream API to call.</param>
            <param name="authority">(optional) Authority based on a specific tenant for which to acquire a token to access the scopes
            on behalf of the user described in the claimsPrincipal.</param>
            <param name="userFlow">Azure AD B2C user flow to target.</param>
            <param name="tokenAcquisitionOptions">Options passed-in to create the token acquisition object which calls into MSAL .NET.</param>
        </member>
        <member name="M:Microsoft.Identity.Web.TokenAcquisition.GetAuthenticationResultForWebAppWithAccountFromCacheAsync(Microsoft.Identity.Client.IConfidentialClientApplication,Microsoft.Identity.Client.IAccount,System.Collections.Generic.IEnumerable{System.String},System.String,System.String,Microsoft.Identity.Web.TokenAcquisitionOptions)">
            <summary>
            Gets an access token for a downstream API on behalf of the user whose account is passed as an argument.
            </summary>
            <param name="application"><see cref="T:Microsoft.Identity.Client.IConfidentialClientApplication"/>.</param>
            <param name="account">User IAccount for which to acquire a token.
            See <see cref="P:Microsoft.Identity.Client.AccountId.Identifier"/>.</param>
            <param name="scopes">Scopes for the downstream API to call.</param>
            <param name="authority">Authority based on a specific tenant for which to acquire a token to access the scopes
            on behalf of the user.</param>
            <param name="userFlow">Azure AD B2C user flow.</param>
            <param name="tokenAcquisitionOptions">Options passed-in to create the token acquisition object which calls into MSAL .NET.</param>
        </member>
        <member name="T:Microsoft.Identity.Web.TokenAcquisitionOptions">
            <summary>
            Options passed-in to create the token acquisition object which calls into MSAL .NET.
            </summary>
        </member>
        <member name="P:Microsoft.Identity.Web.TokenAcquisitionOptions.CorrelationId">
            <summary>
            Sets the correlation id to be used in the authentication request
            to the /token endpoint.
            </summary>
        </member>
        <member name="P:Microsoft.Identity.Web.TokenAcquisitionOptions.ExtraQueryParameters">
            <summary>
            Sets Extra Query Parameters for the query string in the HTTP authentication request.
            </summary>
        </member>
        <member name="P:Microsoft.Identity.Web.TokenAcquisitionOptions.Claims">
            <summary>
            A string with one or multiple claims to request.
            Normally used with Conditional Access.
            </summary>
        </member>
        <member name="P:Microsoft.Identity.Web.TokenAcquisitionOptions.ForceRefresh">
            <summary>
            Specifies if the token request will ignore the access token in the token cache
            and will attempt to acquire a new access token.
            If <c>true</c>, the request will ignore the token cache. The default is <c>false</c>.
            Use this option with care and only when needed, for instance, if you know that conditional access policies have changed,
            for it induces performance degradation, as the token cache is not utilized.
            </summary>
        </member>
        <member name="M:Microsoft.Identity.Web.TokenAcquisitionOptions.Clone">
            <summary>
            Clone the options (to be able to override them).
            </summary>
            <returns>A clone of the options.</returns>
        </member>
        <member name="T:Microsoft.Identity.Web.TokenCacheProviders.Distributed.DistributedTokenCacheAdapterExtension">
            <summary>
            Extension class used to add distributed token cache serializer to MSAL.
            See https://aka.ms/ms-id-web/token-cache-serialization for details.
            </summary>
        </member>
        <member name="M:Microsoft.Identity.Web.TokenCacheProviders.Distributed.DistributedTokenCacheAdapterExtension.AddDistributedTokenCaches(Microsoft.Extensions.DependencyInjection.IServiceCollection)">
            <summary>Adds the .NET Core distributed cache based app token cache to the service collection.</summary>
            <param name="services">The services collection to add to.</param>
            <returns>A <see cref="T:Microsoft.Extensions.DependencyInjection.IServiceCollection"/> to chain.</returns>
        </member>
        <member name="T:Microsoft.Identity.Web.TokenCacheProviders.Distributed.MsalDistributedTokenCacheAdapter">
            <summary>
            An implementation of the token cache for both Confidential and Public clients backed by MemoryCache.
            </summary>
            <seealso>https://aka.ms/msal-net-token-cache-serialization</seealso>
        </member>
        <member name="F:Microsoft.Identity.Web.TokenCacheProviders.Distributed.MsalDistributedTokenCacheAdapter._distributedCache">
            <summary>
            .NET Core Memory cache.
            </summary>
        </member>
        <member name="F:Microsoft.Identity.Web.TokenCacheProviders.Distributed.MsalDistributedTokenCacheAdapter._cacheOptions">
            <summary>
            MSAL memory token cache options.
            </summary>
        </member>
        <member name="M:Microsoft.Identity.Web.TokenCacheProviders.Distributed.MsalDistributedTokenCacheAdapter.#ctor(Microsoft.Extensions.Caching.Distributed.IDistributedCache,Microsoft.Extensions.Options.IOptions{Microsoft.Identity.Web.TokenCacheProviders.Distributed.MsalDistributedTokenCacheAdapterOptions})">
            <summary>
            Initializes a new instance of the <see cref="T:Microsoft.Identity.Web.TokenCacheProviders.Distributed.MsalDistributedTokenCacheAdapter"/> class.
            </summary>
            <param name="memoryCache">Distributed cache instance to use.</param>
            <param name="cacheOptions">Options for the token cache.</param>
        </member>
        <member name="M:Microsoft.Identity.Web.TokenCacheProviders.Distributed.MsalDistributedTokenCacheAdapter.RemoveKeyAsync(System.String)">
            <summary>
            Removes a specific token cache, described by its cache key
            from the distributed cache.
            </summary>
            <param name="cacheKey">Key of the cache to remove.</param>
            <returns>A <see cref="T:System.Threading.Tasks.Task"/> that completes when key removal has completed.</returns>
        </member>
        <member name="M:Microsoft.Identity.Web.TokenCacheProviders.Distributed.MsalDistributedTokenCacheAdapter.ReadCacheBytesAsync(System.String)">
            <summary>
            Read a specific token cache, described by its cache key, from the
            distributed cache.
            </summary>
            <param name="cacheKey">Key of the cache item to retrieve.</param>
            <returns>Read blob representing a token cache for the cache key
            (account or app).</returns>
        </member>
        <member name="M:Microsoft.Identity.Web.TokenCacheProviders.Distributed.MsalDistributedTokenCacheAdapter.WriteCacheBytesAsync(System.String,System.Byte[])">
            <summary>
            Writes a token cache blob to the serialization cache (by key).
            </summary>
            <param name="cacheKey">Cache key.</param>
            <param name="bytes">blob to write.</param>
            <returns>A <see cref="T:System.Threading.Tasks.Task"/> that completes when a write operation has completed.</returns>
        </member>
        <member name="T:Microsoft.Identity.Web.TokenCacheProviders.Distributed.MsalDistributedTokenCacheAdapterOptions">
            <summary>
            Options for the MSAL token cache serialization adapter,
            which delegates the serialization to the IDistributedCache implementations
            available with .NET Core.
            </summary>
        </member>
        <member name="T:Microsoft.Identity.Web.TokenCacheProviders.IMsalTokenCacheProvider">
            <summary>
            MSAL token cache provider interface.
            </summary>
        </member>
        <member name="M:Microsoft.Identity.Web.TokenCacheProviders.IMsalTokenCacheProvider.InitializeAsync(Microsoft.Identity.Client.ITokenCache)">
            <summary>
            Initializes a token cache (which can be a user token cache or an app token cache).
            </summary>
            <param name="tokenCache">Token cache for which to initialize the serialization.</param>
            <returns>A <see cref="T:System.Threading.Tasks.Task"/> that represents a completed initialization operation.</returns>
        </member>
        <member name="M:Microsoft.Identity.Web.TokenCacheProviders.IMsalTokenCacheProvider.ClearAsync(System.String)">
            <summary>
            Clear the user token cache.
            </summary>
            <param name="homeAccountId">HomeAccountId for a user account in the cache.</param>
            <returns>A <see cref="T:System.Threading.Tasks.Task"/> that represents a completed clear operation.</returns>
        </member>
        <member name="T:Microsoft.Identity.Web.TokenCacheProviders.InMemory.InMemoryTokenCacheProviderExtension">
            <summary>
            Extension class used to add an in-memory token cache serializer to MSAL.
            </summary>
        </member>
        <member name="M:Microsoft.Identity.Web.TokenCacheProviders.InMemory.InMemoryTokenCacheProviderExtension.AddInMemoryTokenCaches(Microsoft.Extensions.DependencyInjection.IServiceCollection)">
            <summary>Adds both the app and per-user in-memory token caches.</summary>
            <param name="services">The services collection to add to.</param>
            <returns>the services (for chaining).</returns>
        </member>
        <member name="T:Microsoft.Identity.Web.TokenCacheProviders.InMemory.MsalMemoryTokenCacheOptions">
            <summary>
            MSAL's in-memory token cache options.
            </summary>
        </member>
        <member name="M:Microsoft.Identity.Web.TokenCacheProviders.InMemory.MsalMemoryTokenCacheOptions.#ctor">
            <summary>Initializes a new instance of the <see cref="T:Microsoft.Identity.Web.TokenCacheProviders.InMemory.MsalMemoryTokenCacheOptions"/> class.
            By default, the sliding expiration is set for 14 days.</summary>
        </member>
        <member name="P:Microsoft.Identity.Web.TokenCacheProviders.InMemory.MsalMemoryTokenCacheOptions.AbsoluteExpirationRelativeToNow">
            <summary>
>>>>>>> 9d9a44ab
            Gets or sets the value of the duration after which the cache entry will expire unless it's used
            This is the duration the tokens are kept in memory cache.
            In production, a higher value, up-to 90 days is recommended.
            </summary>
            <value>
            The AbsoluteExpirationRelativeToNow value.
            </value>
        </member>
        <member name="T:Microsoft.Identity.Web.TokenCacheProviders.InMemory.MsalMemoryTokenCacheProvider">
            <summary>
            An implementation of token cache for both Confidential and Public clients backed by MemoryCache.
            </summary>
            <seealso>https://aka.ms/msal-net-token-cache-serialization</seealso>
        </member>
        <member name="F:Microsoft.Identity.Web.TokenCacheProviders.InMemory.MsalMemoryTokenCacheProvider._memoryCache">
            <summary>
            .NET Core Memory cache.
            </summary>
        </member>
        <member name="F:Microsoft.Identity.Web.TokenCacheProviders.InMemory.MsalMemoryTokenCacheProvider._cacheOptions">
            <summary>
            MSAL memory token cache options.
            </summary>
        </member>
        <member name="M:Microsoft.Identity.Web.TokenCacheProviders.InMemory.MsalMemoryTokenCacheProvider.#ctor(Microsoft.Extensions.Caching.Memory.IMemoryCache,Microsoft.Extensions.Options.IOptions{Microsoft.Identity.Web.TokenCacheProviders.InMemory.MsalMemoryTokenCacheOptions})">
            <summary>
            Constructor.
            </summary>
            <param name="memoryCache">serialization cache.</param>
            <param name="cacheOptions">Memory cache options.</param>
        </member>
        <member name="M:Microsoft.Identity.Web.TokenCacheProviders.InMemory.MsalMemoryTokenCacheProvider.RemoveKeyAsync(System.String)">
            <summary>
            Removes a token cache identified by its key, from the serialization
            cache.
            </summary>
            <param name="cacheKey">token cache key.</param>
            <returns>A <see cref="T:System.Threading.Tasks.Task"/> that completes when key removal has completed.</returns>
        </member>
        <member name="M:Microsoft.Identity.Web.TokenCacheProviders.InMemory.MsalMemoryTokenCacheProvider.ReadCacheBytesAsync(System.String)">
            <summary>
            Reads a blob from the serialization cache (identified by its key).
            </summary>
            <param name="cacheKey">Token cache key.</param>
            <returns>Read Bytes.</returns>
        </member>
        <member name="M:Microsoft.Identity.Web.TokenCacheProviders.InMemory.MsalMemoryTokenCacheProvider.WriteCacheBytesAsync(System.String,System.Byte[])">
            <summary>
            Writes a token cache blob to the serialization cache (identified by its key).
            </summary>
            <param name="cacheKey">Token cache key.</param>
            <param name="bytes">Bytes to write.</param>
            <returns>A <see cref="T:System.Threading.Tasks.Task"/> that completes when a write operation has completed.</returns>
        </member>
        <member name="T:Microsoft.Identity.Web.TokenCacheProviders.MsalAbstractTokenCacheProvider">
            <summary>
            Token cache provider with default implementation.
            </summary>
            <seealso cref="T:Microsoft.Identity.Web.TokenCacheProviders.IMsalTokenCacheProvider" />
        </member>
        <member name="M:Microsoft.Identity.Web.TokenCacheProviders.MsalAbstractTokenCacheProvider.InitializeAsync(Microsoft.Identity.Client.ITokenCache)">
            <summary>
            Initializes the token cache serialization.
            </summary>
            <param name="tokenCache">Token cache to serialize/deserialize.</param>
            <returns>A <see cref="T:System.Threading.Tasks.Task"/> that represents a completed initialization operation.</returns>
        </member>
        <member name="M:Microsoft.Identity.Web.TokenCacheProviders.MsalAbstractTokenCacheProvider.OnAfterAccessAsync(Microsoft.Identity.Client.TokenCacheNotificationArgs)">
            <summary>
            Raised AFTER MSAL added the new token in its in-memory copy of the cache.
            This notification is called every time MSAL accesses the cache, not just when a write takes place:
            If MSAL's current operation resulted in a cache change, the property TokenCacheNotificationArgs.HasStateChanged will be set to true.
            If that is the case, we call the TokenCache.SerializeMsalV3() to get a binary blob representing the latest cache content – and persist it.
            </summary>
            <param name="args">Contains parameters used by the MSAL call accessing the cache.</param>
        </member>
        <member name="M:Microsoft.Identity.Web.TokenCacheProviders.MsalAbstractTokenCacheProvider.OnBeforeWriteAsync(Microsoft.Identity.Client.TokenCacheNotificationArgs)">
            <summary>
            if you want to ensure that no concurrent write takes place, use this notification to place a lock on the entry.
            </summary>
            <param name="args">Token cache notification arguments.</param>
            <returns>A <see cref="T:System.Threading.Tasks.Task"/> that represents a completed operation.</returns>
        </member>
        <member name="M:Microsoft.Identity.Web.TokenCacheProviders.MsalAbstractTokenCacheProvider.ClearAsync(System.String)">
            <summary>
            Clear the cache.
            </summary>
            <param name="homeAccountId">HomeAccountId for a user account in the cache.</param>
            <returns>A <see cref="T:System.Threading.Tasks.Task"/> that represents a completed clear operation.</returns>
        </member>
        <member name="M:Microsoft.Identity.Web.TokenCacheProviders.MsalAbstractTokenCacheProvider.WriteCacheBytesAsync(System.String,System.Byte[])">
            <summary>
            Method to be implemented by concrete cache serializers to write the cache bytes.
            </summary>
            <param name="cacheKey">Cache key.</param>
            <param name="bytes">Bytes to write.</param>
            <returns>A <see cref="T:System.Threading.Tasks.Task"/> that represents a completed write operation.</returns>
        </member>
        <member name="M:Microsoft.Identity.Web.TokenCacheProviders.MsalAbstractTokenCacheProvider.ReadCacheBytesAsync(System.String)">
            <summary>
            Method to be implemented by concrete cache serializers to Read the cache bytes.
            </summary>
            <param name="cacheKey">Cache key.</param>
            <returns>Read bytes.</returns>
        </member>
        <member name="M:Microsoft.Identity.Web.TokenCacheProviders.MsalAbstractTokenCacheProvider.RemoveKeyAsync(System.String)">
            <summary>
            Method to be implemented by concrete cache serializers to remove an entry from the cache.
            </summary>
            <param name="cacheKey">Cache key.</param>
            <returns>A <see cref="T:System.Threading.Tasks.Task"/> that represents a completed remove key operation.</returns>
        </member>
        <member name="T:Microsoft.Identity.Web.ClaimsPrincipalExtensions">
            <summary>
            Extensions for <see cref="T:System.Security.Claims.ClaimsPrincipal"/>.
            </summary>
        </member>
        <member name="M:Microsoft.Identity.Web.ClaimsPrincipalExtensions.GetMsalAccountId(System.Security.Claims.ClaimsPrincipal)">
            <summary>
            Gets the account identifier for an MSAL.NET account from a <see cref="T:System.Security.Claims.ClaimsPrincipal"/>.
            </summary>
            <param name="claimsPrincipal">Claims principal.</param>
            <returns>A string corresponding to an account identifier as defined in <see cref="P:Microsoft.Identity.Client.AccountId.Identifier"/>.</returns>
        </member>
        <member name="M:Microsoft.Identity.Web.ClaimsPrincipalExtensions.GetObjectId(System.Security.Claims.ClaimsPrincipal)">
            <summary>
            Gets the unique object ID associated with the <see cref="T:System.Security.Claims.ClaimsPrincipal"/>.
            </summary>
            <param name="claimsPrincipal">The <see cref="T:System.Security.Claims.ClaimsPrincipal"/> from which to retrieve the unique object ID.</param>
            <remarks>This method returns the object ID both in case the developer has enabled or not claims mapping.</remarks>
            <returns>Unique object ID of the identity, or <c>null</c> if it cannot be found.</returns>
        </member>
        <member name="M:Microsoft.Identity.Web.ClaimsPrincipalExtensions.GetTenantId(System.Security.Claims.ClaimsPrincipal)">
            <summary>
            Gets the Tenant ID associated with the <see cref="T:System.Security.Claims.ClaimsPrincipal"/>.
            </summary>
            <param name="claimsPrincipal">The <see cref="T:System.Security.Claims.ClaimsPrincipal"/> from which to retrieve the tenant ID.</param>
            <returns>Tenant ID of the identity, or <c>null</c> if it cannot be found.</returns>
            <remarks>This method returns the tenant ID both in case the developer has enabled or not claims mapping.</remarks>
        </member>
        <member name="M:Microsoft.Identity.Web.ClaimsPrincipalExtensions.GetLoginHint(System.Security.Claims.ClaimsPrincipal)">
            <summary>
            Gets the login-hint associated with a <see cref="T:System.Security.Claims.ClaimsPrincipal"/>.
            </summary>
            <param name="claimsPrincipal">Identity for which to complete the login-hint.</param>
            <returns>The login hint for the identity, or <c>null</c> if it cannot be found.</returns>
        </member>
        <member name="M:Microsoft.Identity.Web.ClaimsPrincipalExtensions.GetDomainHint(System.Security.Claims.ClaimsPrincipal)">
            <summary>
            Gets the domain-hint associated with an identity.
            </summary>
            <param name="claimsPrincipal">Identity for which to compute the domain-hint.</param>
            <returns> The domain hint for the identity, or <c>null</c> if it cannot be found.</returns>
        </member>
        <member name="M:Microsoft.Identity.Web.ClaimsPrincipalExtensions.GetDisplayName(System.Security.Claims.ClaimsPrincipal)">
            <summary>
            Get the display name for the signed-in user, from the <see cref="T:System.Security.Claims.ClaimsPrincipal"/>.
            </summary>
            <param name="claimsPrincipal">Claims about the user/account.</param>
            <returns>A string containing the display name for the user, as determined by Azure AD (v1.0) and Microsoft identity platform (v2.0) tokens,
            or <c>null</c> if the claims cannot be found.</returns>
            <remarks>See https://docs.microsoft.com/azure/active-directory/develop/id-tokens#payload-claims. </remarks>
        </member>
        <member name="M:Microsoft.Identity.Web.ClaimsPrincipalExtensions.GetUserFlowId(System.Security.Claims.ClaimsPrincipal)">
            <summary>
            Gets the user flow ID associated with the <see cref="T:System.Security.Claims.ClaimsPrincipal"/>.
            </summary>
            <param name="claimsPrincipal">The <see cref="T:System.Security.Claims.ClaimsPrincipal"/> from which to retrieve the user flow ID.</param>
            <returns>User flow ID of the identity, or <c>null</c> if it cannot be found.</returns>
        </member>
        <member name="M:Microsoft.Identity.Web.ClaimsPrincipalExtensions.GetHomeObjectId(System.Security.Claims.ClaimsPrincipal)">
            <summary>
            Gets the Home Object ID associated with the <see cref="T:System.Security.Claims.ClaimsPrincipal"/>.
            </summary>
            <param name="claimsPrincipal">The <see cref="T:System.Security.Claims.ClaimsPrincipal"/> from which to retrieve the sub claim.</param>
            <returns>Home Object ID (sub) of the identity, or <c>null</c> if it cannot be found.</returns>
        </member>
        <member name="M:Microsoft.Identity.Web.ClaimsPrincipalExtensions.GetHomeTenantId(System.Security.Claims.ClaimsPrincipal)">
            <summary>
            Gets the Home Tenant ID associated with the <see cref="T:System.Security.Claims.ClaimsPrincipal"/>.
            </summary>
            <param name="claimsPrincipal">The <see cref="T:System.Security.Claims.ClaimsPrincipal"/> from which to retrieve the sub claim.</param>
            <returns>Home Tenant ID (sub) of the identity, or <c>null</c> if it cannot be found.</returns>
        </member>
        <member name="M:Microsoft.Identity.Web.ClaimsPrincipalExtensions.GetNameIdentifierId(System.Security.Claims.ClaimsPrincipal)">
            <summary>
            Gets the NameIdentifierId associated with the <see cref="T:System.Security.Claims.ClaimsPrincipal"/>.
            </summary>
            <param name="claimsPrincipal">The <see cref="T:System.Security.Claims.ClaimsPrincipal"/> from which to retrieve the <c>NameIdentifierId</c> claim.</param>
            <returns>Name identifier ID of the identity, or <c>null</c> if it cannot be found.</returns>
        </member>
    </members>
</doc><|MERGE_RESOLUTION|>--- conflicted
+++ resolved
@@ -4,6 +4,183 @@
         <name>Microsoft.Identity.Web</name>
     </assembly>
     <members>
+        <member name="T:Microsoft.Identity.Web.AccountExtensions">
+            <summary>
+            Extension methods for <see cref="T:Microsoft.Identity.Client.IAccount"/>.
+            </summary>
+        </member>
+        <member name="M:Microsoft.Identity.Web.AccountExtensions.ToClaimsPrincipal(Microsoft.Identity.Client.IAccount)">
+            <summary>
+            Creates the <see cref="T:System.Security.Claims.ClaimsPrincipal"/> from the values found
+            in an <see cref="T:Microsoft.Identity.Client.IAccount"/>.
+            </summary>
+            <param name="account">The <see cref="T:Microsoft.Identity.Client.IAccount"/> instance.</param>
+            <returns>A <see cref="T:System.Security.Claims.ClaimsPrincipal"/> built from <see cref="T:Microsoft.Identity.Client.IAccount"/>.</returns>
+        </member>
+        <member name="T:Microsoft.Identity.Web.AppServicesAuthenticationBuilderExtensions">
+            <summary>
+            Extension methods related to App Services authentication (Easy Auth).
+            </summary>
+        </member>
+        <member name="M:Microsoft.Identity.Web.AppServicesAuthenticationBuilderExtensions.AddAppServicesAuthentication(Microsoft.AspNetCore.Authentication.AuthenticationBuilder)">
+            <summary>
+            Add authentication with App Services.
+            </summary>
+            <param name="builder">Authentication builder.</param>
+            <returns>The builder, to chain commands.</returns>
+        </member>
+        <member name="T:Microsoft.Identity.Web.AppServicesAuthenticationDefaults">
+            <summary>
+            Default values related to AppServiceAuthentication handler.
+            </summary>
+        </member>
+        <member name="F:Microsoft.Identity.Web.AppServicesAuthenticationDefaults.AuthenticationScheme">
+            <summary>
+            The default value used for AppServiceAuthenticationOptions.AuthenticationScheme.
+            </summary>
+        </member>
+        <member name="T:Microsoft.Identity.Web.AppServicesAuthenticationHandler">
+            <summary>
+            App service authentication handler.
+            </summary>
+        </member>
+        <member name="M:Microsoft.Identity.Web.AppServicesAuthenticationHandler.#ctor(Microsoft.Extensions.Options.IOptionsMonitor{Microsoft.Identity.Web.AppServicesAuthenticationOptions},Microsoft.Extensions.Logging.ILoggerFactory,System.Text.Encodings.Web.UrlEncoder,Microsoft.AspNetCore.Authentication.ISystemClock)">
+            <summary>
+            Constructor for the AppServiceAuthenticationHandler.
+            Note the parameters are required by the base class.
+            </summary>
+            <param name="options">App service authentication options.</param>
+            <param name="logger">Logger factory.</param>
+            <param name="encoder">URL encoder.</param>
+            <param name="clock">System clock.</param>
+        </member>
+        <member name="M:Microsoft.Identity.Web.AppServicesAuthenticationHandler.HandleAuthenticateAsync">
+            <inheritdoc/>
+        </member>
+        <member name="T:Microsoft.Identity.Web.AppServicesAuthenticationInformation">
+            <summary>
+            Information about the App Services configuration on the host.
+            </summary>
+        </member>
+        <member name="P:Microsoft.Identity.Web.AppServicesAuthenticationInformation.IsAppServicesAadAuthenticationEnabled">
+            <summary>
+            Is App Services authentication enabled?.
+            </summary>
+        </member>
+        <member name="P:Microsoft.Identity.Web.AppServicesAuthenticationInformation.LogoutUrl">
+            <summary>
+            Logout URL for App Services Auth web sites.
+            </summary>
+        </member>
+        <member name="P:Microsoft.Identity.Web.AppServicesAuthenticationInformation.ClientId">
+            <summary>
+            ClientID of the App Services Auth web site.
+            </summary>
+        </member>
+        <member name="P:Microsoft.Identity.Web.AppServicesAuthenticationInformation.ClientSecret">
+            <summary>
+            Client secret of the App Services Auth web site.
+            </summary>
+        </member>
+        <member name="P:Microsoft.Identity.Web.AppServicesAuthenticationInformation.Issuer">
+            <summary>
+            Issuer of the App Services Auth web site.
+            </summary>
+        </member>
+        <member name="M:Microsoft.Identity.Web.AppServicesAuthenticationInformation.SimulateGetttingHeaderFromDebugEnvironmentVariable(System.String)">
+            <summary>
+            Get headers from environment to help debugging App Services authentication.
+            </summary>
+        </member>
+        <member name="T:Microsoft.Identity.Web.AppServicesAuthenticationOptions">
+            <summary>
+            Options for Azure App Services authentication.
+            </summary>
+        </member>
+        <member name="T:Microsoft.Identity.Web.AppServicesAuthenticationTokenAcquisition">
+            <summary>
+            Implementation of ITokenAcquisition for App Services authentication (EasyAuth).
+            </summary>
+        </member>
+        <member name="M:Microsoft.Identity.Web.AppServicesAuthenticationTokenAcquisition.#ctor(Microsoft.Identity.Web.TokenCacheProviders.IMsalTokenCacheProvider,Microsoft.AspNetCore.Http.IHttpContextAccessor,System.Net.Http.IHttpClientFactory)">
+            <summary>
+            Constructor of the AppServicesAuthenticationTokenAcquisition.
+            </summary>
+            <param name="tokenCacheProvider">The App token cache provider.</param>
+            <param name="httpContextAccessor">Access to the HttpContext of the request.</param>
+            <param name="httpClientFactory">HTTP client factory.</param>
+        </member>
+        <member name="M:Microsoft.Identity.Web.AppServicesAuthenticationTokenAcquisition.GetAccessTokenForAppAsync(System.String,System.String,Microsoft.Identity.Web.TokenAcquisitionOptions)">
+            <inheritdoc/>
+        </member>
+        <member name="M:Microsoft.Identity.Web.AppServicesAuthenticationTokenAcquisition.GetAccessTokenForUserAsync(System.Collections.Generic.IEnumerable{System.String},System.String,System.String,System.Security.Claims.ClaimsPrincipal,Microsoft.Identity.Web.TokenAcquisitionOptions)">
+            <inheritdoc/>
+        </member>
+        <member name="M:Microsoft.Identity.Web.AppServicesAuthenticationTokenAcquisition.GetAuthenticationResultForUserAsync(System.Collections.Generic.IEnumerable{System.String},System.String,System.String,System.Security.Claims.ClaimsPrincipal,Microsoft.Identity.Web.TokenAcquisitionOptions)">
+            <inheritdoc/>
+        </member>
+        <member name="M:Microsoft.Identity.Web.AppServicesAuthenticationTokenAcquisition.ReplyForbiddenWithWwwAuthenticateHeaderAsync(System.Collections.Generic.IEnumerable{System.String},Microsoft.Identity.Client.MsalUiRequiredException,Microsoft.AspNetCore.Http.HttpResponse)">
+            <inheritdoc/>
+        </member>
+        <member name="T:Microsoft.Identity.Web.AuthorizeForScopesAttribute">
+            <summary>
+            Filter used on a controller action to trigger incremental consent.
+            </summary>
+            <example>
+            The following controller action will trigger.
+            <code>
+            [AuthorizeForScopes(Scopes = new[] {"Mail.Send"})]
+            public async Task&lt;IActionResult&gt; SendEmail()
+            {
+            }
+            </code>
+            </example>
+        </member>
+        <member name="P:Microsoft.Identity.Web.AuthorizeForScopesAttribute.Scopes">
+            <summary>
+            Scopes to request.
+            </summary>
+        </member>
+        <member name="P:Microsoft.Identity.Web.AuthorizeForScopesAttribute.ScopeKeySection">
+            <summary>
+            Key section on the configuration file that holds the scope value.
+            </summary>
+        </member>
+        <member name="P:Microsoft.Identity.Web.AuthorizeForScopesAttribute.UserFlow">
+            <summary>
+            Azure AD B2C user flow.
+            </summary>
+        </member>
+        <member name="P:Microsoft.Identity.Web.AuthorizeForScopesAttribute.AuthenticationScheme">
+            <summary>
+            Allows specifying an AuthenticationScheme if OpenIdConnect is not the default challenge scheme.
+            </summary>
+        </member>
+        <member name="M:Microsoft.Identity.Web.AuthorizeForScopesAttribute.OnException(Microsoft.AspNetCore.Mvc.Filters.ExceptionContext)">
+            <summary>
+            Handles the <see cref="T:Microsoft.Identity.Client.MsalUiRequiredException"/>.
+            </summary>
+            <param name="context">Context provided by ASP.NET Core.</param>
+        </member>
+        <member name="M:Microsoft.Identity.Web.AuthorizeForScopesAttribute.FindMsalUiRequiredExceptionIfAny(System.Exception)">
+            <summary>
+            Finds an MsalUiRequiredException in one of the inner exceptions.
+            </summary>
+            <param name="exception">Exception from which we look for an MsalUiRequiredException.</param>
+            <returns>The MsalUiRequiredException if there is one, null, otherwise.</returns>
+        </member>
+        <member name="T:Microsoft.Identity.Web.AzureFunctionsAuthenticationHttpContextExtension">
+            <summary>
+            Extensions for <see cref="T:Microsoft.Identity.Web.AzureFunctionsAuthenticationHttpContextExtension"/>.
+            </summary>
+        </member>
+        <member name="M:Microsoft.Identity.Web.AzureFunctionsAuthenticationHttpContextExtension.AuthenticateAzureFunctionAsync(Microsoft.AspNetCore.Http.HttpContext)">
+            <summary>
+            Enables an Azure Function to act as/expose a protected web API, enabling bearer token authentication. Calling this method from your Azure function validates the token and exposes the identity of the user or app on behalf of which your function is called, in the HttpContext.User member, where your function can make use of it.
+            </summary>
+            <param name="httpContext">The current HTTP Context, such as req.HttpContext.</param>
+            <returns>A task indicating success or failure. In case of failure <see cref="T:Microsoft.AspNetCore.Mvc.UnauthorizedObjectResult"/>.</returns>
+        </member>
         <member name="T:Microsoft.Identity.Web.CertificateDescription">
             <summary>
             Description of a certificate.
@@ -252,6 +429,115 @@
             </summary>
             <param name="certificateDescription">Description of the certificate.</param>
         </member>
+        <member name="T:Microsoft.Identity.Web.ClaimsPrincipalExtensions">
+            <summary>
+            Extensions for <see cref="T:System.Security.Claims.ClaimsPrincipal"/>.
+            </summary>
+        </member>
+        <member name="M:Microsoft.Identity.Web.ClaimsPrincipalExtensions.GetMsalAccountId(System.Security.Claims.ClaimsPrincipal)">
+            <summary>
+            Gets the account identifier for an MSAL.NET account from a <see cref="T:System.Security.Claims.ClaimsPrincipal"/>.
+            </summary>
+            <param name="claimsPrincipal">Claims principal.</param>
+            <returns>A string corresponding to an account identifier as defined in <see cref="P:Microsoft.Identity.Client.AccountId.Identifier"/>.</returns>
+        </member>
+        <member name="M:Microsoft.Identity.Web.ClaimsPrincipalExtensions.GetObjectId(System.Security.Claims.ClaimsPrincipal)">
+            <summary>
+            Gets the unique object ID associated with the <see cref="T:System.Security.Claims.ClaimsPrincipal"/>.
+            </summary>
+            <param name="claimsPrincipal">The <see cref="T:System.Security.Claims.ClaimsPrincipal"/> from which to retrieve the unique object ID.</param>
+            <remarks>This method returns the object ID both in case the developer has enabled or not claims mapping.</remarks>
+            <returns>Unique object ID of the identity, or <c>null</c> if it cannot be found.</returns>
+        </member>
+        <member name="M:Microsoft.Identity.Web.ClaimsPrincipalExtensions.GetTenantId(System.Security.Claims.ClaimsPrincipal)">
+            <summary>
+            Gets the Tenant ID associated with the <see cref="T:System.Security.Claims.ClaimsPrincipal"/>.
+            </summary>
+            <param name="claimsPrincipal">The <see cref="T:System.Security.Claims.ClaimsPrincipal"/> from which to retrieve the tenant ID.</param>
+            <returns>Tenant ID of the identity, or <c>null</c> if it cannot be found.</returns>
+            <remarks>This method returns the tenant ID both in case the developer has enabled or not claims mapping.</remarks>
+        </member>
+        <member name="M:Microsoft.Identity.Web.ClaimsPrincipalExtensions.GetLoginHint(System.Security.Claims.ClaimsPrincipal)">
+            <summary>
+            Gets the login-hint associated with a <see cref="T:System.Security.Claims.ClaimsPrincipal"/>.
+            </summary>
+            <param name="claimsPrincipal">Identity for which to complete the login-hint.</param>
+            <returns>The login hint for the identity, or <c>null</c> if it cannot be found.</returns>
+        </member>
+        <member name="M:Microsoft.Identity.Web.ClaimsPrincipalExtensions.GetDomainHint(System.Security.Claims.ClaimsPrincipal)">
+            <summary>
+            Gets the domain-hint associated with an identity.
+            </summary>
+            <param name="claimsPrincipal">Identity for which to compute the domain-hint.</param>
+            <returns> The domain hint for the identity, or <c>null</c> if it cannot be found.</returns>
+        </member>
+        <member name="M:Microsoft.Identity.Web.ClaimsPrincipalExtensions.GetDisplayName(System.Security.Claims.ClaimsPrincipal)">
+            <summary>
+            Get the display name for the signed-in user, from the <see cref="T:System.Security.Claims.ClaimsPrincipal"/>.
+            </summary>
+            <param name="claimsPrincipal">Claims about the user/account.</param>
+            <returns>A string containing the display name for the user, as determined by Azure AD (v1.0) and Microsoft identity platform (v2.0) tokens,
+            or <c>null</c> if the claims cannot be found.</returns>
+            <remarks>See https://docs.microsoft.com/azure/active-directory/develop/id-tokens#payload-claims. </remarks>
+        </member>
+        <member name="M:Microsoft.Identity.Web.ClaimsPrincipalExtensions.GetUserFlowId(System.Security.Claims.ClaimsPrincipal)">
+            <summary>
+            Gets the user flow ID associated with the <see cref="T:System.Security.Claims.ClaimsPrincipal"/>.
+            </summary>
+            <param name="claimsPrincipal">The <see cref="T:System.Security.Claims.ClaimsPrincipal"/> from which to retrieve the user flow ID.</param>
+            <returns>User flow ID of the identity, or <c>null</c> if it cannot be found.</returns>
+        </member>
+        <member name="M:Microsoft.Identity.Web.ClaimsPrincipalExtensions.GetHomeObjectId(System.Security.Claims.ClaimsPrincipal)">
+            <summary>
+            Gets the Home Object ID associated with the <see cref="T:System.Security.Claims.ClaimsPrincipal"/>.
+            </summary>
+            <param name="claimsPrincipal">The <see cref="T:System.Security.Claims.ClaimsPrincipal"/> from which to retrieve the sub claim.</param>
+            <returns>Home Object ID (sub) of the identity, or <c>null</c> if it cannot be found.</returns>
+        </member>
+        <member name="M:Microsoft.Identity.Web.ClaimsPrincipalExtensions.GetHomeTenantId(System.Security.Claims.ClaimsPrincipal)">
+            <summary>
+            Gets the Home Tenant ID associated with the <see cref="T:System.Security.Claims.ClaimsPrincipal"/>.
+            </summary>
+            <param name="claimsPrincipal">The <see cref="T:System.Security.Claims.ClaimsPrincipal"/> from which to retrieve the sub claim.</param>
+            <returns>Home Tenant ID (sub) of the identity, or <c>null</c> if it cannot be found.</returns>
+        </member>
+        <member name="M:Microsoft.Identity.Web.ClaimsPrincipalExtensions.GetNameIdentifierId(System.Security.Claims.ClaimsPrincipal)">
+            <summary>
+            Gets the NameIdentifierId associated with the <see cref="T:System.Security.Claims.ClaimsPrincipal"/>.
+            </summary>
+            <param name="claimsPrincipal">The <see cref="T:System.Security.Claims.ClaimsPrincipal"/> from which to retrieve the <c>NameIdentifierId</c> claim.</param>
+            <returns>Name identifier ID of the identity, or <c>null</c> if it cannot be found.</returns>
+        </member>
+        <member name="T:Microsoft.Identity.Web.ClaimsPrincipalFactory">
+            <summary>
+            Factory class to create <see cref="T:System.Security.Claims.ClaimsPrincipal"/> objects.
+            </summary>
+        </member>
+        <member name="M:Microsoft.Identity.Web.ClaimsPrincipalFactory.FromTenantIdAndObjectId(System.String,System.String)">
+             <summary>
+             Instantiate a <see cref="T:System.Security.Claims.ClaimsPrincipal"/> from an account object ID and tenant ID. This can
+             be useful when the web app subscribes to another service on behalf of the user
+             and then is called back by a notification where the user is identified by their tenant
+             ID and object ID (like in Microsoft Graph Web Hooks).
+             </summary>
+             <param name="tenantId">Tenant ID of the account.</param>
+             <param name="objectId">Object ID of the account in this tenant ID.</param>
+             <returns>A <see cref="T:System.Security.Claims.ClaimsPrincipal"/> containing these two claims.</returns>
+            
+             <example>
+             <code>
+             private async Task GetChangedMessagesAsync(IEnumerable&lt;Notification&gt; notifications)
+             {
+              foreach (var notification in notifications)
+              {
+               SubscriptionStore subscription =
+                       subscriptionStore.GetSubscriptionInfo(notification.SubscriptionId);
+              HttpContext.User = ClaimsPrincipalExtension.FromTenantIdAndObjectId(subscription.TenantId,
+                                                                                  subscription.UserId);
+              string accessToken = await tokenAcquisition.GetAccessTokenForUserAsync(scopes);
+             </code>
+             </example>
+        </member>
         <member name="T:Microsoft.Identity.Web.ClaimConstants">
             <summary>
             Constants for claim types.
@@ -411,114 +697,253 @@
             Constants related to the log messages.
             </summary>
         </member>
-        <member name="T:Microsoft.Identity.Web.TokenCacheProviders.Distributed.DistributedTokenCacheAdapterExtension">
-            <summary>
-            Extension class used to add distributed token cache serializer to MSAL.
-            See https://aka.ms/ms-id-web/token-cache-serialization for details.
-            </summary>
-        </member>
-        <member name="M:Microsoft.Identity.Web.TokenCacheProviders.Distributed.DistributedTokenCacheAdapterExtension.AddDistributedTokenCaches(Microsoft.Extensions.DependencyInjection.IServiceCollection)">
-            <summary>Adds the .NET Core distributed cache based app token cache to the service collection.</summary>
-            <param name="services">The services collection to add to.</param>
-            <returns>A <see cref="T:Microsoft.Extensions.DependencyInjection.IServiceCollection"/> to chain.</returns>
-        </member>
-        <member name="T:Microsoft.Identity.Web.TokenCacheProviders.Distributed.MsalDistributedTokenCacheAdapter">
-            <summary>
-            An implementation of the token cache for both Confidential and Public clients backed by MemoryCache.
-            </summary>
-            <seealso>https://aka.ms/msal-net-token-cache-serialization</seealso>
-        </member>
-        <member name="F:Microsoft.Identity.Web.TokenCacheProviders.Distributed.MsalDistributedTokenCacheAdapter._distributedCache">
-            <summary>
-            .NET Core Memory cache.
-            </summary>
-        </member>
-        <member name="F:Microsoft.Identity.Web.TokenCacheProviders.Distributed.MsalDistributedTokenCacheAdapter._cacheOptions">
-            <summary>
-            MSAL memory token cache options.
-            </summary>
-        </member>
-        <member name="M:Microsoft.Identity.Web.TokenCacheProviders.Distributed.MsalDistributedTokenCacheAdapter.#ctor(Microsoft.Extensions.Caching.Distributed.IDistributedCache,Microsoft.Extensions.Options.IOptions{Microsoft.Identity.Web.TokenCacheProviders.Distributed.MsalDistributedTokenCacheAdapterOptions})">
-            <summary>
-            Initializes a new instance of the <see cref="T:Microsoft.Identity.Web.TokenCacheProviders.Distributed.MsalDistributedTokenCacheAdapter"/> class.
-            </summary>
-            <param name="memoryCache">Distributed cache instance to use.</param>
-            <param name="cacheOptions">Options for the token cache.</param>
-        </member>
-        <member name="M:Microsoft.Identity.Web.TokenCacheProviders.Distributed.MsalDistributedTokenCacheAdapter.RemoveKeyAsync(System.String)">
-            <summary>
-            Removes a specific token cache, described by its cache key
-            from the distributed cache.
-            </summary>
-            <param name="cacheKey">Key of the cache to remove.</param>
-            <returns>A <see cref="T:System.Threading.Tasks.Task"/> that completes when key removal has completed.</returns>
-        </member>
-        <member name="M:Microsoft.Identity.Web.TokenCacheProviders.Distributed.MsalDistributedTokenCacheAdapter.ReadCacheBytesAsync(System.String)">
-            <summary>
-            Read a specific token cache, described by its cache key, from the
-            distributed cache.
-            </summary>
-            <param name="cacheKey">Key of the cache item to retrieve.</param>
-            <returns>Read blob representing a token cache for the cache key
-            (account or app).</returns>
-        </member>
-        <member name="M:Microsoft.Identity.Web.TokenCacheProviders.Distributed.MsalDistributedTokenCacheAdapter.WriteCacheBytesAsync(System.String,System.Byte[])">
-            <summary>
-            Writes a token cache blob to the serialization cache (by key).
-            </summary>
-            <param name="cacheKey">Cache key.</param>
-            <param name="bytes">blob to write.</param>
-            <returns>A <see cref="T:System.Threading.Tasks.Task"/> that completes when a write operation has completed.</returns>
-        </member>
-        <member name="T:Microsoft.Identity.Web.TokenCacheProviders.Distributed.MsalDistributedTokenCacheAdapterOptions">
-            <summary>
-            Options for the MSAL token cache serialization adapter,
-            which delegates the serialization to the IDistributedCache implementations
-            available with .NET Core.
-            </summary>
-        </member>
-        <member name="T:Microsoft.Identity.Web.TokenCacheProviders.IMsalTokenCacheProvider">
-            <summary>
-            MSAL token cache provider interface.
-            </summary>
-        </member>
-        <member name="M:Microsoft.Identity.Web.TokenCacheProviders.IMsalTokenCacheProvider.InitializeAsync(Microsoft.Identity.Client.ITokenCache)">
-            <summary>
-            Initializes a token cache (which can be a user token cache or an app token cache).
-            </summary>
-            <param name="tokenCache">Token cache for which to initialize the serialization.</param>
-            <returns>A <see cref="T:System.Threading.Tasks.Task"/> that represents a completed initialization operation.</returns>
-        </member>
-        <member name="M:Microsoft.Identity.Web.TokenCacheProviders.IMsalTokenCacheProvider.ClearAsync(System.String)">
-            <summary>
-            Clear the user token cache.
-            </summary>
-            <param name="homeAccountId">HomeAccountId for a user account in the cache.</param>
-            <returns>A <see cref="T:System.Threading.Tasks.Task"/> that represents a completed clear operation.</returns>
-        </member>
-        <member name="T:Microsoft.Identity.Web.TokenCacheProviders.InMemory.InMemoryTokenCacheProviderExtension">
-            <summary>
-            Extension class used to add an in-memory token cache serializer to MSAL.
-            </summary>
-        </member>
-        <member name="M:Microsoft.Identity.Web.TokenCacheProviders.InMemory.InMemoryTokenCacheProviderExtension.AddInMemoryTokenCaches(Microsoft.Extensions.DependencyInjection.IServiceCollection)">
-            <summary>Adds both the app and per-user in-memory token caches.</summary>
-            <param name="services">The services collection to add to.</param>
-            <returns>the services (for chaining).</returns>
-        </member>
-        <member name="T:Microsoft.Identity.Web.TokenCacheProviders.InMemory.MsalMemoryTokenCacheOptions">
-            <summary>
-            MSAL's in-memory token cache options.
-            </summary>
-        </member>
-        <member name="M:Microsoft.Identity.Web.TokenCacheProviders.InMemory.MsalMemoryTokenCacheOptions.#ctor">
-            <summary>Initializes a new instance of the <see cref="T:Microsoft.Identity.Web.TokenCacheProviders.InMemory.MsalMemoryTokenCacheOptions"/> class.
-            By default, the sliding expiration is set for 14 days.</summary>
-        </member>
-        <member name="P:Microsoft.Identity.Web.TokenCacheProviders.InMemory.MsalMemoryTokenCacheOptions.AbsoluteExpirationRelativeToNow">
-            <summary>
-<<<<<<< HEAD
-=======
+        <member name="T:Microsoft.Identity.Web.CookiePolicyOptionsExtensions">
+            <summary>
+            Extension class containing cookie policies (work around for same site).
+            </summary>
+        </member>
+        <member name="M:Microsoft.Identity.Web.CookiePolicyOptionsExtensions.HandleSameSiteCookieCompatibility(Microsoft.AspNetCore.Builder.CookiePolicyOptions)">
+            <summary>
+            Handles SameSite cookie issue according to the https://docs.microsoft.com/en-us/aspnet/core/security/samesite?view=aspnetcore-3.1.
+            The default list of user agents that disallow "SameSite=None",
+            was taken from https://devblogs.microsoft.com/aspnet/upcoming-samesite-cookie-changes-in-asp-net-and-asp-net-core/.
+            </summary>
+            <param name="options"><see cref="T:Microsoft.AspNetCore.Builder.CookiePolicyOptions"/>to update.</param>
+            <returns><see cref="T:Microsoft.AspNetCore.Builder.CookiePolicyOptions"/> to chain.</returns>
+        </member>
+        <member name="M:Microsoft.Identity.Web.CookiePolicyOptionsExtensions.HandleSameSiteCookieCompatibility(Microsoft.AspNetCore.Builder.CookiePolicyOptions,System.Func{System.String,System.Boolean})">
+            <summary>
+            Handles SameSite cookie issue according to the docs: https://docs.microsoft.com/en-us/aspnet/core/security/samesite?view=aspnetcore-3.1
+            The default list of user agents that disallow "SameSite=None", was taken from https://devblogs.microsoft.com/aspnet/upcoming-samesite-cookie-changes-in-asp-net-and-asp-net-core/.
+            </summary>
+            <param name="options"><see cref="T:Microsoft.AspNetCore.Builder.CookiePolicyOptions"/>to update.</param>
+            <param name="disallowsSameSiteNone">If you don't want to use the default user agent list implementation,
+            the method sent in this parameter will be run against the user agent and if returned true, SameSite value will be set to Unspecified.
+            The default user agent list used can be found at: https://devblogs.microsoft.com/aspnet/upcoming-samesite-cookie-changes-in-asp-net-and-asp-net-core/. </param>
+            <returns><see cref="T:Microsoft.AspNetCore.Builder.CookiePolicyOptions"/> to chain.</returns>
+        </member>
+        <member name="M:Microsoft.Identity.Web.CookiePolicyOptionsExtensions.DisallowsSameSiteNone(System.String)">
+            <summary>
+            Checks if the specified user agent supports "SameSite=None" cookies.
+            </summary>
+            <param name="userAgent">Browser user agent.</param>
+            <remarks>
+            Incompatible user agents include:
+            <list type="bullet">
+            <item>Versions of Chrome from Chrome 51 to Chrome 66 (inclusive on both ends).</item>
+            <item>Versions of UC Browser on Android prior to version 12.13.2.</item>
+            <item>Versions of Safari and embedded browsers on MacOS 10.14 and all browsers on iOS 12.</item>
+            </list>
+            Reference: https://www.chromium.org/updates/same-site/incompatible-clients.
+            </remarks>
+            <returns>True, if the user agent does not allow "SameSite=None" cookie; otherwise, false.</returns>
+        </member>
+        <member name="T:Microsoft.Identity.Web.DownstreamWebApi">
+            <summary>
+            Implementation for the downstream web API.
+            </summary>
+        </member>
+        <member name="M:Microsoft.Identity.Web.DownstreamWebApi.#ctor(Microsoft.Identity.Web.ITokenAcquisition,Microsoft.Extensions.Options.IOptionsMonitor{Microsoft.Identity.Web.DownstreamWebApiOptions},System.Net.Http.HttpClient,Microsoft.Extensions.Options.IOptions{Microsoft.Identity.Web.MicrosoftIdentityOptions})">
+            <summary>
+            Constructor.
+            </summary>
+            <param name="tokenAcquisition">Token acquisition service.</param>
+            <param name="namedDownstreamWebApiOptions">Named options provider.</param>
+            <param name="httpClient">HTTP client.</param>
+            <param name="microsoftIdentityOptions">Configuration options.</param>
+        </member>
+        <member name="M:Microsoft.Identity.Web.DownstreamWebApi.CallWebApiForUserAsync(System.String,System.Action{Microsoft.Identity.Web.DownstreamWebApiOptions},System.Security.Claims.ClaimsPrincipal,System.Net.Http.StringContent)">
+            <inheritdoc/>
+        </member>
+        <member name="M:Microsoft.Identity.Web.DownstreamWebApi.MergeOptions(System.String,System.Action{Microsoft.Identity.Web.DownstreamWebApiOptions})">
+            <summary>
+            Merge the options from configuration and override from caller.
+            </summary>
+            <param name="optionsInstanceName">Named configuration.</param>
+            <param name="calledApiOptionsOverride">Delegate to override the configuration.</param>
+        </member>
+        <member name="M:Microsoft.Identity.Web.DownstreamWebApi.CallWebApiForUserAsync``2(System.String,``0,System.Action{Microsoft.Identity.Web.DownstreamWebApiOptions},System.Security.Claims.ClaimsPrincipal)">
+            <inheritdoc/>
+        </member>
+        <member name="M:Microsoft.Identity.Web.DownstreamWebApi.CallWebApiForAppAsync(System.String,System.Action{Microsoft.Identity.Web.DownstreamWebApiOptions},System.Net.Http.StringContent)">
+            <inheritdoc/>
+        </member>
+        <member name="T:Microsoft.Identity.Web.DownstreamWebApiExtensions">
+            <summary>
+            Extension methods to support downstream web API services.
+            </summary>
+        </member>
+        <member name="M:Microsoft.Identity.Web.DownstreamWebApiExtensions.AddDownstreamWebApi(Microsoft.Identity.Web.MicrosoftIdentityAppCallsWebApiAuthenticationBuilder,System.String,Microsoft.Extensions.Configuration.IConfiguration)">
+            <summary>
+            Adds a named downstream web API service related to a specific configuration section.
+            </summary>
+            <param name="builder">Builder.</param>
+            <param name="serviceName">Name of the configuration for the service.
+            This is the name used when calling the service from controller/pages.</param>
+            <param name="configuration">Configuration.</param>
+            <returns>The builder for chaining.</returns>
+        </member>
+        <member name="M:Microsoft.Identity.Web.DownstreamWebApiExtensions.AddDownstreamWebApi(Microsoft.Identity.Web.MicrosoftIdentityAppCallsWebApiAuthenticationBuilder,System.String,System.Action{Microsoft.Identity.Web.DownstreamWebApiOptions})">
+            <summary>
+            Adds a named downstream web API service initialized with delegates.
+            </summary>
+            <param name="builder">Builder.</param>
+            <param name="serviceName">Name of the configuration for the service.
+            This is the name which will be used when calling the service from controller/pages.</param>
+            <param name="configureOptions">Action to configure the options.</param>
+            <returns>The builder for chaining.</returns>
+        </member>
+        <member name="T:Microsoft.Identity.Web.DownstreamWebApiGenericExtensions">
+            <summary>
+            Extensions for the downstream web API.
+            </summary>
+        </member>
+        <member name="M:Microsoft.Identity.Web.DownstreamWebApiGenericExtensions.GetForUserAsync``1(Microsoft.Identity.Web.IDownstreamWebApi,System.String,System.String,System.Action{Microsoft.Identity.Web.DownstreamWebApiOptions},System.Security.Claims.ClaimsPrincipal)">
+            <summary>
+            Get a strongly typed response from the web API.
+            </summary>
+            <typeparam name="TOutput">Output type.</typeparam>
+            <param name="downstreamWebApi">The downstream web API.</param>
+            <param name="serviceName">Name of the service describing the downstream web API. There can
+            be several configuration named sections mapped to a <see cref="T:Microsoft.Identity.Web.DownstreamWebApiOptions"/>,
+            each for one downstream web API. You can pass-in null, but in that case <paramref name="downstreamWebApiOptionsOverride"/>
+            needs to be set.</param>
+            <param name="relativePath">Path to the API endpoint relative to the base URL specified in the configuration.</param>
+            <param name="downstreamWebApiOptionsOverride">Overrides the options proposed in the configuration described
+            by <paramref name="serviceName"/>.</param>
+            <param name="user">[Optional] Claims representing a user. This is useful in platforms like Blazor
+            or Azure Signal R, where the HttpContext is not available. In other platforms, the library
+            will find the user from the HttpContext.</param>
+            <returns>A strongly typed response from the web API.</returns>
+        </member>
+        <member name="M:Microsoft.Identity.Web.DownstreamWebApiGenericExtensions.PostForUserAsync``2(Microsoft.Identity.Web.IDownstreamWebApi,System.String,System.String,``1,System.Action{Microsoft.Identity.Web.DownstreamWebApiOptions},System.Security.Claims.ClaimsPrincipal)">
+            <summary>
+            Calls the web API with an HttpPost, providing strongly typed input and getting
+            strongly typed output.
+            </summary>
+            <typeparam name="TOutput">Output type.</typeparam>
+            <typeparam name="TInput">Input type.</typeparam>
+            <param name="downstreamWebApi">The downstream web API.</param>
+            <param name="serviceName">Name of the service describing the downstream web API. There can
+            be several configuration named sections mapped to a <see cref="T:Microsoft.Identity.Web.DownstreamWebApiOptions"/>,
+            each for one downstream web API. You can pass-in null, but in that case <paramref name="downstreamWebApiOptionsOverride"/>
+            needs to be set.</param>
+            <param name="relativePath">Path to the API endpoint relative to the base URL specified in the configuration.</param>
+            <param name="inputData">Input data sent to the API.</param>
+            <param name="downstreamWebApiOptionsOverride">Overrides the options proposed in the configuration described
+            by <paramref name="serviceName"/>.</param>
+            <param name="user">[Optional] Claims representing a user. This is useful in platforms like Blazor
+            or Azure Signal R, where the HttpContext is not available. In other platforms, the library
+            will find the user from the HttpContext.</param>
+            <returns>A strongly typed response from the web API.</returns>
+        </member>
+        <member name="M:Microsoft.Identity.Web.DownstreamWebApiGenericExtensions.PutForUserAsync``1(Microsoft.Identity.Web.IDownstreamWebApi,System.String,System.String,``0,System.Action{Microsoft.Identity.Web.DownstreamWebApiOptions},System.Security.Claims.ClaimsPrincipal)">
+            <summary>
+            Calls the web API endpoint with an HttpPut, providing strongly typed input data.
+            </summary>
+            <typeparam name="TInput">Input type.</typeparam>
+            <param name="downstreamWebApi">The downstream web API.</param>
+            <param name="serviceName">Name of the service describing the downstream web API. There can
+            be several configuration named sections mapped to a <see cref="T:Microsoft.Identity.Web.DownstreamWebApiOptions"/>,
+            each for one downstream web API. You can pass-in null, but in that case <paramref name="downstreamWebApiOptionsOverride"/>
+            needs to be set.</param>
+            <param name="relativePath">Path to the API endpoint relative to the base URL specified in the configuration.</param>
+            <param name="inputData">Input data sent to the API.</param>
+            <param name="downstreamWebApiOptionsOverride">Overrides the options proposed in the configuration described
+            by <paramref name="serviceName"/>.</param>
+            <param name="user">[Optional] Claims representing a user. This is useful in platforms like Blazor
+            or Azure Signal R, where the HttpContext is not available. In other platforms, the library
+            will find the user from the HttpContext.</param>
+            <returns>The value returned by the downstream web API.</returns>
+        </member>
+        <member name="M:Microsoft.Identity.Web.DownstreamWebApiGenericExtensions.PutForUserAsync``2(Microsoft.Identity.Web.IDownstreamWebApi,System.String,System.String,``1,System.Action{Microsoft.Identity.Web.DownstreamWebApiOptions},System.Security.Claims.ClaimsPrincipal)">
+            <summary>
+            Calls the web API endpoint with an HttpPut, provinding strongly typed input data
+            and getting back strongly typed data.
+            </summary>
+            <typeparam name="TOutput">Output type.</typeparam>
+            <typeparam name="TInput">Input type.</typeparam>
+            <param name="downstreamWebApi">The downstream web API.</param>
+            <param name="serviceName">Name of the service describing the downstream web API. There can
+            be several configuration named sections mapped to a <see cref="T:Microsoft.Identity.Web.DownstreamWebApiOptions"/>,
+            each for one downstream web API. You can pass-in null, but in that case <paramref name="downstreamWebApiOptionsOverride"/>
+            needs to be set.</param>
+            <param name="relativePath">Path to the API endpoint relative to the base URL specified in the configuration.</param>
+            <param name="inputData">Input data sent to the API.</param>
+            <param name="downstreamWebApiOptionsOverride">Overrides the options proposed in the configuration described
+            by <paramref name="serviceName"/>.</param>
+            <param name="user">[Optional] Claims representing a user. This is useful in platforms like Blazor
+            or Azure Signal R, where the HttpContext is not available. In other platforms, the library
+            will find the user from the HttpContext.</param>
+            <returns>A strongly typed response from the web API.</returns>
+        </member>
+        <member name="M:Microsoft.Identity.Web.DownstreamWebApiGenericExtensions.CallWebApiForUserAsync``1(Microsoft.Identity.Web.IDownstreamWebApi,System.String,System.Action{Microsoft.Identity.Web.DownstreamWebApiOptions},System.Security.Claims.ClaimsPrincipal)">
+            <summary>
+            Call a web API endpoint with an HttpGet,
+            and return strongly typed data.
+            </summary>
+            <typeparam name="TOutput">Output type.</typeparam>
+            <param name="downstreamWebApi">The downstream web API.</param>
+            <param name="serviceName">Name of the service describing the downstream web API. There can
+            be several configuration named sections mapped to a <see cref="T:Microsoft.Identity.Web.DownstreamWebApiOptions"/>,
+            each for one downstream web API. You can pass-in null, but in that case <paramref name="downstreamWebApiOptionsOverride"/>
+            needs to be set.</param>
+            <param name="downstreamWebApiOptionsOverride">Overrides the options proposed in the configuration described
+            by <paramref name="serviceName"/>.</param>
+            <param name="user">[Optional] Claims representing a user. This is useful in platforms like Blazor
+            or Azure Signal R, where the HttpContext is not available. In other platforms, the library
+            will find the user from the HttpContext.</param>
+            <returns>The value returned by the downstream web API.</returns>
+        </member>
+        <member name="M:Microsoft.Identity.Web.DownstreamWebApiGenericExtensions.GetForUserAsync``1(Microsoft.Identity.Web.IDownstreamWebApi,System.String,``0,System.Action{Microsoft.Identity.Web.DownstreamWebApiOptions},System.Security.Claims.ClaimsPrincipal)">
+            <summary>
+            Call a web API with a strongly typed input, with an HttpGet.
+            </summary>
+            <typeparam name="TInput">Input type.</typeparam>
+            <param name="downstreamWebApi">The downstream web API.</param>
+            <param name="serviceName">Name of the service describing the downstream web API. There can
+            be several configuration named sections mapped to a <see cref="T:Microsoft.Identity.Web.DownstreamWebApiOptions"/>,
+            each for one downstream web API. You can pass-in null, but in that case <paramref name="downstreamWebApiOptionsOverride"/>
+            needs to be set.</param>
+            <param name="inputData">Input data.</param>
+            <param name="downstreamWebApiOptionsOverride">Overrides the options proposed in the configuration described
+            by <paramref name="serviceName"/>.</param>
+            <param name="user">[Optional] Claims representing a user. This is useful in platforms like Blazor
+            or Azure Signal R, where the HttpContext is not available. In other platforms, the library
+            will find the user from the HttpContext.</param>
+            <returns>The value returned by the downstream web API.</returns>
+        </member>
+        <member name="T:Microsoft.Identity.Web.DownstreamWebApiOptions">
+            <summary>
+            Options passed-in to call downstream web APIs. To call Microsoft Graph, see rather
+            <c>MicrosoftGraphOptions</c> in the <c>Microsoft.Identity.Web.MicrosoftGraph</c> assembly.
+            </summary>
+        </member>
+        <member name="P:Microsoft.Identity.Web.DownstreamWebApiOptions.BaseUrl">
+            <summary>
+            Base URL for the called downstream web API. For instance <c>"https://graph.microsoft.com/beta/".</c>.
+            </summary>
+        </member>
+        <member name="P:Microsoft.Identity.Web.DownstreamWebApiOptions.RelativePath">
+            <summary>
+            Path relative to the <see cref="P:Microsoft.Identity.Web.DownstreamWebApiOptions.BaseUrl"/> (for instance "me").
+            </summary>
+        </member>
+        <member name="P:Microsoft.Identity.Web.DownstreamWebApiOptions.Scopes">
+            <summary>
+            Space separated scopes required to call the downstream web API.
+            For instance "user.read mail.read".
+            </summary>
+        </member>
+        <member name="P:Microsoft.Identity.Web.DownstreamWebApiOptions.Tenant">
+            <summary>
+            [Optional] tenant ID. This is used for specific scenarios where
+            the application needs to call a downstream web API on  behalf of a user in several tenants.
+            It would mostly be used from code, not from the configuration.
+            </summary>
+        </member>
+        <member name="P:Microsoft.Identity.Web.DownstreamWebApiOptions.UserFlow">
+            <summary>
             [Optional]. User flow (in the case of a B2C downstream web API). If not
             specified, the B2C downstream web API will be called with the default user flow from
             <see cref="P:Microsoft.Identity.Web.MicrosoftIdentityOptions.DefaultUserFlow"/>.
@@ -1085,6 +1510,12 @@
             </summary>
             The default is <c>false.</c>
         </member>
+        <member name="P:Microsoft.Identity.Web.MicrosoftIdentityOptions.UserAssignedManagedIdentityClientId">
+            <summary>
+            Used, when deployed to Azure, to specify explicitly a user assigned managed identity.
+            See https://docs.microsoft.com/azure/active-directory/managed-identities-azure-resources/how-to-manage-ua-identity-portal.
+            </summary>
+        </member>
         <member name="T:Microsoft.Identity.Web.MicrosoftIdentityWebChallengeUserException">
             <summary>
              Microsoft Identity Web specific exception class for
@@ -1805,7 +2236,6 @@
         </member>
         <member name="P:Microsoft.Identity.Web.TokenCacheProviders.InMemory.MsalMemoryTokenCacheOptions.AbsoluteExpirationRelativeToNow">
             <summary>
->>>>>>> 9d9a44ab
             Gets or sets the value of the duration after which the cache entry will expire unless it's used
             This is the duration the tokens are kept in memory cache.
             In production, a higher value, up-to 90 days is recommended.
@@ -1918,84 +2348,392 @@
             <param name="cacheKey">Cache key.</param>
             <returns>A <see cref="T:System.Threading.Tasks.Task"/> that represents a completed remove key operation.</returns>
         </member>
-        <member name="T:Microsoft.Identity.Web.ClaimsPrincipalExtensions">
-            <summary>
-            Extensions for <see cref="T:System.Security.Claims.ClaimsPrincipal"/>.
-            </summary>
-        </member>
-        <member name="M:Microsoft.Identity.Web.ClaimsPrincipalExtensions.GetMsalAccountId(System.Security.Claims.ClaimsPrincipal)">
-            <summary>
-            Gets the account identifier for an MSAL.NET account from a <see cref="T:System.Security.Claims.ClaimsPrincipal"/>.
-            </summary>
-            <param name="claimsPrincipal">Claims principal.</param>
-            <returns>A string corresponding to an account identifier as defined in <see cref="P:Microsoft.Identity.Client.AccountId.Identifier"/>.</returns>
-        </member>
-        <member name="M:Microsoft.Identity.Web.ClaimsPrincipalExtensions.GetObjectId(System.Security.Claims.ClaimsPrincipal)">
-            <summary>
-            Gets the unique object ID associated with the <see cref="T:System.Security.Claims.ClaimsPrincipal"/>.
-            </summary>
-            <param name="claimsPrincipal">The <see cref="T:System.Security.Claims.ClaimsPrincipal"/> from which to retrieve the unique object ID.</param>
-            <remarks>This method returns the object ID both in case the developer has enabled or not claims mapping.</remarks>
-            <returns>Unique object ID of the identity, or <c>null</c> if it cannot be found.</returns>
-        </member>
-        <member name="M:Microsoft.Identity.Web.ClaimsPrincipalExtensions.GetTenantId(System.Security.Claims.ClaimsPrincipal)">
-            <summary>
-            Gets the Tenant ID associated with the <see cref="T:System.Security.Claims.ClaimsPrincipal"/>.
-            </summary>
-            <param name="claimsPrincipal">The <see cref="T:System.Security.Claims.ClaimsPrincipal"/> from which to retrieve the tenant ID.</param>
-            <returns>Tenant ID of the identity, or <c>null</c> if it cannot be found.</returns>
-            <remarks>This method returns the tenant ID both in case the developer has enabled or not claims mapping.</remarks>
-        </member>
-        <member name="M:Microsoft.Identity.Web.ClaimsPrincipalExtensions.GetLoginHint(System.Security.Claims.ClaimsPrincipal)">
-            <summary>
-            Gets the login-hint associated with a <see cref="T:System.Security.Claims.ClaimsPrincipal"/>.
-            </summary>
-            <param name="claimsPrincipal">Identity for which to complete the login-hint.</param>
-            <returns>The login hint for the identity, or <c>null</c> if it cannot be found.</returns>
-        </member>
-        <member name="M:Microsoft.Identity.Web.ClaimsPrincipalExtensions.GetDomainHint(System.Security.Claims.ClaimsPrincipal)">
-            <summary>
-            Gets the domain-hint associated with an identity.
-            </summary>
-            <param name="claimsPrincipal">Identity for which to compute the domain-hint.</param>
-            <returns> The domain hint for the identity, or <c>null</c> if it cannot be found.</returns>
-        </member>
-        <member name="M:Microsoft.Identity.Web.ClaimsPrincipalExtensions.GetDisplayName(System.Security.Claims.ClaimsPrincipal)">
-            <summary>
-            Get the display name for the signed-in user, from the <see cref="T:System.Security.Claims.ClaimsPrincipal"/>.
-            </summary>
-            <param name="claimsPrincipal">Claims about the user/account.</param>
-            <returns>A string containing the display name for the user, as determined by Azure AD (v1.0) and Microsoft identity platform (v2.0) tokens,
-            or <c>null</c> if the claims cannot be found.</returns>
-            <remarks>See https://docs.microsoft.com/azure/active-directory/develop/id-tokens#payload-claims. </remarks>
-        </member>
-        <member name="M:Microsoft.Identity.Web.ClaimsPrincipalExtensions.GetUserFlowId(System.Security.Claims.ClaimsPrincipal)">
-            <summary>
-            Gets the user flow ID associated with the <see cref="T:System.Security.Claims.ClaimsPrincipal"/>.
-            </summary>
-            <param name="claimsPrincipal">The <see cref="T:System.Security.Claims.ClaimsPrincipal"/> from which to retrieve the user flow ID.</param>
-            <returns>User flow ID of the identity, or <c>null</c> if it cannot be found.</returns>
-        </member>
-        <member name="M:Microsoft.Identity.Web.ClaimsPrincipalExtensions.GetHomeObjectId(System.Security.Claims.ClaimsPrincipal)">
-            <summary>
-            Gets the Home Object ID associated with the <see cref="T:System.Security.Claims.ClaimsPrincipal"/>.
-            </summary>
-            <param name="claimsPrincipal">The <see cref="T:System.Security.Claims.ClaimsPrincipal"/> from which to retrieve the sub claim.</param>
-            <returns>Home Object ID (sub) of the identity, or <c>null</c> if it cannot be found.</returns>
-        </member>
-        <member name="M:Microsoft.Identity.Web.ClaimsPrincipalExtensions.GetHomeTenantId(System.Security.Claims.ClaimsPrincipal)">
-            <summary>
-            Gets the Home Tenant ID associated with the <see cref="T:System.Security.Claims.ClaimsPrincipal"/>.
-            </summary>
-            <param name="claimsPrincipal">The <see cref="T:System.Security.Claims.ClaimsPrincipal"/> from which to retrieve the sub claim.</param>
-            <returns>Home Tenant ID (sub) of the identity, or <c>null</c> if it cannot be found.</returns>
-        </member>
-        <member name="M:Microsoft.Identity.Web.ClaimsPrincipalExtensions.GetNameIdentifierId(System.Security.Claims.ClaimsPrincipal)">
-            <summary>
-            Gets the NameIdentifierId associated with the <see cref="T:System.Security.Claims.ClaimsPrincipal"/>.
-            </summary>
-            <param name="claimsPrincipal">The <see cref="T:System.Security.Claims.ClaimsPrincipal"/> from which to retrieve the <c>NameIdentifierId</c> claim.</param>
-            <returns>Name identifier ID of the identity, or <c>null</c> if it cannot be found.</returns>
+        <member name="T:Microsoft.Identity.Web.TokenCacheProviders.Session.MsalSessionTokenCacheProvider">
+             <summary>
+             An implementation of token cache for confidential clients backed by an HTTP session.
+             </summary>
+             <remarks>
+             For this session cache to work effectively, the ASP.NET Core session has to be configured properly.
+             The latest guidance is provided at https://docs.microsoft.com/aspnet/core/fundamentals/app-state
+            
+             In the method <c>public void ConfigureServices(IServiceCollection services)</c> in Startup.cs, add the following:
+             <code>
+             services.AddSession(option =>
+             {
+                 option.Cookie.IsEssential = true;
+             });
+             </code>
+             In the method <c>public void Configure(IApplicationBuilder app, IHostingEnvironment env)</c> in Startup.cs, add the following:
+             <code>
+             app.UseSession(); // Before UseMvc()
+             </code>
+             </remarks>
+             <seealso>https://aka.ms/msal-net-token-cache-serialization</seealso>
+        </member>
+        <member name="M:Microsoft.Identity.Web.TokenCacheProviders.Session.MsalSessionTokenCacheProvider.#ctor(Microsoft.AspNetCore.Http.ISession,Microsoft.Extensions.Logging.ILogger{Microsoft.Identity.Web.TokenCacheProviders.Session.MsalSessionTokenCacheProvider})">
+            <summary>
+            MSAL Token cache provider constructor.
+            </summary>
+            <param name="session">Session for the current user.</param>
+            <param name="logger">Logger.</param>
+        </member>
+        <member name="M:Microsoft.Identity.Web.TokenCacheProviders.Session.MsalSessionTokenCacheProvider.ReadCacheBytesAsync(System.String)">
+            <summary>
+            Read a blob representing the token cache from its key.
+            </summary>
+            <param name="cacheKey">Key representing the token cache
+            (account or app).</param>
+            <returns>Read blob.</returns>
+        </member>
+        <member name="M:Microsoft.Identity.Web.TokenCacheProviders.Session.MsalSessionTokenCacheProvider.WriteCacheBytesAsync(System.String,System.Byte[])">
+            <summary>
+            Writes the token cache identified by its key to the serialization mechanism.
+            </summary>
+            <param name="cacheKey">Key for the cache (account ID or app ID).</param>
+            <param name="bytes">Blob to write to the cache.</param>
+            <returns>A <see cref="T:System.Threading.Tasks.Task"/> that completes when a write operation has completed.</returns>
+        </member>
+        <member name="M:Microsoft.Identity.Web.TokenCacheProviders.Session.MsalSessionTokenCacheProvider.RemoveKeyAsync(System.String)">
+            <summary>
+            Removes a cache described by its key.
+            </summary>
+            <param name="cacheKey">Key of the token cache (user account or app ID).</param>
+            <returns>A <see cref="T:System.Threading.Tasks.Task"/> that completes when key removal has completed.</returns>
+        </member>
+        <member name="T:Microsoft.Identity.Web.TokenCacheProviders.Session.SessionTokenCacheProviderExtension">
+            <summary>
+            Extension class to add a session token cache serializer to MSAL.
+            </summary>
+        </member>
+        <member name="M:Microsoft.Identity.Web.TokenCacheProviders.Session.SessionTokenCacheProviderExtension.AddSessionAppTokenCache(Microsoft.Extensions.DependencyInjection.IServiceCollection)">
+             <summary>
+             Adds an HTTP session-based application token cache to the service collection.
+             </summary>
+             <remarks>
+             For this session cache to work effectively the ASP.NET Core session has to be configured properly.
+             The latest guidance is provided at https://docs.microsoft.com/aspnet/core/fundamentals/app-state.
+            
+             In the method <c>public void ConfigureServices(IServiceCollection services)</c> in Startup.cs, add the following:
+             <code>
+             services.AddSession(option =>
+             {
+                 option.Cookie.IsEssential = true;
+             });
+             </code>
+             In the method <c>public void Configure(IApplicationBuilder app, IHostingEnvironment env)</c> in Startup.cs, add the following:
+             <code>
+             app.UseSession(); // Before UseMvc()
+             </code>
+             Because session token caches are added with scoped lifetime, they should not be used when <c>TokenAcquisition</c> is also used as a singleton (for example, when using Microsoft Graph SDK).
+             </remarks>
+             <param name="services">The services collection to add to.</param>
+             <returns>The service collection.</returns>
+        </member>
+        <member name="M:Microsoft.Identity.Web.TokenCacheProviders.Session.SessionTokenCacheProviderExtension.AddSessionPerUserTokenCache(Microsoft.Extensions.DependencyInjection.IServiceCollection)">
+             <summary>
+             Adds an HTTP session-based per-user token cache to the service collection.
+             </summary>
+             <remarks>
+             For this session cache to work effectively the ASP.NET Core session has to be configured properly.
+             The latest guidance is provided at https://docs.microsoft.com/aspnet/core/fundamentals/app-state.
+            
+             In the method <c>public void ConfigureServices(IServiceCollection services)</c> in Startup.cs, add the following:
+             <code>
+             services.AddSession(option =>
+             {
+                 option.Cookie.IsEssential = true;
+             });
+             </code>
+             In the method <c>public void Configure(IApplicationBuilder app, IHostingEnvironment env)</c> in Startup.cs, add the following:
+             <code>
+             app.UseSession(); // Before UseMvc()
+             </code>
+             Because session token caches are added with scoped lifetime, they should not be used when <c>TokenAcquisition</c> is also used as a singleton (for example, when using Microsoft Graph SDK).
+             </remarks>
+             <param name="services">The services collection to add to.</param>
+             <returns>The service collection.</returns>
+        </member>
+        <member name="T:Microsoft.Identity.Web.MicrosoftIdentityWebApiAuthenticationBuilder">
+            <summary>
+            Authentication builder for a web API.
+            </summary>
+        </member>
+        <member name="M:Microsoft.Identity.Web.MicrosoftIdentityWebApiAuthenticationBuilder.#ctor(Microsoft.Extensions.DependencyInjection.IServiceCollection,System.String,System.Action{Microsoft.AspNetCore.Authentication.JwtBearer.JwtBearerOptions},System.Action{Microsoft.Identity.Web.MicrosoftIdentityOptions},Microsoft.Extensions.Configuration.IConfigurationSection)">
+            <summary>
+            Constructor.
+            </summary>
+            <param name="services">The services being configured.</param>
+            <param name="jwtBearerAuthenticationScheme">Default scheme used for OpenIdConnect.</param>
+            <param name="configureJwtBearerOptions">ACtion called to configure the JwtBearer options.</param>
+            <param name="configureMicrosoftIdentityOptions">Action called to configure
+            the <see cref="T:Microsoft.Identity.Web.MicrosoftIdentityOptions"/>Microsoft identity options.</param>
+            <param name="configurationSection">Configuration section from which to
+            get parameters.</param>
+        </member>
+        <member name="M:Microsoft.Identity.Web.MicrosoftIdentityWebApiAuthenticationBuilder.EnableTokenAcquisitionToCallDownstreamApi(System.Action{Microsoft.Identity.Client.ConfidentialClientApplicationOptions})">
+            <summary>
+            Protects the web API with Microsoft identity platform (formerly Azure AD v2.0).
+            </summary>
+            <param name="configureConfidentialClientApplicationOptions">The action to configure <see cref="T:Microsoft.Identity.Client.ConfidentialClientApplicationOptions"/>.</param>
+            <returns>The authentication builder to chain.</returns>
+        </member>
+        <member name="T:Microsoft.Identity.Web.MicrosoftIdentityWebApiAuthenticationBuilderExtensions">
+            <summary>
+            Extensions for <see cref="T:Microsoft.AspNetCore.Authentication.AuthenticationBuilder"/> for startup initialization of web APIs.
+            </summary>
+        </member>
+        <member name="M:Microsoft.Identity.Web.MicrosoftIdentityWebApiAuthenticationBuilderExtensions.AddMicrosoftIdentityWebApi(Microsoft.AspNetCore.Authentication.AuthenticationBuilder,Microsoft.Extensions.Configuration.IConfiguration,System.String,System.String,System.Boolean)">
+            <summary>
+            Protects the web API with Microsoft identity platform (formerly Azure AD v2.0).
+            This method expects the configuration file will have a section, named "AzureAd" as default, with the necessary settings to initialize authentication options.
+            </summary>
+            <param name="builder">The <see cref="T:Microsoft.AspNetCore.Authentication.AuthenticationBuilder"/> to which to add this configuration.</param>
+            <param name="configuration">The configuration instance.</param>
+            <param name="configSectionName">The configuration section with the necessary settings to initialize authentication options.</param>
+            <param name="jwtBearerScheme">The JWT bearer scheme name to be used. By default it uses "Bearer".</param>
+            <param name="subscribeToJwtBearerMiddlewareDiagnosticsEvents">
+            Set to true if you want to debug, or just understand the JWT bearer events.
+            </param>
+            <returns>The authentication builder to chain.</returns>
+        </member>
+        <member name="M:Microsoft.Identity.Web.MicrosoftIdentityWebApiAuthenticationBuilderExtensions.AddMicrosoftIdentityWebApi(Microsoft.AspNetCore.Authentication.AuthenticationBuilder,Microsoft.Extensions.Configuration.IConfigurationSection,System.String,System.Boolean)">
+            <summary>
+            Protects the web API with Microsoft identity platform (formerly Azure AD v2.0).
+            This method expects the configuration file will have a section, named "AzureAd" as default, with the necessary settings to initialize authentication options.
+            </summary>
+            <param name="builder">The <see cref="T:Microsoft.AspNetCore.Authentication.AuthenticationBuilder"/> to which to add this configuration.</param>
+            <param name="configurationSection">The configuration second from which to fill-in the options.</param>
+            <param name="jwtBearerScheme">The JWT bearer scheme name to be used. By default it uses "Bearer".</param>
+            <param name="subscribeToJwtBearerMiddlewareDiagnosticsEvents">
+            Set to true if you want to debug, or just understand the JWT bearer events.
+            </param>
+            <returns>The authentication builder to chain.</returns>
+        </member>
+        <member name="M:Microsoft.Identity.Web.MicrosoftIdentityWebApiAuthenticationBuilderExtensions.AddMicrosoftIdentityWebApi(Microsoft.AspNetCore.Authentication.AuthenticationBuilder,System.Action{Microsoft.AspNetCore.Authentication.JwtBearer.JwtBearerOptions},System.Action{Microsoft.Identity.Web.MicrosoftIdentityOptions},System.String,System.Boolean)">
+            <summary>
+            Protects the web API with Microsoft identity platform (formerly Azure AD v2.0).
+            </summary>
+            <param name="builder">The <see cref="T:Microsoft.AspNetCore.Authentication.AuthenticationBuilder"/> to which to add this configuration.</param>
+            <param name="configureJwtBearerOptions">The action to configure <see cref="T:Microsoft.AspNetCore.Authentication.JwtBearer.JwtBearerOptions"/>.</param>
+            <param name="configureMicrosoftIdentityOptions">The action to configure the <see cref="T:Microsoft.Identity.Web.MicrosoftIdentityOptions"/>.</param>
+            <param name="jwtBearerScheme">The JWT bearer scheme name to be used. By default it uses "Bearer".</param>
+            <param name="subscribeToJwtBearerMiddlewareDiagnosticsEvents">
+            Set to true if you want to debug, or just understand the JWT bearer events.</param>
+            <returns>The authentication builder to chain.</returns>
+        </member>
+        <member name="T:Microsoft.Identity.Web.MicrosoftIdentityWebApiAuthenticationBuilderWithConfiguration">
+            <summary>
+            Builder for web API authentication with configuration.
+            </summary>
+        </member>
+        <member name="M:Microsoft.Identity.Web.MicrosoftIdentityWebApiAuthenticationBuilderWithConfiguration.EnableTokenAcquisitionToCallDownstreamApi">
+            <summary>
+            Protects the web API with Microsoft identity platform (formerly Azure AD v2.0).
+            This method expects the configuration file will have a section, named "AzureAd" as default, with the necessary settings to initialize authentication options.
+            </summary>
+            <returns>The authentication builder to chain.</returns>
+        </member>
+        <member name="T:Microsoft.Identity.Web.MicrosoftIdentityWebApiServiceCollectionExtensions">
+            <summary>
+            Extension for IServiceCollection for startup initialization of web APIs.
+            </summary>
+        </member>
+        <member name="M:Microsoft.Identity.Web.MicrosoftIdentityWebApiServiceCollectionExtensions.AddMicrosoftIdentityWebApiAuthentication(Microsoft.Extensions.DependencyInjection.IServiceCollection,Microsoft.Extensions.Configuration.IConfiguration,System.String,System.String,System.Boolean)">
+            <summary>
+            Protects the web API with Microsoft identity platform (formerly Azure AD v2.0)
+            This method expects the configuration file will have a section, named "AzureAd" as default, with the necessary settings to initialize authentication options.
+            </summary>
+            <param name="services">Service collection to which to add authentication.</param>
+            <param name="configuration">The Configuration object.</param>
+            <param name="configSectionName">The configuration section with the necessary settings to initialize authentication options.</param>
+            <param name="jwtBearerScheme">The JwtBearer scheme name to be used. By default it uses "Bearer".</param>
+            <param name="subscribeToJwtBearerMiddlewareDiagnosticsEvents">
+            Set to true if you want to debug, or just understand the JwtBearer events.</param>
+            <returns>The authentication builder to chain extension methods.</returns>
+        </member>
+        <member name="T:Microsoft.Identity.Web.MicrosoftIdentityAppCallsWebApiAuthenticationBuilder">
+            <summary>
+            Authentication builder returned by the EnableTokenAcquisitionToCallDownstreamApi methods
+            enabling you to decide token cache implementations.
+            </summary>
+        </member>
+        <member name="M:Microsoft.Identity.Web.MicrosoftIdentityAppCallsWebApiAuthenticationBuilder.AddInMemoryTokenCaches(System.Action{Microsoft.Identity.Web.TokenCacheProviders.InMemory.MsalMemoryTokenCacheOptions},System.Action{Microsoft.Extensions.Caching.Memory.MemoryCacheOptions})">
+            <summary>
+            Add in memory token caches.
+            </summary>
+            <param name="configureOptions"><see cref="T:Microsoft.Identity.Web.TokenCacheProviders.InMemory.MsalMemoryTokenCacheOptions"/> to configure.</param>
+            <param name="memoryCacheOptions"><see cref="T:Microsoft.Extensions.Caching.Memory.MemoryCacheOptions"/> to configure.</param>
+            <returns>the service collection.</returns>
+        </member>
+        <member name="M:Microsoft.Identity.Web.MicrosoftIdentityAppCallsWebApiAuthenticationBuilder.AddDistributedTokenCaches">
+            <summary>
+            Add distributed token caches.
+            </summary>
+            <returns>the service collection.</returns>
+        </member>
+        <member name="M:Microsoft.Identity.Web.MicrosoftIdentityAppCallsWebApiAuthenticationBuilder.AddSessionTokenCaches">
+            <summary>
+            Add session token caches.
+            </summary>
+            <returns>the service collection.</returns>
+        </member>
+        <member name="T:Microsoft.Identity.Web.MicrosoftIdentityWebAppAuthenticationBuilder">
+            <summary>
+            Authentication builder specific for Microsoft identity platform.
+            </summary>
+        </member>
+        <member name="M:Microsoft.Identity.Web.MicrosoftIdentityWebAppAuthenticationBuilder.#ctor(Microsoft.Extensions.DependencyInjection.IServiceCollection,System.String,System.Action{Microsoft.Identity.Web.MicrosoftIdentityOptions},Microsoft.Extensions.Configuration.IConfigurationSection)">
+            <summary>
+             Constructor.
+            </summary>
+            <param name="services"> The services being configured.</param>
+            <param name="openIdConnectScheme">Default scheme used for OpenIdConnect.</param>
+            <param name="configureMicrosoftIdentityOptions">Action called to configure
+            the <see cref="T:Microsoft.Identity.Web.MicrosoftIdentityOptions"/>Microsoft identity options.</param>
+            <param name="configurationSection">Optional configuration section.</param>
+        </member>
+        <member name="M:Microsoft.Identity.Web.MicrosoftIdentityWebAppAuthenticationBuilder.EnableTokenAcquisitionToCallDownstreamApi(System.Collections.Generic.IEnumerable{System.String})">
+            <summary>
+            The web app calls a web API.
+            </summary>
+            <param name="initialScopes">Initial scopes.</param>
+            <returns>The builder itself for chaining.</returns>
+        </member>
+        <member name="M:Microsoft.Identity.Web.MicrosoftIdentityWebAppAuthenticationBuilder.EnableTokenAcquisitionToCallDownstreamApi(System.Action{Microsoft.Identity.Client.ConfidentialClientApplicationOptions},System.Collections.Generic.IEnumerable{System.String})">
+            <summary>
+            The web app calls a web API. This override enables you to specify the
+            ConfidentialClientApplicationOptions (from MSAL.NET) programmatically.
+            </summary>
+            <param name="configureConfidentialClientApplicationOptions">Action to configure the
+            MSAL.NET confidential client application options.</param>
+            <param name="initialScopes">Initial scopes.</param>
+            <returns>The builder itself for chaining.</returns>
+        </member>
+        <member name="T:Microsoft.Identity.Web.MicrosoftIdentityWebAppAuthenticationBuilderExtensions">
+            <summary>
+            Extensions for the <see cref="T:Microsoft.AspNetCore.Authentication.AuthenticationBuilder"/> for startup initialization.
+            </summary>
+        </member>
+        <member name="M:Microsoft.Identity.Web.MicrosoftIdentityWebAppAuthenticationBuilderExtensions.AddMicrosoftIdentityWebApp(Microsoft.AspNetCore.Authentication.AuthenticationBuilder,Microsoft.Extensions.Configuration.IConfiguration,System.String,System.String,System.String,System.Boolean)">
+            <summary>
+            Add authentication to a web app with Microsoft identity platform.
+            This method expects the configuration file will have a section, named "AzureAd" as default,
+            with the necessary settings to initialize authentication options.
+            </summary>
+            <param name="builder">The <see cref="T:Microsoft.AspNetCore.Authentication.AuthenticationBuilder"/> to which to add this configuration.</param>
+            <param name="configuration">The configuration instance.</param>
+            <param name="configSectionName">The configuration section with the necessary settings to initialize authentication options.</param>
+            <param name="openIdConnectScheme">The OpenID Connect scheme name to be used. By default it uses "OpenIdConnect".</param>
+            <param name="cookieScheme">The cookie-based scheme name to be used. By default it uses "Cookies".</param>
+            <param name="subscribeToOpenIdConnectMiddlewareDiagnosticsEvents">
+            Set to true if you want to debug, or just understand the OpenID Connect events.
+            </param>
+            <returns>The <see cref="T:Microsoft.Identity.Web.MicrosoftIdentityWebAppAuthenticationBuilderWithConfiguration"/> builder for chaining.</returns>
+        </member>
+        <member name="M:Microsoft.Identity.Web.MicrosoftIdentityWebAppAuthenticationBuilderExtensions.AddMicrosoftIdentityWebApp(Microsoft.AspNetCore.Authentication.AuthenticationBuilder,Microsoft.Extensions.Configuration.IConfigurationSection,System.String,System.String,System.Boolean)">
+            <summary>
+            Add authentication with Microsoft identity platform.
+            This method expects the configuration file will have a section, named "AzureAd" as default, with the necessary settings to initialize authentication options.
+            </summary>
+            <param name="builder">The <see cref="T:Microsoft.AspNetCore.Authentication.AuthenticationBuilder"/> to which to add this configuration.</param>
+            <param name="configurationSection">The configuration section from which to get the options.</param>
+            <param name="openIdConnectScheme">The OpenID Connect scheme name to be used. By default it uses "OpenIdConnect".</param>
+            <param name="cookieScheme">The cookie-based scheme name to be used. By default it uses "Cookies".</param>
+            <param name="subscribeToOpenIdConnectMiddlewareDiagnosticsEvents">
+            Set to true if you want to debug, or just understand the OpenID Connect events.
+            </param>
+            <returns>The authentication builder for chaining.</returns>
+        </member>
+        <member name="M:Microsoft.Identity.Web.MicrosoftIdentityWebAppAuthenticationBuilderExtensions.AddMicrosoftIdentityWebApp(Microsoft.AspNetCore.Authentication.AuthenticationBuilder,System.Action{Microsoft.Identity.Web.MicrosoftIdentityOptions},System.Action{Microsoft.AspNetCore.Authentication.Cookies.CookieAuthenticationOptions},System.String,System.String,System.Boolean)">
+            <summary>
+            Add authentication with Microsoft identity platform.
+            </summary>
+            <param name="builder">The <see cref="T:Microsoft.AspNetCore.Authentication.AuthenticationBuilder"/> to which to add this configuration.</param>
+            <param name="configureMicrosoftIdentityOptions">The action to configure <see cref="T:Microsoft.Identity.Web.MicrosoftIdentityOptions"/>.</param>
+            <param name="configureCookieAuthenticationOptions">The action to configure <see cref="T:Microsoft.AspNetCore.Authentication.Cookies.CookieAuthenticationOptions"/>.</param>
+            <param name="openIdConnectScheme">The OpenID Connect scheme name to be used. By default it uses "OpenIdConnect".</param>
+            <param name="cookieScheme">The cookie-based scheme name to be used. By default it uses "Cookies".</param>
+            <param name="subscribeToOpenIdConnectMiddlewareDiagnosticsEvents">
+            Set to true if you want to debug, or just understand the OpenID Connect events.
+            </param>
+            <returns>The authentication builder for chaining.</returns>
+        </member>
+        <member name="M:Microsoft.Identity.Web.MicrosoftIdentityWebAppAuthenticationBuilderExtensions.AddMicrosoftIdentityWebAppWithConfiguration(Microsoft.AspNetCore.Authentication.AuthenticationBuilder,System.Action{Microsoft.Identity.Web.MicrosoftIdentityOptions},System.Action{Microsoft.AspNetCore.Authentication.Cookies.CookieAuthenticationOptions},System.String,System.String,System.Boolean,Microsoft.Extensions.Configuration.IConfigurationSection)">
+            <summary>
+            Add authentication with Microsoft identity platform.
+            </summary>
+            <param name="builder">The <see cref="T:Microsoft.AspNetCore.Authentication.AuthenticationBuilder"/> to which to add this configuration.</param>
+            <param name="configureMicrosoftIdentityOptions">The action to configure <see cref="T:Microsoft.Identity.Web.MicrosoftIdentityOptions"/>.</param>
+            <param name="configureCookieAuthenticationOptions">The action to configure <see cref="T:Microsoft.AspNetCore.Authentication.Cookies.CookieAuthenticationOptions"/>.</param>
+            <param name="openIdConnectScheme">The OpenID Connect scheme name to be used. By default it uses "OpenIdConnect".</param>
+            <param name="cookieScheme">The cookie-based scheme name to be used. By default it uses "Cookies".</param>
+            <param name="subscribeToOpenIdConnectMiddlewareDiagnosticsEvents">
+            Set to true if you want to debug, or just understand the OpenID Connect events.
+            </param>
+            <param name="configurationSection">Configuration section.</param>
+            <returns>The authentication builder for chaining.</returns>
+        </member>
+        <member name="M:Microsoft.Identity.Web.MicrosoftIdentityWebAppAuthenticationBuilderExtensions.AddMicrosoftWebAppWithoutConfiguration(Microsoft.AspNetCore.Authentication.AuthenticationBuilder,System.Action{Microsoft.Identity.Web.MicrosoftIdentityOptions},System.Action{Microsoft.AspNetCore.Authentication.Cookies.CookieAuthenticationOptions},System.String,System.String,System.Boolean)">
+            <summary>
+            Add authentication with Microsoft identity platform.
+            </summary>
+            <param name="builder">The <see cref="T:Microsoft.AspNetCore.Authentication.AuthenticationBuilder"/> to which to add this configuration.</param>
+            <param name="configureMicrosoftIdentityOptions">The action to configure <see cref="T:Microsoft.Identity.Web.MicrosoftIdentityOptions"/>.</param>
+            <param name="configureCookieAuthenticationOptions">The action to configure <see cref="T:Microsoft.AspNetCore.Authentication.Cookies.CookieAuthenticationOptions"/>.</param>
+            <param name="openIdConnectScheme">The OpenID Connect scheme name to be used. By default it uses "OpenIdConnect".</param>
+            <param name="cookieScheme">The cookie-based scheme name to be used. By default it uses "Cookies".</param>
+            <param name="subscribeToOpenIdConnectMiddlewareDiagnosticsEvents">
+            Set to true if you want to debug, or just understand the OpenID Connect events.
+            </param>
+            <returns>The authentication builder for chaining.</returns>
+        </member>
+        <member name="T:Microsoft.Identity.Web.MicrosoftIdentityWebAppAuthenticationBuilderWithConfiguration">
+            <summary>
+            Builder for a Microsoft identity web app authentication where configuration is
+            available for EnableTokenAcquisitionToCallDownstreamApi.
+            </summary>
+        </member>
+        <member name="M:Microsoft.Identity.Web.MicrosoftIdentityWebAppAuthenticationBuilderWithConfiguration.#ctor(Microsoft.Extensions.DependencyInjection.IServiceCollection,System.String,System.Action{Microsoft.Identity.Web.MicrosoftIdentityOptions},Microsoft.Extensions.Configuration.IConfigurationSection)">
+            <summary>
+            Constructor.
+            </summary>
+            <param name="services"> The services being configured.</param>
+            <param name="openIdConnectScheme">Default scheme used for OpenIdConnect.</param>
+            <param name="configureMicrosoftIdentityOptions">Action called to configure
+            the <see cref="T:Microsoft.Identity.Web.MicrosoftIdentityOptions"/>Microsoft identity options.</param>
+            <param name="configurationSection">Optional configuration section.</param>
+        </member>
+        <member name="M:Microsoft.Identity.Web.MicrosoftIdentityWebAppAuthenticationBuilderWithConfiguration.EnableTokenAcquisitionToCallDownstreamApi(System.Collections.Generic.IEnumerable{System.String})">
+            <summary>
+            Add support for the web app to acquire tokens to call an API.
+            </summary>
+            <param name="initialScopes">Optional initial scopes to request.</param>
+            <returns>The authentication builder for chaining.</returns>
+        </member>
+        <member name="T:Microsoft.Identity.Web.MicrosoftIdentityWebAppServiceCollectionExtensions">
+            <summary>
+            Extension for IServiceCollection for startup initialization.
+            </summary>
+        </member>
+        <member name="M:Microsoft.Identity.Web.MicrosoftIdentityWebAppServiceCollectionExtensions.AddMicrosoftIdentityWebAppAuthentication(Microsoft.Extensions.DependencyInjection.IServiceCollection,Microsoft.Extensions.Configuration.IConfiguration,System.String,System.String,System.String,System.Boolean)">
+            <summary>
+            Add authentication with Microsoft identity platform.
+            This method expects the configuration file will have a section, (by default named "AzureAd"), with the necessary settings to
+            initialize the authentication options.
+            </summary>
+            <param name="services">Service collection to which to add authentication.</param>
+            <param name="configuration">The IConfiguration object.</param>
+            <param name="configSectionName">The name of the configuration section with the necessary
+            settings to initialize authentication options.</param>
+            <param name="openIdConnectScheme">Optional name for the open id connect authentication scheme
+            (by default OpenIdConnectDefaults.AuthenticationScheme). This can be specified when you want to support
+            several OpenIdConnect identity providers.</param>
+            <param name="cookieScheme">Optional name for the cookie authentication scheme
+            (by default OpenIdConnectDefaults.AuthenticationScheme).</param>
+            <param name="subscribeToOpenIdConnectMiddlewareDiagnosticsEvents">
+            Set to true if you want to debug, or just understand the OpenIdConnect events.
+            </param>
+            <returns>The authentication builder to chain extension methods.</returns>
         </member>
     </members>
 </doc>