<?xml version="1.0"?>
<doc>
    <assembly>
        <name>Microsoft.Identity.Web</name>
    </assembly>
    <members>
        <member name="T:Microsoft.Identity.Web.ClaimConstants">
            <summary>
            Constants for claim types.
            </summary>
        </member>
        <member name="F:Microsoft.Identity.Web.ClaimConstants.Name">
            <summary>
            Name claim: "name".
            </summary>
        </member>
        <member name="F:Microsoft.Identity.Web.ClaimConstants.ObjectId">
            <summary>
            Old Object Id claim: http://schemas.microsoft.com/identity/claims/objectidentifier.
            </summary>
        </member>
        <member name="F:Microsoft.Identity.Web.ClaimConstants.Oid">
            <summary>
            New Object id claim: "oid".
            </summary>
        </member>
        <member name="F:Microsoft.Identity.Web.ClaimConstants.PreferredUserName">
            <summary>
            PreferredUserName: "preferred_username".
            </summary>
        </member>
        <member name="F:Microsoft.Identity.Web.ClaimConstants.TenantId">
            <summary>
            Old TenantId claim: "http://schemas.microsoft.com/identity/claims/tenantid".
            </summary>
        </member>
        <member name="F:Microsoft.Identity.Web.ClaimConstants.Tid">
            <summary>
            New Tenant Id claim: "tid".
            </summary>
        </member>
        <member name="F:Microsoft.Identity.Web.ClaimConstants.ClientInfo">
            <summary>
            ClientInfo claim: "client_info".
            </summary>
        </member>
        <member name="F:Microsoft.Identity.Web.ClaimConstants.UniqueObjectIdentifier">
            <summary>
            UniqueObjectIdentifier: "uid".
            Home Object Id.
            </summary>
        </member>
        <member name="F:Microsoft.Identity.Web.ClaimConstants.UniqueTenantIdentifier">
            <summary>
            UniqueTenantIdentifier: "utid".
            Home Tenant Id.
            </summary>
        </member>
        <member name="F:Microsoft.Identity.Web.ClaimConstants.Scope">
            <summary>
            Older scope claim: "http://schemas.microsoft.com/identity/claims/scope".
            </summary>
        </member>
        <member name="F:Microsoft.Identity.Web.ClaimConstants.Scp">
            <summary>
            Newer scope claim: "scp".
            </summary>
        </member>
        <member name="F:Microsoft.Identity.Web.ClaimConstants.Roles">
            <summary>
            New Roles claim = "roles".
            </summary>
        </member>
        <member name="F:Microsoft.Identity.Web.ClaimConstants.Role">
            <summary>
            Old Role claim: "http://schemas.microsoft.com/ws/2008/06/identity/claims/role".
            </summary>
        </member>
        <member name="F:Microsoft.Identity.Web.ClaimConstants.Sub">
            <summary>
            Subject claim: "sub".
            </summary>
        </member>
        <member name="F:Microsoft.Identity.Web.ClaimConstants.Acr">
            <summary>
            Acr claim: "acr".
            </summary>
        </member>
        <member name="F:Microsoft.Identity.Web.ClaimConstants.UserFlow">
            <summary>
            UserFlow claim: "http://schemas.microsoft.com/claims/authnclassreference".
            </summary>
        </member>
        <member name="F:Microsoft.Identity.Web.ClaimConstants.Tfp">
            <summary>
            Tfp claim: "tfp".
            </summary>
        </member>
        <member name="F:Microsoft.Identity.Web.ClaimConstants.NameIdentifierId">
            <summary>
            Name Identifier ID claim: "http://schemas.xmlsoap.org/ws/2005/05/identity/claims/nameidentifier".
            </summary>
        </member>
        <member name="T:Microsoft.Identity.Web.Constants">
            <summary>
            General constants for Microsoft Identity Web.
            </summary>
        </member>
        <member name="F:Microsoft.Identity.Web.Constants.LoginHint">
            <summary>
            LoginHint.
            Represents the preferred_username claim in the ID token.
            </summary>
        </member>
        <member name="F:Microsoft.Identity.Web.Constants.DomainHint">
            <summary>
            DomainHint.
            Determined by the tenant Id.
            </summary>
        </member>
        <member name="F:Microsoft.Identity.Web.Constants.Claims">
            <summary>
            Claims.
            Determined from the signed-in user.
            </summary>
        </member>
        <member name="F:Microsoft.Identity.Web.Constants.Bearer">
            <summary>
            Bearer.
            Predominant type of access token used with OAuth 2.0.
            </summary>
        </member>
        <member name="F:Microsoft.Identity.Web.Constants.AzureAd">
            <summary>
            AzureAd.
            Configuration section name for AzureAd.
            </summary>
        </member>
        <member name="F:Microsoft.Identity.Web.Constants.AzureAdB2C">
            <summary>
            AzureAdB2C.
            Configuration section name for AzureAdB2C.
            </summary>
        </member>
        <member name="F:Microsoft.Identity.Web.Constants.Scope">
            <summary>
            Scope.
            </summary>
        </member>
        <member name="F:Microsoft.Identity.Web.Constants.Policy">
            <summary>
            Policy for B2C user flows.
            The name of the policy to check against a specific user flow.
            </summary>
        </member>
        <member name="F:Microsoft.Identity.Web.Constants.SpaAuthCode">
            <summary>
            SpaAuthCode.
            Key to retreive SpaAuthCode from the HttpContext.
            </summary>
        </member>
        <member name="T:Microsoft.Identity.Web.IDWebErrorMessage">
            <summary>
            Constants related to the error messages.
            </summary>
        </member>
        <member name="T:Microsoft.Identity.Web.LogMessages">
            <summary>
            Constants related to the log messages.
            </summary>
        </member>
        <member name="F:Microsoft.Identity.Web.Util.Base64UrlHelpers.s_base64Table">
            <summary>
            Encoding table.
            </summary>
        </member>
        <member name="M:Microsoft.Identity.Web.Util.Base64UrlHelpers.Encode(System.String)">
            <summary>
            The following functions perform base64url encoding which differs from regular base64 encoding as follows
            * padding is skipped so the pad character '=' doesn't have to be percent encoded
            * the 62nd and 63rd regular base64 encoding characters ('+' and '/') are replace with ('-' and '_')
            The changes make the encoding alphabet file and URL safe.
            </summary>
            <param name="arg">string to encode.</param>
            <returns>Base64Url encoding of the UTF8 bytes.</returns>
        </member>
        <member name="M:Microsoft.Identity.Web.Util.Base64UrlHelpers.Encode(System.Byte[],System.Int32,System.Int32)">
            <summary>
            Converts a subset of an array of 8-bit unsigned integers to its equivalent string representation that is encoded with base-64-url digits. Parameters specify
            the subset as an offset in the input array, and the number of elements in the array to convert.
            </summary>
            <param name="inArray">An array of 8-bit unsigned integers.</param>
            <param name="offset">The number of elements of inArray to convert.</param>
            <param name="length">An offset in inArray.</param>
            <returns>The string representation in base 64 url encoding of length elements of inArray, starting at position offset.</returns>
            <exception cref="T:System.ArgumentNullException">'inArray' is null.</exception>
            <exception cref="T:System.ArgumentOutOfRangeException">offset or length is negative OR offset plus length is greater than the length of inArray.</exception>
        </member>
        <member name="M:Microsoft.Identity.Web.Util.Base64UrlHelpers.Encode(System.Byte[])">
            <summary>
            Converts a subset of an array of 8-bit unsigned integers to its equivalent string representation that is encoded with base-64-url digits. Parameters specify
            the subset as an offset in the input array, and the number of elements in the array to convert.
            </summary>
            <param name="inArray">An array of 8-bit unsigned integers.</param>
            <returns>The string representation in base 64 url encoding of length elements of inArray, starting at position offset.</returns>
            <exception cref="T:System.ArgumentNullException">'inArray' is null.</exception>
            <exception cref="T:System.ArgumentOutOfRangeException">offset or length is negative OR offset plus length is greater than the length of inArray.</exception>
        </member>
        <member name="M:Microsoft.Identity.Web.Util.Base64UrlHelpers.DecodeBytes(System.String)">
            <summary>
             Converts the specified string, which encodes binary data as base-64-url digits, to an equivalent 8-bit unsigned integer array.</summary>
            <param name="str">base64Url encoded string.</param>
            <returns>UTF8 bytes.</returns>
        </member>
        <member name="M:Microsoft.Identity.Web.Util.Base64UrlHelpers.Decode(System.String)">
            <summary>
            Decodes the string from Base64UrlEncoded to UTF8.
            </summary>
            <param name="arg">string to decode.</param>
            <returns>UTF8 string.</returns>
        </member>
        <member name="T:Microsoft.Identity.Web.LoggingEventId">
            <summary>
            EventIds for Logging.
            </summary>
        </member>
<<<<<<< HEAD
        <member name="T:Microsoft.Identity.Web.MergedOptions">
            <summary>
            Options for configuring authentication using Azure Active Directory. It has both AAD and B2C configuration attributes.
            Merges the MicrosoftIdentityWebOptions and the ConfidentialClientApplicationOptions.
            </summary>
        </member>
        <member name="T:Microsoft.Identity.Web.MicrosoftIdentityBaseAuthenticationBuilder">
            <summary>
            Base class for web app and web API Microsoft Identity authentication
            builders.
            </summary>
        </member>
        <member name="M:Microsoft.Identity.Web.MicrosoftIdentityBaseAuthenticationBuilder.#ctor(Microsoft.Extensions.DependencyInjection.IServiceCollection,Microsoft.Extensions.Configuration.IConfigurationSection)">
            <summary>
            Constructor.
            </summary>
            <param name="services">The services being configured.</param>
            <param name="configurationSection">Optional configuration section.</param>
        </member>
        <member name="P:Microsoft.Identity.Web.MicrosoftIdentityBaseAuthenticationBuilder.Services">
            <summary>
            The services being configured.
            </summary>
        </member>
        <member name="P:Microsoft.Identity.Web.MicrosoftIdentityBaseAuthenticationBuilder.ConfigurationSection">
            <summary>
            Configuration section from which to bind options.
            </summary>
            <remarks>It can be null if the configuration happens with delegates
            rather than configuration.</remarks>
        </member>
        <member name="T:Microsoft.Identity.Web.MicrosoftIdentityBlazorServiceCollectionExtensions">
            <summary>
            Extensions for IServerSideBlazorBuilder for startup initialization of web APIs.
            </summary>
        </member>
        <member name="M:Microsoft.Identity.Web.MicrosoftIdentityBlazorServiceCollectionExtensions.AddMicrosoftIdentityConsentHandler(Microsoft.Extensions.DependencyInjection.IServerSideBlazorBuilder)">
            <summary>
            Add the incremental consent and conditional access handler for Blazor
            server side pages.
            </summary>
            <param name="builder">Service side blazor builder.</param>
            <returns>The builder.</returns>
        </member>
        <member name="M:Microsoft.Identity.Web.MicrosoftIdentityBlazorServiceCollectionExtensions.AddMicrosoftIdentityConsentHandler(Microsoft.Extensions.DependencyInjection.IServiceCollection)">
            <summary>
            Add the incremental consent and conditional access handler for
            web app pages, Razor pages, controllers, views, etc...
            </summary>
            <param name="services">Service collection.</param>
            <returns>The service collection.</returns>
        </member>
        <member name="T:Microsoft.Identity.Web.MicrosoftIdentityConsentAndConditionalAccessHandler">
            <summary>
            Handler for Blazor specific APIs to handle incremental consent
            and conditional access.
            </summary>
        </member>
        <member name="M:Microsoft.Identity.Web.MicrosoftIdentityConsentAndConditionalAccessHandler.#ctor(System.IServiceProvider)">
            <summary>
            Initializes a new instance of the <see cref="T:Microsoft.Identity.Web.MicrosoftIdentityConsentAndConditionalAccessHandler"/> class.
            </summary>
            <param name="serviceProvider">Service provider to get the HttpContextAccessor for the current HttpContext, when available.</param>
        </member>
        <member name="P:Microsoft.Identity.Web.MicrosoftIdentityConsentAndConditionalAccessHandler.IsBlazorServer">
            <summary>
            Boolean to determine if server is Blazor.
            </summary>
        </member>
        <member name="P:Microsoft.Identity.Web.MicrosoftIdentityConsentAndConditionalAccessHandler.User">
            <summary>
            Current user.
            </summary>
        </member>
        <member name="P:Microsoft.Identity.Web.MicrosoftIdentityConsentAndConditionalAccessHandler.BaseUri">
            <summary>
            Base URI to use in forming the redirect.
            </summary>
        </member>
        <member name="M:Microsoft.Identity.Web.MicrosoftIdentityConsentAndConditionalAccessHandler.HandleException(System.Exception)">
            <summary>
            For Blazor/Razor pages to process the exception from
            a user challenge.
            </summary>
            <param name="exception">Exception.</param>
        </member>
        <member name="M:Microsoft.Identity.Web.MicrosoftIdentityConsentAndConditionalAccessHandler.ChallengeUser(System.String[],System.String,System.String)">
            <summary>
            Forces the user to consent to specific scopes and perform
            Conditional Access to get specific claims. Use on a Razor/Blazor
            page or controller to proactively ensure the scopes and/or claims
            before acquiring a token. The other mechanism <see cref="M:Microsoft.Identity.Web.MicrosoftIdentityConsentAndConditionalAccessHandler.HandleException(System.Exception)"/>
            ensures claims and scopes requested by Azure AD after a failed token acquisition attempt.
            See https://aka.ms/ms-id-web/ca_incremental-consent for details.
            </summary>
            <param name="scopes">Scopes to request.</param>
            <param name="claims">Claims to ensure.</param>
            <param name="userflow">Userflow being invoked for AAD B2C.</param>
        </member>
        <member name="T:Microsoft.Identity.Web.MicrosoftIdentityOptions">
            <summary>
            Options for configuring authentication using Azure Active Directory. It has both AAD and B2C configuration attributes.
            </summary>
        </member>
        <member name="P:Microsoft.Identity.Web.MicrosoftIdentityOptions.Instance">
            <summary>
            Gets or sets the Azure Active Directory instance, e.g. "https://login.microsoftonline.com".
            </summary>
        </member>
        <member name="P:Microsoft.Identity.Web.MicrosoftIdentityOptions.TenantId">
            <summary>
            Gets or sets the tenant ID.
            </summary>
        </member>
        <member name="P:Microsoft.Identity.Web.MicrosoftIdentityOptions.Domain">
            <summary>
            Gets or sets the domain of the Azure Active Directory tenant, e.g. contoso.onmicrosoft.com.
            </summary>
        </member>
        <member name="P:Microsoft.Identity.Web.MicrosoftIdentityOptions.EditProfilePolicyId">
            <summary>
            Gets or sets the edit profile user flow name for B2C, e.g. b2c_1_edit_profile.
            </summary>
        </member>
        <member name="P:Microsoft.Identity.Web.MicrosoftIdentityOptions.SignUpSignInPolicyId">
            <summary>
            Gets or sets the sign up or sign in user flow name for B2C, e.g. b2c_1_susi.
            </summary>
        </member>
        <member name="P:Microsoft.Identity.Web.MicrosoftIdentityOptions.ResetPasswordPolicyId">
            <summary>
            Gets or sets the reset password user flow name for B2C, e.g. B2C_1_password_reset.
            </summary>
        </member>
        <member name="P:Microsoft.Identity.Web.MicrosoftIdentityOptions.DefaultUserFlow">
            <summary>
            Gets the default user flow (which is signUpsignIn).
            </summary>
        </member>
        <member name="P:Microsoft.Identity.Web.MicrosoftIdentityOptions.LegacyCacheCompatibilityEnabled">
            <summary>
            Enables legacy ADAL cache serialization and deserialization.
            Performance improvements when working with MSAL only apps.
            Set to true if you have a shared cache with ADAL apps.
            </summary>
            The default is <c>false.</c>
        </member>
        <member name="P:Microsoft.Identity.Web.MicrosoftIdentityOptions.IsB2C">
            <summary>
            Is considered B2C if the attribute SignUpSignInPolicyId is defined.
            </summary>
        </member>
        <member name="P:Microsoft.Identity.Web.MicrosoftIdentityOptions.HasClientCredentials">
            <summary>
            Is considered to have client credentials if the attribute ClientCertificates
            or ClientSecret is defined.
            </summary>
        </member>
        <member name="P:Microsoft.Identity.Web.MicrosoftIdentityOptions.ClientCertificates">
            <summary>
            Description of the certificates used to prove the identity of the web app or web API.
            For the moment only the first certificate is considered.
            </summary>
            <example> An example in the appsetting.json:
            <code>
            "ClientCertificates": [
              {
                "SourceType": "StoreWithDistinguishedName",
                 "CertificateStorePath": "CurrentUser/My",
                 "CertificateDistinguishedName": "CN=WebAppCallingWebApiCert"
                }
               ]
              </code>
              See also https://aka.ms/ms-id-web-certificates.
              </example>
        </member>
        <member name="P:Microsoft.Identity.Web.MicrosoftIdentityOptions.TokenDecryptionCertificates">
            <summary>
            Description of the certificates used to decrypt an encrypted token in a web API.
            </summary>
            <example> An example in the appsetting.json:
            <code>
            "TokenDecryptionCertificates": [
              {
                "SourceType": "StoreWithDistinguishedName",
                 "CertificateStorePath": "CurrentUser/My",
                 "CertificateDistinguishedName": "CN=WebAppCallingWebApiCert"
                }
               ]
              </code>
              See also https://aka.ms/ms-id-web-certificates.
              </example>
        </member>
        <member name="P:Microsoft.Identity.Web.MicrosoftIdentityOptions.SendX5C">
            <summary>
            Specifies if the x5c claim (public key of the certificate) should be sent to the STS.
            Sending the x5c enables application developers to achieve easy certificate rollover in Azure AD:
            this method will send the public certificate to Azure AD along with the token request,
            so that Azure AD can use it to validate the subject name based on a trusted issuer policy.
            This saves the application admin from the need to explicitly manage the certificate rollover
            (either via portal or PowerShell/CLI operation). For details see https://aka.ms/msal-net-sni.
            </summary>
            The default is <c>false.</c>
        </member>
        <member name="P:Microsoft.Identity.Web.MicrosoftIdentityOptions.WithSpaAuthCode">
            <summary>
            Requests an auth code for the frontend (SPA using MSAL.js for instance). 
            See https://aka.ms/msal-net/spa-auth-code for details.
            </summary>
            The default is <c>false.</c>
        </member>
        <member name="P:Microsoft.Identity.Web.MicrosoftIdentityOptions.AllowWebApiToBeAuthorizedByACL">
            <summary>
            Daemon applications can validate a token based on roles, or using the ACL-based authorization
            pattern to control tokens without a roles claim. If using ACL-based authorization,
            Microsoft Identity Web will not throw if roles or scopes are not in the Claims.
            For details see https://aka.ms/ms-identity-web/daemon-ACL.
            </summary>
            The default is <c>false.</c>
        </member>
        <member name="P:Microsoft.Identity.Web.MicrosoftIdentityOptions.UserAssignedManagedIdentityClientId">
            <summary>
            Used, when deployed to Azure, to specify explicitly a user assigned managed identity.
            See https://docs.microsoft.com/azure/active-directory/managed-identities-azure-resources/how-to-manage-ua-identity-portal.
            </summary>
        </member>
        <member name="P:Microsoft.Identity.Web.MicrosoftIdentityOptions.ResetPasswordPath">
            <summary>
            Sets the ResetPassword route path.
            Defaults to /MicrosoftIdentity/Account/ResetPassword,
            which is the value used by Microsoft.Identity.Web.UI.
            </summary>
        </member>
        <member name="P:Microsoft.Identity.Web.MicrosoftIdentityOptions.ErrorPath">
            <summary>
            Sets the Error route path.
            Defaults to the value /MicrosoftIdentity/Account/Error,
            which is the value used by Microsoft.Identity.Web.UI.
            </summary>
        </member>
        <member name="T:Microsoft.Identity.Web.MicrosoftIdentityWebChallengeUserException">
            <summary>
             Microsoft Identity Web specific exception class for
             use in Blazor or Razor pages to process the user challenge.
             Handles the <see cref="P:Microsoft.Identity.Web.MicrosoftIdentityWebChallengeUserException.MsalUiRequiredException"/>.
            </summary>
        </member>
        <member name="P:Microsoft.Identity.Web.MicrosoftIdentityWebChallengeUserException.MsalUiRequiredException">
            <summary>
            Exception thrown by MSAL when a user challenge is encountered.
            </summary>
        </member>
        <member name="P:Microsoft.Identity.Web.MicrosoftIdentityWebChallengeUserException.Scopes">
            <summary>
            Scopes to request.
            </summary>
        </member>
        <member name="P:Microsoft.Identity.Web.MicrosoftIdentityWebChallengeUserException.Userflow">
            <summary>
            Specified userflow.
            </summary>
        </member>
        <member name="M:Microsoft.Identity.Web.MicrosoftIdentityWebChallengeUserException.#ctor(Microsoft.Identity.Client.MsalUiRequiredException,System.String[],System.String)">
            <summary>
            Handles the user challenge for Blazor or Razor pages.
            </summary>
            <param name="msalUiRequiredException">Exception thrown by MSAL when a user challenge is encountered.</param>
            <param name="scopes">Scopes to request.</param>
            <param name="userflow">Userflow used in B2C.</param>
        </member>
        <member name="M:Microsoft.Identity.Web.MsiSignedAssertionProvider.GetSignedAssertionFromMsi(System.Threading.CancellationToken)">
            <summary>
            Prototype of certificate-less authentication using a signed assertion
            acquired with MSI (federated identity).
            </summary>
            <returns>The signed assertion.</returns>
        </member>
        <member name="T:Microsoft.Identity.Web.IAuthRequiredScopeMetadata">
            <summary>
            This is the metadata that describes required auth scopes for a given endpoint
            in a web API. It's the underlying data structure the requirement <see cref="T:Microsoft.Identity.Web.ScopeAuthorizationRequirement"/> will look for
            in order to validate scopes in the scope claims.
            </summary>
        </member>
        <member name="P:Microsoft.Identity.Web.IAuthRequiredScopeMetadata.AcceptedScope">
            <summary>
            Scopes accepted by this web API.
            </summary>
        </member>
        <member name="P:Microsoft.Identity.Web.IAuthRequiredScopeMetadata.RequiredScopesConfigurationKey">
            <summary>
            Fully qualified name of the configuration key containing the required scopes (separated
            by spaces).
            </summary>
        </member>
        <member name="T:Microsoft.Identity.Web.PolicyBuilderExtensions">
            <summary>
            Extensions for building the RequiredScope policy during application startup.
            </summary>
            <example>
            <code>
            services.AddAuthorization(o =>
            { o.AddPolicy("Custom",
                policyBuilder =>policyBuilder.RequireScope("access_as_user"));
            });
            </code>
            </example>
        </member>
        <member name="M:Microsoft.Identity.Web.PolicyBuilderExtensions.RequireScope(Microsoft.AspNetCore.Authorization.AuthorizationPolicyBuilder,System.String[])">
            <summary>
            Adds a <see cref="T:Microsoft.Identity.Web.ScopeAuthorizationRequirement"/> to the current instance which requires
            that the current user has the specified claim and that the claim value must be one of the allowed values.
            </summary>
            <param name="authorizationPolicyBuilder">Used for building policies during application startup.</param>
            <param name="allowedValues">Values the claim must process one or more of for evaluation to succeed.</param>
            <returns>A reference to this instance after the operation has completed.</returns>
        </member>
        <member name="M:Microsoft.Identity.Web.PolicyBuilderExtensions.RequireScope(Microsoft.AspNetCore.Authorization.AuthorizationPolicyBuilder,System.Collections.Generic.IEnumerable{System.String})">
            <summary>
            Adds a <see cref="T:Microsoft.Identity.Web.ScopeAuthorizationRequirement"/> to the current instance which requires
            that the current user has the specified claim and that the claim value must be one of the allowed values.
            </summary>
            <param name="authorizationPolicyBuilder">Used for building policies during application startup.</param>
            <param name="allowedValues">Values the claim must process one or more of for evaluation to succeed.</param>
            <returns>A reference to this instance after the operation has completed.</returns>
        </member>
        <member name="T:Microsoft.Identity.Web.Resource.RequiredScopeAttribute">
            <summary>
            This attribute is used on a controller, pages, or controller actions
            to declare (and validate) the scopes required by a web API. These scopes can be declared
            in two ways: hardcoding them, or declaring them in the configuration. Depending on your
            choice, use either one or the other of the constructors.
            For details, see https://aka.ms/ms-id-web/required-scope-attribute.
            </summary>
        </member>
        <member name="P:Microsoft.Identity.Web.Resource.RequiredScopeAttribute.AcceptedScope">
            <summary>
            Scopes accepted by this web API.
            </summary>
        </member>
        <member name="P:Microsoft.Identity.Web.Resource.RequiredScopeAttribute.RequiredScopesConfigurationKey">
            <summary>
            Fully qualified name of the configuration key containing the required scopes (separated
            by spaces).
            </summary>
            <example>
            If the appsettings.json file contains a section named "AzureAd", in which
            a property named "Scopes" contains the required scopes, the attribute on the
            controller/page/action to protect should be set to the following:
            <code>
            [RequiredScope(RequiredScopesConfigurationKey="AzureAd:Scopes")]
            </code>
            </example>
        </member>
        <member name="M:Microsoft.Identity.Web.Resource.RequiredScopeAttribute.#ctor(System.String[])">
             <summary>
             Verifies that the web API is called with the right scopes.
             If the token obtained for this API is on behalf of the authenticated user does not have
             any of these <paramref name="acceptedScopes"/> in its scope claim, the
             method updates the HTTP response providing a status code 403 (Forbidden)
             and writes to the response body a message telling which scopes are expected in the token.
             </summary>
             <param name="acceptedScopes">Scopes accepted by this web API.</param>
             <remarks>When the scopes don't match, the response is a 403 (Forbidden),
             because the user is authenticated (hence not 401), but not authorized.</remarks>
             <example>
             Add the following attribute on the controller/page/action to protect:
            
             <code>
             [RequiredScope("access_as_user")]
             </code>
             </example>
             <seealso cref="M:RequiredScopeAttribute()"/> and <see cref="P:Microsoft.Identity.Web.Resource.RequiredScopeAttribute.RequiredScopesConfigurationKey"/>
             if you want to express the required scopes from the configuration.
        </member>
        <member name="M:Microsoft.Identity.Web.Resource.RequiredScopeAttribute.#ctor">
            <summary>
            Default constructor.
            </summary>
            <example>
            <code>
            [RequiredScope(RequiredScopesConfigurationKey="AzureAD:Scope")]
            class Controller : BaseController
            {
            }
            </code>
            </example>
        </member>
        <member name="P:Microsoft.Identity.Web.Resource.RequiredScopeAttribute.IsReusable">
            <summary>
            Unused: Compatibility of interface with the Authorization Filter.
            </summary>
        </member>
        <member name="T:Microsoft.Identity.Web.Resource.IJwtBearerMiddlewareDiagnostics">
            <summary>
            Interface implemented by diagnostics for the JWT Bearer middleware.
            </summary>
        </member>
        <member name="M:Microsoft.Identity.Web.Resource.IJwtBearerMiddlewareDiagnostics.Subscribe(Microsoft.AspNetCore.Authentication.JwtBearer.JwtBearerEvents)">
            <summary>
            Called to subscribe to <see cref="T:Microsoft.AspNetCore.Authentication.JwtBearer.JwtBearerEvents"/>.
            </summary>
            <param name="events">JWT Bearer events.</param>
            <returns>The events (for chaining).</returns>
        </member>
        <member name="T:Microsoft.Identity.Web.Resource.IOpenIdConnectMiddlewareDiagnostics">
            <summary>
            Diagnostics used in the OpenID Connect middleware
            (used in web apps).
            </summary>
        </member>
        <member name="M:Microsoft.Identity.Web.Resource.IOpenIdConnectMiddlewareDiagnostics.Subscribe(Microsoft.AspNetCore.Authentication.OpenIdConnect.OpenIdConnectEvents)">
            <summary>
            Method to subscribe to <see cref="T:Microsoft.AspNetCore.Authentication.OpenIdConnect.OpenIdConnectEvents"/>.
            </summary>
            <param name="events">OpenID Connect events.</param>
        </member>
        <member name="T:Microsoft.Identity.Web.Resource.JwtBearerMiddlewareDiagnostics">
            <summary>
            Diagnostics for the JwtBearer middleware (used in web APIs).
            </summary>
        </member>
        <member name="M:Microsoft.Identity.Web.Resource.JwtBearerMiddlewareDiagnostics.#ctor(Microsoft.Extensions.Logging.ILogger{Microsoft.Identity.Web.Resource.JwtBearerMiddlewareDiagnostics})">
            <summary>
            Constructor for a <see cref="T:Microsoft.Identity.Web.Resource.JwtBearerMiddlewareDiagnostics"/>. This constructor
            is used by dependency injection.
            </summary>
            <param name="logger">Logger.</param>
        </member>
        <member name="F:Microsoft.Identity.Web.Resource.JwtBearerMiddlewareDiagnostics._onAuthenticationFailed">
            <summary>
            Invoked if exceptions are thrown during request processing. The exceptions will be re-thrown after this event unless suppressed.
            </summary>
        </member>
        <member name="F:Microsoft.Identity.Web.Resource.JwtBearerMiddlewareDiagnostics._onMessageReceived">
            <summary>
            Invoked when a protocol message is first received.
            </summary>
        </member>
        <member name="F:Microsoft.Identity.Web.Resource.JwtBearerMiddlewareDiagnostics._onTokenValidated">
            <summary>
            Invoked after the security token has passed validation and a ClaimsIdentity has been generated.
            </summary>
        </member>
        <member name="F:Microsoft.Identity.Web.Resource.JwtBearerMiddlewareDiagnostics._onChallenge">
            <summary>
            Invoked before a challenge is sent back to the caller.
            </summary>
        </member>
        <member name="M:Microsoft.Identity.Web.Resource.JwtBearerMiddlewareDiagnostics.Subscribe(Microsoft.AspNetCore.Authentication.JwtBearer.JwtBearerEvents)">
            <summary>
            Subscribes to all the JwtBearer events, to help debugging, while
            preserving the previous handlers (which are called).
            </summary>
            <param name="events">Events to subscribe to.</param>
            <returns><see cref="T:Microsoft.AspNetCore.Authentication.JwtBearer.JwtBearerEvents"/> for chaining.</returns>
        </member>
        <member name="T:Microsoft.Identity.Web.Resource.MicrosoftIdentityIssuerValidatorFactory">
            <summary>
            Factory class for creating the IssuerValidator per authority.
            </summary>
        </member>
        <member name="M:Microsoft.Identity.Web.Resource.MicrosoftIdentityIssuerValidatorFactory.#ctor(Microsoft.Extensions.Options.IOptions{Microsoft.Identity.Web.AadIssuerValidatorOptions},System.Net.Http.IHttpClientFactory)">
            <summary>
            Initializes a new instance of the <see cref="T:Microsoft.Identity.Web.Resource.MicrosoftIdentityIssuerValidatorFactory"/> class.
            </summary>
            <param name="aadIssuerValidatorOptions">Options passed-in to create the AadIssuerValidator object.</param>
            <param name="httpClientFactory">HttpClientFactory.</param>
        </member>
        <member name="M:Microsoft.Identity.Web.Resource.MicrosoftIdentityIssuerValidatorFactory.GetAadIssuerValidator(System.String)">
            <summary>
            Gets an <see cref="T:Microsoft.IdentityModel.Validators.AadIssuerValidator"/> for an authority.
            </summary>
            <param name="aadAuthority">The authority to create the validator for, e.g. https://login.microsoftonline.com/. </param>
            <returns>A <see cref="T:Microsoft.IdentityModel.Validators.AadIssuerValidator"/> for the aadAuthority.</returns>
            <exception cref="T:System.ArgumentNullException">if <paramref name="aadAuthority"/> is null or empty.</exception>
        </member>
        <member name="T:Microsoft.Identity.Web.Resource.OpenIdConnectMiddlewareDiagnostics">
            <summary>
            Diagnostics used in the OpenID Connect middleware
            (used in web apps).
            </summary>
        </member>
        <member name="M:Microsoft.Identity.Web.Resource.OpenIdConnectMiddlewareDiagnostics.#ctor(Microsoft.Extensions.Logging.ILogger{Microsoft.Identity.Web.Resource.OpenIdConnectMiddlewareDiagnostics})">
            <summary>
            Constructor of the <see cref="T:Microsoft.Identity.Web.Resource.OpenIdConnectMiddlewareDiagnostics"/>, used
            by dependency injection.
            </summary>
            <param name="logger">Logger used to log the diagnostics.</param>
        </member>
        <member name="F:Microsoft.Identity.Web.Resource.OpenIdConnectMiddlewareDiagnostics._onRedirectToIdentityProvider">
            <summary>
             Invoked before redirecting to the identity provider to authenticate. This can
             be used to set ProtocolMessage.State that will be persisted through the authentication
             process. The ProtocolMessage can also be used to add or customize parameters
             sent to the identity provider.
            </summary>
        </member>
        <member name="F:Microsoft.Identity.Web.Resource.OpenIdConnectMiddlewareDiagnostics._onMessageReceived">
            <summary>
            Invoked when a protocol message is first received.
            </summary>
        </member>
        <member name="F:Microsoft.Identity.Web.Resource.OpenIdConnectMiddlewareDiagnostics._onAuthorizationCodeReceived">
            <summary>
             Invoked after security token validation if an authorization code is present
             in the protocol message.
            </summary>
        </member>
        <member name="F:Microsoft.Identity.Web.Resource.OpenIdConnectMiddlewareDiagnostics._onTokenResponseReceived">
            <summary>
            Invoked after "authorization code" is redeemed for tokens at the token endpoint.
            </summary>
        </member>
        <member name="F:Microsoft.Identity.Web.Resource.OpenIdConnectMiddlewareDiagnostics._onTokenValidated">
            <summary>
            Invoked when an IdToken has been validated and produced an AuthenticationTicket.
            </summary>
        </member>
        <member name="F:Microsoft.Identity.Web.Resource.OpenIdConnectMiddlewareDiagnostics._onUserInformationReceived">
            <summary>
            Invoked when user information is retrieved from the UserInfoEndpoint.
            </summary>
        </member>
        <member name="F:Microsoft.Identity.Web.Resource.OpenIdConnectMiddlewareDiagnostics._onAuthenticationFailed">
            <summary>
            Invoked if exceptions are thrown during request processing. The exceptions will
            be re-thrown after this event unless suppressed.
            </summary>
        </member>
        <member name="F:Microsoft.Identity.Web.Resource.OpenIdConnectMiddlewareDiagnostics._onRemoteSignOut">
            <summary>
            Invoked when a request is received on the RemoteSignOutPath.
            </summary>
        </member>
        <member name="F:Microsoft.Identity.Web.Resource.OpenIdConnectMiddlewareDiagnostics._onRedirectToIdentityProviderForSignOut">
            <summary>
            Invoked before redirecting to the identity provider to sign out.
            </summary>
        </member>
        <member name="F:Microsoft.Identity.Web.Resource.OpenIdConnectMiddlewareDiagnostics._onSignedOutCallbackRedirect">
            <summary>
            Invoked before redirecting to the Microsoft.AspNetCore.Authentication.OpenIdConnect.OpenIdConnectOptions.SignedOutRedirectUri
            at the end of a remote sign-out flow.
            </summary>
        </member>
        <member name="M:Microsoft.Identity.Web.Resource.OpenIdConnectMiddlewareDiagnostics.Subscribe(Microsoft.AspNetCore.Authentication.OpenIdConnect.OpenIdConnectEvents)">
            <summary>
            Subscribes to all the OpenIdConnect events, to help debugging, while
            preserving the previous handlers (which are called).
            </summary>
            <param name="events">Events to subscribe to.</param>
        </member>
        <member name="T:Microsoft.Identity.Web.Resource.RegisterValidAudience">
            <summary>
            Generic class that registers the token audience from the provided Azure AD authority.
            </summary>
        </member>
        <member name="M:Microsoft.Identity.Web.Resource.RegisterValidAudience.ValidateAudience(System.Collections.Generic.IEnumerable{System.String},Microsoft.IdentityModel.Tokens.SecurityToken,Microsoft.IdentityModel.Tokens.TokenValidationParameters)">
             <summary>
             Default validation of the audience:
             - when registering an Azure AD web API in the app registration portal (and adding a scope)
               the default App ID URI generated by the portal is api://{clientID}
             - However, the audience (aud) of the token acquired to access this web API is different depending
               on the "accepted access token version" for the web API:
               - if accepted token version is 1.0, the audience provided in the token
                 by the Microsoft identity platform (formerly Azure AD v2.0) endpoint is: api://{ClientID}
               - if the accepted token version is 2.0, the audience provided by Azure AD v2.0 in the token
                 is {CliendID}
              When getting an access token for an Azure AD B2C web API the audience in the token is
              api://{ClientID}.
            
             When web API developers don't provide the "Audience" in the configuration, Microsoft.Identity.Web
             considers that this is the default App ID URI as explained above. When developer provides the
             "Audience" member, it's available in the TokenValidationParameter.ValidAudience.
             </summary>
             <param name="audiences">Audiences in the security token.</param>
             <param name="securityToken">Security token from which to validate the audiences.</param>
             <param name="validationParameters">Token validation parameters.</param>
             <returns>True if the token is valid; false, otherwise.</returns>
        </member>
        <member name="T:Microsoft.Identity.Web.Resource.RolesRequiredHttpContextExtensions">
            <summary>
            Extension class providing the extension methods for <see cref="T:System.Net.Http.HttpContent"/> that
            can be used in web APIs to validate the roles in controller actions.
            </summary>
        </member>
        <member name="M:Microsoft.Identity.Web.Resource.RolesRequiredHttpContextExtensions.ValidateAppRole(Microsoft.AspNetCore.Http.HttpContext,System.String[])">
            <summary>
            When applied to an <see cref="T:Microsoft.AspNetCore.Http.HttpContext"/>, verifies that the application
            has the expected roles.
            </summary>
            <param name="context">HttpContext (from the controller).</param>
            <param name="acceptedRoles">Roles accepted by this web API.</param>
            <remarks>When the roles don't match, the response is a 403 (Forbidden),
            because the app does not have the expected roles.</remarks>
        </member>
        <member name="T:Microsoft.Identity.Web.Resource.ScopesRequiredHttpContextExtensions">
            <summary>
            Extension class providing the extension
            methods for <see cref="T:System.Net.Http.HttpContent"/> that
            can be used in web APIs to validate scopes in controller actions.
            We recommend using instead the RequiredScope Attribute on the controller, the page or the action.
            See https://aka.ms/ms-id-web/required-scope-attribute.
            </summary>
        </member>
        <member name="M:Microsoft.Identity.Web.Resource.ScopesRequiredHttpContextExtensions.VerifyUserHasAnyAcceptedScope(Microsoft.AspNetCore.Http.HttpContext,System.String[])">
            <summary>
            When applied to an <see cref="T:Microsoft.AspNetCore.Http.HttpContext"/>, verifies that the user authenticated in the
            web API has any of the accepted scopes.
            If there is no authenticated user, the response is a 401 (Unauthenticated).
            If the authenticated user does not have any of these <paramref name="acceptedScopes"/>, the
            method updates the HTTP response providing a status code 403 (Forbidden)
            and writes to the response body a message telling which scopes are expected in the token.
            We recommend using instead the RequiredScope Attribute on the controller, the page or the action.
            See https://aka.ms/ms-id-web/required-scope-attribute.
            </summary>
            <param name="context">HttpContext (from the controller).</param>
            <param name="acceptedScopes">Scopes accepted by this web API.</param>
        </member>
        <member name="T:Microsoft.Identity.Web.RequiredScopeExtensions">
            <summary>
            Extensions for building the required scope attribute during application startup.
            </summary>
        </member>
        <member name="M:Microsoft.Identity.Web.RequiredScopeExtensions.AddRequiredScopeAuthorization(Microsoft.Extensions.DependencyInjection.IServiceCollection)">
            <summary>
            This method adds support for the required scope attribute. It adds a default policy that
            adds a scope requirement. This requirement looks for IAuthRequiredScopeMetadata on the current endpoint.
            </summary>
            <param name="services">The services being configured.</param>
            <returns>Services.</returns>
        </member>
        <member name="M:Microsoft.Identity.Web.RequiredScopeExtensions.RequireScope``1(``0,System.String[])">
            <summary>
            This method adds metadata to route endpoint to describe required scopes. It's the imperative version of
            the [RequiredScope] attribute.
            </summary>
            <typeparam name="TBuilder">Class implementing <see cref="T:Microsoft.AspNetCore.Builder.IEndpointConventionBuilder"/>.</typeparam>
            <param name="endpointConventionBuilder">To customize the endpoints.</param>
            <param name="scope">Scope.</param>
            <returns>Builder.</returns>
        </member>
        <member name="T:Microsoft.Identity.Web.RequireScopeOptions">
            <summary>
            RequireScopeOptions.
            </summary>
        </member>
        <member name="M:Microsoft.Identity.Web.RequireScopeOptions.#ctor">
            <summary>
            Sets the default policy.
            </summary>
        </member>
        <member name="M:Microsoft.Identity.Web.RequireScopeOptions.PostConfigure(System.String,Microsoft.AspNetCore.Authorization.AuthorizationOptions)">
            <inheritdoc/>
        </member>
        <member name="T:Microsoft.Identity.Web.ScopeAuthorizationHandler">
            <summary>
             Scope authorization handler that needs to be called for a specific requirement type.
             In this case, <see cref="T:Microsoft.Identity.Web.ScopeAuthorizationRequirement"/>.
            </summary>
        </member>
        <member name="M:Microsoft.Identity.Web.ScopeAuthorizationHandler.#ctor(Microsoft.Extensions.Configuration.IConfiguration)">
            <summary>
            Constructor for the scope authorization handler, which takes a configuration.
            </summary>
            <param name="configuration">Configuration.</param>
        </member>
        <member name="M:Microsoft.Identity.Web.ScopeAuthorizationHandler.HandleRequirementAsync(Microsoft.AspNetCore.Authorization.AuthorizationHandlerContext,Microsoft.Identity.Web.ScopeAuthorizationRequirement)">
            <summary>
             Makes a decision if authorization is allowed based on a specific requirement.
            </summary>
            <param name="context">AuthorizationHandlerContext.</param>
            <param name="requirement">Scope authorization requirement.</param>
            <returns>Task.</returns>
        </member>
        <member name="T:Microsoft.Identity.Web.ScopeAuthorizationRequirement">
            <summary>
            Implements an <see cref="T:Microsoft.AspNetCore.Authorization.IAuthorizationRequirement"/>
            which requires at least one instance of the specified claim type, and, if allowed values are specified,
            the claim value must be any of the allowed values.
            </summary>
        </member>
        <member name="M:Microsoft.Identity.Web.ScopeAuthorizationRequirement.#ctor(System.Collections.Generic.IEnumerable{System.String})">
            <summary>
            Creates a new instance of <see cref="T:Microsoft.Identity.Web.ScopeAuthorizationRequirement"/>.
            </summary>
            <param name="allowedValues">The optional list of scope values.</param>
        </member>
        <member name="P:Microsoft.Identity.Web.ScopeAuthorizationRequirement.AllowedValues">
            <summary>
            Gets the optional list of scope values.
            </summary>
        </member>
        <member name="P:Microsoft.Identity.Web.ScopeAuthorizationRequirement.RequiredScopesConfigurationKey">
            <summary>
            Gets the optional list of scope values from configuration.
            </summary>
        </member>
        <member name="M:Microsoft.Identity.Web.ScopeAuthorizationRequirement.ToString">
            <inheritdoc />
        </member>
        <member name="T:Microsoft.Identity.Web.AadIssuerValidatorOptions">
            <summary>
            Options passed-in to create the AadIssuerValidator object.
            </summary>
        </member>
        <member name="P:Microsoft.Identity.Web.AadIssuerValidatorOptions.HttpClientName">
            <summary>
            Sets the name of the HttpClient to get from the IHttpClientFactory for use with the configuration manager.
            Needed when customizing the client such as configuring a proxy.
            </summary>
        </member>
        <member name="T:Microsoft.Identity.Web.ServiceCollectionExtensions">
            <summary>
            Extensions for IServiceCollection for startup initialization of web APIs.
            </summary>
        </member>
        <member name="M:Microsoft.Identity.Web.ServiceCollectionExtensions.AddTokenAcquisition(Microsoft.Extensions.DependencyInjection.IServiceCollection,System.Boolean)">
             <summary>
             Add the token acquisition service.
             </summary>
             <param name="services">Service collection.</param>
             <param name="isTokenAcquisitionSingleton">Specifies if an instance of <see cref="T:Microsoft.Identity.Web.ITokenAcquisition"/> should be a singleton.</param>
             <returns>The service collection.</returns>
             <example>
             This method is typically called from the <c>ConfigureServices(IServiceCollection services)</c> in Startup.cs.
             Note that the implementation of the token cache can be chosen separately.
            
             <code>
             // Token acquisition service and its cache implementation as a session cache
             services.AddTokenAcquisition()
             .AddDistributedMemoryCache()
             .AddSession()
             .AddSessionBasedTokenCache();
             </code>
             </example>
        </member>
        <member name="T:Microsoft.Identity.Web.TempDataLoginErrorAccessor">
            <summary>
            An implementation of <see cref="T:Microsoft.Identity.Web.ILoginErrorAccessor"/> that uses <see cref="T:Microsoft.AspNetCore.Mvc.ViewFeatures.ITempDataDictionary"/> to track error messages.
            </summary>
        </member>
        <member name="T:Microsoft.Identity.Web.TokenAcquisition">
            <summary>
            Token acquisition service.
            </summary>
            <summary>
            LoggingMessage class for TokenAcquisition.
            </summary>
        </member>
        <member name="F:Microsoft.Identity.Web.TokenAcquisition._application">
            <summary>
             Please call GetOrBuildConfidentialClientApplication instead of accessing this field directly.
            </summary>
        </member>
        <member name="M:Microsoft.Identity.Web.TokenAcquisition.#ctor(Microsoft.Identity.Web.TokenCacheProviders.IMsalTokenCacheProvider,Microsoft.AspNetCore.Http.IHttpContextAccessor,Microsoft.Extensions.Options.IOptionsMonitor{Microsoft.Identity.Web.MergedOptions},System.Net.Http.IHttpClientFactory,Microsoft.Extensions.Logging.ILogger{Microsoft.Identity.Web.TokenAcquisition},System.IServiceProvider)">
            <summary>
            Constructor of the TokenAcquisition service. This requires the Azure AD Options to
            configure the confidential client application and a token cache provider.
            This constructor is called by ASP.NET Core dependency injection.
            </summary>
            <param name="tokenCacheProvider">The App token cache provider.</param>
            <param name="httpContextAccessor">Access to the HttpContext of the request.</param>
            <param name="mergedOptionsMonitor">Configuration options.</param>
            <param name="httpClientFactory">HTTP client factory.</param>
            <param name="logger">Logger.</param>
            <param name="serviceProvider">Service provider.</param>
        </member>
        <member name="F:Microsoft.Identity.Web.TokenAcquisition._scopesRequestedByMsal">
            <summary>
            Scopes which are already requested by MSAL.NET. They should not be re-requested;.
            </summary>
        </member>
        <member name="F:Microsoft.Identity.Web.TokenAcquisition._metaTenantIdentifiers">
            <summary>
            Meta-tenant identifiers which are not allowed in client credentials.
            </summary>
        </member>
        <member name="M:Microsoft.Identity.Web.TokenAcquisition.AddAccountToCacheFromAuthorizationCodeAsync(Microsoft.AspNetCore.Authentication.OpenIdConnect.AuthorizationCodeReceivedContext,System.Collections.Generic.IEnumerable{System.String},System.String)">
             <summary>
             This handler is executed after the authorization code is received (once the user signs-in and consents) during the
             <a href='https://docs.microsoft.com/azure/active-directory/develop/v2-oauth2-auth-code-flow'>authorization code flow</a> in a web app.
             It uses the code to request an access token from the Microsoft identity platform and caches the tokens and an entry about the signed-in user's account in the MSAL's token cache.
             The access token (and refresh token) provided in the <see cref="T:Microsoft.AspNetCore.Authentication.OpenIdConnect.AuthorizationCodeReceivedContext"/>, once added to the cache, are then used to acquire more tokens using the
             <a href='https://docs.microsoft.com/azure/active-directory/develop/v2-oauth2-on-behalf-of-flow'>on-behalf-of flow</a> for the signed-in user's account,
             in order to call to downstream APIs.
             </summary>
             <param name="context">The context used when an 'AuthorizationCode' is received over the OpenIdConnect protocol.</param>
             <param name="scopes">scopes to request access to.</param>
             <param name="authenticationScheme">Authentication scheme to use (by default, OpenIdConnectDefaults.AuthenticationScheme).</param>
             <example>
             From the configuration of the Authentication of the ASP.NET Core web API:
             <code>OpenIdConnectOptions options;</code>
            
             Subscribe to the authorization code received event:
             <code>
              options.Events = new OpenIdConnectEvents();
              options.Events.OnAuthorizationCodeReceived = OnAuthorizationCodeReceived;
             }
             </code>
            
             And then in the OnAuthorizationCodeRecieved method, call <see cref="M:Microsoft.Identity.Web.TokenAcquisition.AddAccountToCacheFromAuthorizationCodeAsync(Microsoft.AspNetCore.Authentication.OpenIdConnect.AuthorizationCodeReceivedContext,System.Collections.Generic.IEnumerable{System.String},System.String)"/>:
             <code>
             private async Task OnAuthorizationCodeReceived(AuthorizationCodeReceivedContext context)
             {
               var tokenAcquisition = context.HttpContext.RequestServices.GetRequiredService&lt;ITokenAcquisition&gt;();
                await _tokenAcquisition.AddAccountToCacheFromAuthorizationCode(context, new string[] { "user.read" });
             }
             </code>
             </example>
        </member>
        <member name="M:Microsoft.Identity.Web.TokenAcquisition.GetAuthenticationResultForUserAsync(System.Collections.Generic.IEnumerable{System.String},System.String,System.String,System.String,System.Security.Claims.ClaimsPrincipal,Microsoft.Identity.Web.TokenAcquisitionOptions)">
            <summary>
            Typically used from a web app or web API controller, this method retrieves an access token
            for a downstream API using;
            1) the token cache (for web apps and web APIs) if a token exists in the cache
            2) or the <a href='https://docs.microsoft.com/azure/active-directory/develop/v2-oauth2-on-behalf-of-flow'>on-behalf-of flow</a>
            in web APIs, for the user account that is ascertained from claims provided in the <see cref="P:Microsoft.AspNetCore.Http.HttpContext.User"/>
            instance of the current HttpContext.
            </summary>
            <param name="scopes">Scopes to request for the downstream API to call.</param>
            <param name="authenticationScheme">Authentication scheme. If null, will use OpenIdConnectDefault.AuthenticationScheme
            if called from a web app, and JwtBearerDefault.AuthenticationScheme if called from a web APIs.</param>
            <param name="tenantId">Enables overriding of the tenant/account for the same identity. This is useful in the
            cases where a given account is a guest in other tenants, and you want to acquire tokens for a specific tenant, like where the user is a guest.</param>
            <param name="userFlow">Azure AD B2C user flow to target.</param>
            <param name="user">Optional claims principal representing the user. If not provided, will use the signed-in
            user (in a web app), or the user for which the token was received (in a web API)
            cases where a given account is a guest in other tenants, and you want to acquire tokens for a specific tenant, like where the user is a guest.</param>
            <param name="tokenAcquisitionOptions">Options passed-in to create the token acquisition options object which calls into MSAL .NET.</param>
            <returns>An access token to call the downstream API and populated with this downstream API's scopes.</returns>
            <remarks>Calling this method from a web API supposes that you have previously called,
            in a method called by JwtBearerOptions.Events.OnTokenValidated, the HttpContextExtensions.StoreTokenUsedToCallWebAPI method
            passing the validated token (as a JwtSecurityToken). Calling it from a web app supposes that
            you have previously called AddAccountToCacheFromAuthorizationCodeAsync from a method called by
            OpenIdConnectOptions.Events.OnAuthorizationCodeReceived.</remarks>
        </member>
        <member name="M:Microsoft.Identity.Web.TokenAcquisition.GetAuthenticationResultForAppAsync(System.String,System.String,System.String,Microsoft.Identity.Web.TokenAcquisitionOptions)">
            <summary>
            Acquires an authentication result from the authority configured in the app, for the confidential client itself (not on behalf of a user)
            using the client credentials flow. See https://aka.ms/msal-net-client-credentials.
            </summary>
            <param name="scope">The scope requested to access a protected API. For this flow (client credentials), the scope
            should be of the form "{ResourceIdUri/.default}" for instance <c>https://management.azure.net/.default</c> or, for Microsoft
            Graph, <c>https://graph.microsoft.com/.default</c> as the requested scopes are defined statically with the application registration
            in the portal, and cannot be overridden in the application, as you can request a token for only one resource at a time (use
            several calls to get tokens for other resources).</param>
            <param name="authenticationScheme">AuthenticationScheme to use.</param>
            <param name="tenant">Enables overriding of the tenant/account for the same identity. This is useful
            for multi tenant apps or daemons.</param>
            <param name="tokenAcquisitionOptions">Options passed-in to create the token acquisition object which calls into MSAL .NET.</param>
            <returns>An authentication result for the app itself, based on its scopes.</returns>
        </member>
        <member name="M:Microsoft.Identity.Web.TokenAcquisition.GetAccessTokenForAppAsync(System.String,System.String,System.String,Microsoft.Identity.Web.TokenAcquisitionOptions)">
            <summary>
            Acquires a token from the authority configured in the app, for the confidential client itself (not on behalf of a user)
            using the client credentials flow. See https://aka.ms/msal-net-client-credentials.
            </summary>
            <param name="scope">The scope requested to access a protected API. For this flow (client credentials), the scope
            should be of the form "{ResourceIdUri/.default}" for instance <c>https://management.azure.net/.default</c> or, for Microsoft
            Graph, <c>https://graph.microsoft.com/.default</c> as the requested scopes are defined statically with the application registration
            in the portal, and cannot be overridden in the application, as you can request a token for only one resource at a time (use
            several calls to get tokens for other resources).</param>
            <param name="authenticationScheme">AuthenticationScheme to use.</param>
            <param name="tenant">Enables overriding of the tenant/account for the same identity. This is useful
            for multi tenant apps or daemons.</param>
            <param name="tokenAcquisitionOptions">Options passed-in to create the token acquisition object which calls into MSAL .NET.</param>
            <returns>An access token for the app itself, based on its scopes.</returns>
        </member>
        <member name="M:Microsoft.Identity.Web.TokenAcquisition.GetAccessTokenForUserAsync(System.Collections.Generic.IEnumerable{System.String},System.String,System.String,System.String,System.Security.Claims.ClaimsPrincipal,Microsoft.Identity.Web.TokenAcquisitionOptions)">
            <summary>
            Typically used from a web app or web API controller, this method retrieves an access token
            for a downstream API using;
            1) the token cache (for web apps and web APIs) if a token exists in the cache
            2) or the <a href='https://docs.microsoft.com/azure/active-directory/develop/v2-oauth2-on-behalf-of-flow'>on-behalf-of flow</a>
            in web APIs, for the user account that is ascertained from the claims provided in the <see cref="P:Microsoft.AspNetCore.Http.HttpContext.User"/>
            instance of the current HttpContext.
            </summary>
            <param name="scopes">Scopes to request for the downstream API to call.</param>
            <param name="authenticationScheme">Authentication scheme. If null, will use OpenIdConnectDefault.AuthenticationScheme
            if called from a web app, and JwtBearerDefault.AuthenticationScheme if called from a web API.</param>
            <param name="tenantId">Enables overriding of the tenant/account for the same identity. This is useful in the
            cases where a given account is a guest in other tenants, and you want to acquire tokens for a specific tenant.</param>
            <param name="userFlow">Azure AD B2C user flow to target.</param>
            <param name="user">Optional claims principal representing the user. If not provided, will use the signed-in
            user (in a web app), or the user for which the token was received (in a web API)
            cases where a given account is a guest in other tenants, and you want to acquire tokens for a specific tenant.</param>
            <param name="tokenAcquisitionOptions">Options passed-in to create the token acquisition object which calls into MSAL .NET.</param>
            <returns>An access token to call the downstream API and populated with this downstream API's scopes.</returns>
            <remarks>Calling this method from a web API supposes that you have previously called,
            in a method called by JwtBearerOptions.Events.OnTokenValidated, the HttpContextExtensions.StoreTokenUsedToCallWebAPI method
            passing the validated token (as a JwtSecurityToken). Calling it from a web app supposes that
            you have previously called AddAccountToCacheFromAuthorizationCodeAsync from a method called by
            OpenIdConnectOptions.Events.OnAuthorizationCodeReceived.</remarks>
        </member>
        <member name="M:Microsoft.Identity.Web.TokenAcquisition.ReplyForbiddenWithWwwAuthenticateHeaderAsync(System.Collections.Generic.IEnumerable{System.String},Microsoft.Identity.Client.MsalUiRequiredException,Microsoft.AspNetCore.Http.HttpResponse)">
            <summary>
            Used in web APIs (no user interaction).
            Replies to the client through the HTTP response by sending a 403 (forbidden) and populating the 'WWW-Authenticate' header so that
            the client, in turn, can trigger a user interaction so that the user consents to more scopes.
            </summary>
            <param name="scopes">Scopes to consent to.</param>
            <param name="msalServiceException">The <see cref="T:Microsoft.Identity.Client.MsalUiRequiredException"/> that triggered the challenge.</param>
            <param name="httpResponse">The <see cref="T:Microsoft.AspNetCore.Http.HttpResponse"/> to update.</param>
            if called from a web app, and JwtBearerDefault.AuthenticationScheme if called from a web API.
        </member>
        <member name="M:Microsoft.Identity.Web.TokenAcquisition.ReplyForbiddenWithWwwAuthenticateHeader(System.Collections.Generic.IEnumerable{System.String},Microsoft.Identity.Client.MsalUiRequiredException,System.String,Microsoft.AspNetCore.Http.HttpResponse)">
            <summary>
            Used in web APIs (no user interaction).
            Replies to the client through the HTTP response by sending a 403 (forbidden) and populating the 'WWW-Authenticate' header so that
            the client, in turn, can trigger a user interaction so that the user consents to more scopes.
            </summary>
            <param name="scopes">Scopes to consent to.</param>
            <param name="msalServiceException">The <see cref="T:Microsoft.Identity.Client.MsalUiRequiredException"/> that triggered the challenge.</param>
            <param name="authenticationScheme">Authentication scheme. If null, will use OpenIdConnectDefault.AuthenticationScheme
            if called from a web app, and JwtBearerDefault.AuthenticationScheme if called from a web API.</param>
            <param name="httpResponse">The <see cref="T:Microsoft.AspNetCore.Http.HttpResponse"/> to update.</param>
        </member>
        <member name="M:Microsoft.Identity.Web.TokenAcquisition.RemoveAccountAsync(Microsoft.AspNetCore.Authentication.OpenIdConnect.RedirectContext,System.String)">
            <summary>
            Removes the account associated with context.HttpContext.User from the MSAL.NET cache.
            </summary>
            <param name="context">RedirectContext passed-in to a <see cref="P:Microsoft.AspNetCore.Authentication.OpenIdConnect.OpenIdConnectEvents.OnRedirectToIdentityProviderForSignOut"/>
            OpenID Connect event.</param>
            <param name="authenticationScheme">Authentication scheme. If null, will use OpenIdConnectDefault.AuthenticationScheme
            if called from a web app, and JwtBearerDefault.AuthenticationScheme if called from a web API.</param>
            <returns>A <see cref="T:System.Threading.Tasks.Task"/> that represents a completed account removal operation.</returns>
        </member>
        <member name="M:Microsoft.Identity.Web.TokenAcquisition.GetEffectiveAuthenticationScheme(System.String)">
            <inheritdoc/>
        </member>
        <member name="M:Microsoft.Identity.Web.TokenAcquisition.BuildConfidentialClientApplication(Microsoft.Identity.Web.MergedOptions)">
            <summary>
            Creates an MSAL confidential client application.
            </summary>
        </member>
        <member name="M:Microsoft.Identity.Web.TokenAcquisition.GetAuthenticationResultForWebAppWithAccountFromCacheAsync(Microsoft.Identity.Client.IConfidentialClientApplication,System.Security.Claims.ClaimsPrincipal,System.Collections.Generic.IEnumerable{System.String},System.String,Microsoft.Identity.Web.MergedOptions,System.String,Microsoft.Identity.Web.TokenAcquisitionOptions)">
            <summary>
            Gets an access token for a downstream API on behalf of the user described by its claimsPrincipal.
            </summary>
            <param name="application"><see cref="T:Microsoft.Identity.Client.IConfidentialClientApplication"/>.</param>
            <param name="claimsPrincipal">Claims principal for the user on behalf of whom to get a token.</param>
            <param name="scopes">Scopes for the downstream API to call.</param>
            <param name="tenantId">(optional) TenantID based on a specific tenant for which to acquire a token to access the scopes
            on behalf of the user described in the claimsPrincipal.</param>
            <param name="mergedOptions">Merged options.</param>
            <param name="userFlow">Azure AD B2C user flow to target.</param>
            <param name="tokenAcquisitionOptions">Options passed-in to create the token acquisition object which calls into MSAL .NET.</param>
        </member>
        <member name="M:Microsoft.Identity.Web.TokenAcquisition.GetAuthenticationResultForWebAppWithAccountFromCacheAsync(Microsoft.Identity.Client.IConfidentialClientApplication,Microsoft.Identity.Client.IAccount,System.Collections.Generic.IEnumerable{System.String},System.String,Microsoft.Identity.Web.MergedOptions,System.String,Microsoft.Identity.Web.TokenAcquisitionOptions)">
            <summary>
            Gets an access token for a downstream API on behalf of the user whose account is passed as an argument.
            </summary>
            <param name="application"><see cref="T:Microsoft.Identity.Client.IConfidentialClientApplication"/>.</param>
            <param name="account">User IAccount for which to acquire a token.
            See <see cref="P:Microsoft.Identity.Client.AccountId.Identifier"/>.</param>
            <param name="scopes">Scopes for the downstream API to call.</param>
            <param name="tenantId">TenantID based on a specific tenant for which to acquire a token to access the scopes
            on behalf of the user.</param>
            <param name="mergedOptions">Merged options.</param>
            <param name="userFlow">Azure AD B2C user flow.</param>
            <param name="tokenAcquisitionOptions">Options passed-in to create the token acquisition object which calls into MSAL .NET.</param>
        </member>
        <member name="M:Microsoft.Identity.Web.TokenAcquisition.Logger.TokenAcquisitionError(Microsoft.Extensions.Logging.ILogger,System.String,System.Exception)">
            <summary>
            Logger for handling MSAL exceptions in TokenAcquisition.
            </summary>
            <param name="logger">ILogger.</param>
            <param name="msalErrorMessage">Specific log message from TokenAcquisition.</param>
            <param name="ex">Exception from MSAL.NET.</param>
        </member>
        <member name="M:Microsoft.Identity.Web.TokenAcquisition.Logger.TokenAcquisitionMsalAuthenticationResultTime(Microsoft.Extensions.Logging.ILogger,System.Int64,System.Int64,System.Int64,System.String,System.String,System.String,System.Exception)">
            <summary>
            Logger for handling information specific to MSAL in token acquisition.
            </summary>
            <param name="logger">ILogger.</param>
            <param name="durationTotalInMs">durationTotalInMs.</param>
            <param name="durationInHttpInMs">durationInHttpInMs.</param>
            <param name="durationInCacheInMs">durationInCacheInMs.</param>
            <param name="tokenSource">cache or IDP.</param>
            <param name="correlationId">correlationId.</param>
            <param name="cacheRefreshReason">cacheRefreshReason.</param>
            <param name="ex">Exception from MSAL.NET.</param>
        </member>
        <member name="T:Microsoft.Identity.Web.TokenAcquisitionOptions">
            <summary>
            Options passed-in to create the token acquisition object which calls into MSAL .NET.
            </summary>
        </member>
        <member name="P:Microsoft.Identity.Web.TokenAcquisitionOptions.CorrelationId">
            <summary>
            Sets the correlation id to be used in the authentication request
            to the /token endpoint.
            </summary>
        </member>
        <member name="P:Microsoft.Identity.Web.TokenAcquisitionOptions.ExtraQueryParameters">
            <summary>
            Sets Extra Query Parameters for the query string in the HTTP authentication request.
            </summary>
        </member>
        <member name="P:Microsoft.Identity.Web.TokenAcquisitionOptions.Claims">
            <summary>
            A string with one or multiple claims to request.
            Normally used with Conditional Access.
            </summary>
        </member>
        <member name="P:Microsoft.Identity.Web.TokenAcquisitionOptions.ForceRefresh">
            <summary>
            Specifies if the token request will ignore the access token in the token cache
            and will attempt to acquire a new access token.
            If <c>true</c>, the request will ignore the token cache. The default is <c>false</c>.
            Use this option with care and only when needed, for instance, if you know that conditional access policies have changed,
            for it induces performance degradation, as the token cache is not utilized.
            </summary>
        </member>
        <member name="P:Microsoft.Identity.Web.TokenAcquisitionOptions.PoPConfiguration">
            <summary>
            Modifies the token acquisition request so that the acquired token is a Proof of Possession token (PoP),
            rather than a Bearer token.
            PoP tokens are similar to Bearer tokens, but are bound to the HTTP request and to a cryptographic key,
            which MSAL can manage. See https://aka.ms/msal-net-pop.
            </summary>
        </member>
        <member name="P:Microsoft.Identity.Web.TokenAcquisitionOptions.CancellationToken">
            <summary>
            Cancellation token to be used when calling the token acquisition methods.
            </summary>
        </member>
        <member name="P:Microsoft.Identity.Web.TokenAcquisitionOptions.LongRunningWebApiSessionKey">
            <summary>
            Key used for long running web APIs that need to call downstream web
            APIs on behalf of the user. Can be null, if you are not developing a long
            running web API, <see cref="F:Microsoft.Identity.Web.TokenAcquisitionOptions.LongRunningWebApiSessionKeyAuto"/> if you want
            Microsoft.Identity.Web to allocate a session key for you, or your own string
            if you want to associate the session with some information you have externally
            (for instance a Microsoft Graph hook identifier).
            </summary>
        </member>
        <member name="F:Microsoft.Identity.Web.TokenAcquisitionOptions.LongRunningWebApiSessionKeyAuto">
            <summary>
            Value that can be used for <see cref="P:Microsoft.Identity.Web.TokenAcquisitionOptions.LongRunningWebApiSessionKey"/> so that
            MSAL.NET allocates the long running web api session key for the developer.
            </summary>
        </member>
        <member name="M:Microsoft.Identity.Web.TokenAcquisitionOptions.Clone">
            <summary>
            Clone the options (to be able to override them).
            </summary>
            <returns>A clone of the options.</returns>
        </member>
        <member name="T:Microsoft.Identity.Web.TokenCacheProviders.Session.MsalSessionTokenCacheProvider">
             <summary>
             An implementation of token cache for confidential clients backed by an HTTP session.
             </summary>
             <remarks>
             For this session cache to work effectively, the ASP.NET Core session has to be configured properly.
             The latest guidance is provided at https://docs.microsoft.com/aspnet/core/fundamentals/app-state
            
             In the method <c>public void ConfigureServices(IServiceCollection services)</c> in Startup.cs, add the following:
             <code>
             services.AddSession(option =>
             {
                 option.Cookie.IsEssential = true;
             });
             </code>
             In the method <c>public void Configure(IApplicationBuilder app, IHostingEnvironment env)</c> in Startup.cs, add the following:
             <code>
             app.UseSession(); // Before UseMvc()
             </code>
             </remarks>
             <seealso>https://aka.ms/msal-net-token-cache-serialization</seealso>
            <summary>
            LoggingMessage class for MsalSessionTokenCacheProvider.
            </summary>
        </member>
        <member name="M:Microsoft.Identity.Web.TokenCacheProviders.Session.MsalSessionTokenCacheProvider.#ctor(Microsoft.AspNetCore.Http.ISession,Microsoft.Extensions.Logging.ILogger{Microsoft.Identity.Web.TokenCacheProviders.Session.MsalSessionTokenCacheProvider})">
            <summary>
            MSAL Token cache provider constructor.
            </summary>
            <param name="session">Session for the current user.</param>
            <param name="logger">Logger.</param>
        </member>
        <member name="M:Microsoft.Identity.Web.TokenCacheProviders.Session.MsalSessionTokenCacheProvider.ReadCacheBytesAsync(System.String)">
            <summary>
            Read a blob representing the token cache from its key.
            </summary>
            <param name="cacheKey">Key representing the token cache
            (account or app).</param>
            <returns>Read blob.</returns>
        </member>
        <member name="M:Microsoft.Identity.Web.TokenCacheProviders.Session.MsalSessionTokenCacheProvider.ReadCacheBytesAsync(System.String,Microsoft.Identity.Web.TokenCacheProviders.CacheSerializerHints)">
            <summary>
            Read a blob representing the token cache from its key.
            </summary>
            <param name="cacheKey">Key representing the token cache
            (account or app).</param>
            <param name="cacheSerializerHints">Hints for the cache serialization implementation optimization.</param>
            <returns>Read blob.</returns>
        </member>
        <member name="M:Microsoft.Identity.Web.TokenCacheProviders.Session.MsalSessionTokenCacheProvider.WriteCacheBytesAsync(System.String,System.Byte[])">
            <summary>
            Writes the token cache identified by its key to the serialization mechanism.
            </summary>
            <param name="cacheKey">Key for the cache (account ID or app ID).</param>
            <param name="bytes">Blob to write to the cache.</param>
            <returns>A <see cref="T:System.Threading.Tasks.Task"/> that completes when a write operation has completed.</returns>
        </member>
        <member name="M:Microsoft.Identity.Web.TokenCacheProviders.Session.MsalSessionTokenCacheProvider.RemoveKeyAsync(System.String)">
            <summary>
            Removes a cache described by its key.
            </summary>
            <param name="cacheKey">Key of the token cache (user account or app ID).</param>
            <returns>A <see cref="T:System.Threading.Tasks.Task"/> that completes when key removal has completed.</returns>
        </member>
        <member name="T:Microsoft.Identity.Web.TokenCacheProviders.Session.MsalSessionTokenCacheProvider.Logger">
            <summary>
            LoggingMessage class for MsalSessionTokenCacheProvider.
            </summary>
        </member>
        <member name="M:Microsoft.Identity.Web.TokenCacheProviders.Session.MsalSessionTokenCacheProvider.Logger.SessionCache(Microsoft.Extensions.Logging.ILogger,System.String,System.String,System.String,System.Exception)">
            <summary>
            Session cache logging.
            </summary>
            <param name="logger">ILogger.</param>
            /// <param name="operation">Cache operation (Read, Write, etc...).</param>
            <param name="sessionId">Session Id.</param>
            <param name="cacheKey">MSAL.NET cache key.</param>
            <param name="ex">Exception.</param>
        </member>
        <member name="M:Microsoft.Identity.Web.TokenCacheProviders.Session.MsalSessionTokenCacheProvider.Logger.SessionCacheKeyNotFound(Microsoft.Extensions.Logging.ILogger,System.String,System.String,System.Exception)">
            <summary>
            Session cache deserialized.
            </summary>
            <param name="logger">ILogger.</param>
            <param name="cacheKey">MSAL.NET cache key.</param>
            <param name="sessionId">Session Id.</param>
            <param name="ex">Exception.</param>
        </member>
        <member name="T:Microsoft.Identity.Web.TokenCacheProviders.Session.SessionTokenCacheProviderExtension">
            <summary>
            Extension class to add a session token cache serializer to MSAL.
            </summary>
        </member>
        <member name="M:Microsoft.Identity.Web.TokenCacheProviders.Session.SessionTokenCacheProviderExtension.AddSessionAppTokenCache(Microsoft.Extensions.DependencyInjection.IServiceCollection)">
             <summary>
             Adds an HTTP session-based application token cache to the service collection.
             </summary>
             <remarks>
             For this session cache to work effectively the ASP.NET Core session has to be configured properly.
             The latest guidance is provided at https://docs.microsoft.com/aspnet/core/fundamentals/app-state.
            
             In the method <c>public void ConfigureServices(IServiceCollection services)</c> in Startup.cs, add the following:
             <code>
             services.AddSession(option =>
             {
                 option.Cookie.IsEssential = true;
             });
             </code>
             In the method <c>public void Configure(IApplicationBuilder app, IHostingEnvironment env)</c> in Startup.cs, add the following:
             <code>
             app.UseSession(); // Before UseMvc()
             </code>
             Because session token caches are added with scoped lifetime, they should not be used when <c>TokenAcquisition</c> is also used as a singleton (for example, when using Microsoft Graph SDK).
             </remarks>
             <param name="services">The services collection to add to.</param>
             <returns>The service collection.</returns>
        </member>
        <member name="M:Microsoft.Identity.Web.TokenCacheProviders.Session.SessionTokenCacheProviderExtension.AddSessionPerUserTokenCache(Microsoft.Extensions.DependencyInjection.IServiceCollection)">
             <summary>
             Adds an HTTP session-based per-user token cache to the service collection.
             </summary>
             <remarks>
             For this session cache to work effectively the ASP.NET Core session has to be configured properly.
             The latest guidance is provided at https://docs.microsoft.com/aspnet/core/fundamentals/app-state.
            
             In the method <c>public void ConfigureServices(IServiceCollection services)</c> in Startup.cs, add the following:
             <code>
             services.AddSession(option =>
             {
                 option.Cookie.IsEssential = true;
             });
             </code>
             In the method <c>public void Configure(IApplicationBuilder app, IHostingEnvironment env)</c> in Startup.cs, add the following:
             <code>
             app.UseSession(); // Before UseMvc()
             </code>
             Because session token caches are added with scoped lifetime, they should not be used when <c>TokenAcquisition</c> is also used as a singleton (for example, when using Microsoft Graph SDK).
             </remarks>
             <param name="services">The services collection to add to.</param>
             <returns>The service collection.</returns>
        </member>
        <member name="F:Microsoft.Identity.Web.Util.Base64UrlHelpers.s_base64Table">
            <summary>
            Encoding table.
            </summary>
        </member>
        <member name="M:Microsoft.Identity.Web.Util.Base64UrlHelpers.Encode(System.String)">
            <summary>
            The following functions perform base64url encoding which differs from regular base64 encoding as follows
            * padding is skipped so the pad character '=' doesn't have to be percent encoded
            * the 62nd and 63rd regular base64 encoding characters ('+' and '/') are replace with ('-' and '_')
            The changes make the encoding alphabet file and URL safe.
            </summary>
            <param name="arg">string to encode.</param>
            <returns>Base64Url encoding of the UTF8 bytes.</returns>
        </member>
        <member name="M:Microsoft.Identity.Web.Util.Base64UrlHelpers.Encode(System.Byte[],System.Int32,System.Int32)">
            <summary>
            Converts a subset of an array of 8-bit unsigned integers to its equivalent string representation that is encoded with base-64-url digits. Parameters specify
            the subset as an offset in the input array, and the number of elements in the array to convert.
            </summary>
            <param name="inArray">An array of 8-bit unsigned integers.</param>
            <param name="offset">The number of elements of inArray to convert.</param>
            <param name="length">An offset in inArray.</param>
            <returns>The string representation in base 64 url encoding of length elements of inArray, starting at position offset.</returns>
            <exception cref="T:System.ArgumentNullException">'inArray' is null.</exception>
            <exception cref="T:System.ArgumentOutOfRangeException">offset or length is negative OR offset plus length is greater than the length of inArray.</exception>
        </member>
        <member name="M:Microsoft.Identity.Web.Util.Base64UrlHelpers.Encode(System.Byte[])">
            <summary>
            Converts a subset of an array of 8-bit unsigned integers to its equivalent string representation that is encoded with base-64-url digits. Parameters specify
            the subset as an offset in the input array, and the number of elements in the array to convert.
            </summary>
            <param name="inArray">An array of 8-bit unsigned integers.</param>
            <returns>The string representation in base 64 url encoding of length elements of inArray, starting at position offset.</returns>
            <exception cref="T:System.ArgumentNullException">'inArray' is null.</exception>
            <exception cref="T:System.ArgumentOutOfRangeException">offset or length is negative OR offset plus length is greater than the length of inArray.</exception>
        </member>
        <member name="M:Microsoft.Identity.Web.Util.Base64UrlHelpers.DecodeBytes(System.String)">
            <summary>
             Converts the specified string, which encodes binary data as base-64-url digits, to an equivalent 8-bit unsigned integer array.</summary>
            <param name="str">base64Url encoded string.</param>
            <returns>UTF8 bytes.</returns>
        </member>
        <member name="M:Microsoft.Identity.Web.Util.Base64UrlHelpers.Decode(System.String)">
            <summary>
            Decodes the string from Base64UrlEncoded to UTF8.
            </summary>
            <param name="arg">string to decode.</param>
            <returns>UTF8 string.</returns>
        </member>
        <member name="T:Microsoft.Identity.Web.MicrosoftIdentityWebApiAuthenticationBuilder">
            <summary>
            Authentication builder for a web API.
            </summary>
        </member>
        <member name="M:Microsoft.Identity.Web.MicrosoftIdentityWebApiAuthenticationBuilder.#ctor(Microsoft.Extensions.DependencyInjection.IServiceCollection,System.String,System.Action{Microsoft.AspNetCore.Authentication.JwtBearer.JwtBearerOptions},System.Action{Microsoft.Identity.Web.MicrosoftIdentityOptions},Microsoft.Extensions.Configuration.IConfigurationSection)">
            <summary>
            Constructor.
            </summary>
            <param name="services">The services being configured.</param>
            <param name="jwtBearerAuthenticationScheme">Default scheme used for OpenIdConnect.</param>
            <param name="configureJwtBearerOptions">ACtion called to configure the JwtBearer options.</param>
            <param name="configureMicrosoftIdentityOptions">Action called to configure
            the <see cref="T:Microsoft.Identity.Web.MicrosoftIdentityOptions"/>Microsoft identity options.</param>
            <param name="configurationSection">Configuration section from which to
            get parameters.</param>
        </member>
        <member name="M:Microsoft.Identity.Web.MicrosoftIdentityWebApiAuthenticationBuilder.EnableTokenAcquisitionToCallDownstreamApi(System.Action{Microsoft.Identity.Client.ConfidentialClientApplicationOptions})">
            <summary>
            Protects the web API with Microsoft identity platform (formerly Azure AD v2.0).
            </summary>
            <param name="configureConfidentialClientApplicationOptions">The action to configure <see cref="T:Microsoft.Identity.Client.ConfidentialClientApplicationOptions"/>.</param>
            <returns>The authentication builder to chain.</returns>
        </member>
        <member name="T:Microsoft.Identity.Web.MicrosoftIdentityWebApiAuthenticationBuilderExtensions">
            <summary>
            Extensions for <see cref="T:Microsoft.AspNetCore.Authentication.AuthenticationBuilder"/> for startup initialization of web APIs.
            </summary>
        </member>
        <member name="M:Microsoft.Identity.Web.MicrosoftIdentityWebApiAuthenticationBuilderExtensions.AddMicrosoftIdentityWebApi(Microsoft.AspNetCore.Authentication.AuthenticationBuilder,Microsoft.Extensions.Configuration.IConfiguration,System.String,System.String,System.Boolean)">
            <summary>
            Protects the web API with Microsoft identity platform (formerly Azure AD v2.0).
            This method expects the configuration file will have a section, named "AzureAd" as default, with the necessary settings to initialize authentication options.
            </summary>
            <param name="builder">The <see cref="T:Microsoft.AspNetCore.Authentication.AuthenticationBuilder"/> to which to add this configuration.</param>
            <param name="configuration">The configuration instance.</param>
            <param name="configSectionName">The configuration section with the necessary settings to initialize authentication options.</param>
            <param name="jwtBearerScheme">The JWT bearer scheme name to be used. By default it uses "Bearer".</param>
            <param name="subscribeToJwtBearerMiddlewareDiagnosticsEvents">
            Set to true if you want to debug, or just understand the JWT bearer events.
            </param>
            <returns>The authentication builder to chain.</returns>
        </member>
        <member name="M:Microsoft.Identity.Web.MicrosoftIdentityWebApiAuthenticationBuilderExtensions.AddMicrosoftIdentityWebApi(Microsoft.AspNetCore.Authentication.AuthenticationBuilder,Microsoft.Extensions.Configuration.IConfigurationSection,System.String,System.Boolean)">
            <summary>
            Protects the web API with Microsoft identity platform (formerly Azure AD v2.0).
            This method expects the configuration file will have a section, named "AzureAd" as default, with the necessary settings to initialize authentication options.
            </summary>
            <param name="builder">The <see cref="T:Microsoft.AspNetCore.Authentication.AuthenticationBuilder"/> to which to add this configuration.</param>
            <param name="configurationSection">The configuration second from which to fill-in the options.</param>
            <param name="jwtBearerScheme">The JWT bearer scheme name to be used. By default it uses "Bearer".</param>
            <param name="subscribeToJwtBearerMiddlewareDiagnosticsEvents">
            Set to true if you want to debug, or just understand the JWT bearer events.
            </param>
            <returns>The authentication builder to chain.</returns>
        </member>
        <member name="M:Microsoft.Identity.Web.MicrosoftIdentityWebApiAuthenticationBuilderExtensions.AddMicrosoftIdentityWebApi(Microsoft.AspNetCore.Authentication.AuthenticationBuilder,System.Action{Microsoft.AspNetCore.Authentication.JwtBearer.JwtBearerOptions},System.Action{Microsoft.Identity.Web.MicrosoftIdentityOptions},System.String,System.Boolean)">
            <summary>
            Protects the web API with Microsoft identity platform (formerly Azure AD v2.0).
            </summary>
            <param name="builder">The <see cref="T:Microsoft.AspNetCore.Authentication.AuthenticationBuilder"/> to which to add this configuration.</param>
            <param name="configureJwtBearerOptions">The action to configure <see cref="T:Microsoft.AspNetCore.Authentication.JwtBearer.JwtBearerOptions"/>.</param>
            <param name="configureMicrosoftIdentityOptions">The action to configure the <see cref="T:Microsoft.Identity.Web.MicrosoftIdentityOptions"/>.</param>
            <param name="jwtBearerScheme">The JWT bearer scheme name to be used. By default it uses "Bearer".</param>
            <param name="subscribeToJwtBearerMiddlewareDiagnosticsEvents">
            Set to true if you want to debug, or just understand the JWT bearer events.</param>
            <returns>The authentication builder to chain.</returns>
        </member>
        <member name="T:Microsoft.Identity.Web.MicrosoftIdentityWebApiAuthenticationBuilderWithConfiguration">
            <summary>
            Builder for web API authentication with configuration.
            </summary>
        </member>
        <member name="M:Microsoft.Identity.Web.MicrosoftIdentityWebApiAuthenticationBuilderWithConfiguration.EnableTokenAcquisitionToCallDownstreamApi">
            <summary>
            Protects the web API with Microsoft identity platform (formerly Azure AD v2.0).
            This method expects the configuration file will have a section, named "AzureAd" as default, with the necessary settings to initialize authentication options.
            </summary>
            <returns>The authentication builder to chain.</returns>
        </member>
        <member name="T:Microsoft.Identity.Web.MicrosoftIdentityWebApiServiceCollectionExtensions">
            <summary>
            Extension for IServiceCollection for startup initialization of web APIs.
            </summary>
        </member>
        <member name="M:Microsoft.Identity.Web.MicrosoftIdentityWebApiServiceCollectionExtensions.AddMicrosoftIdentityWebApiAuthentication(Microsoft.Extensions.DependencyInjection.IServiceCollection,Microsoft.Extensions.Configuration.IConfiguration,System.String,System.String,System.Boolean)">
            <summary>
            Protects the web API with Microsoft identity platform (formerly Azure AD v2.0)
            This method expects the configuration file will have a section, named "AzureAd" as default, with the necessary settings to initialize authentication options.
            </summary>
            <param name="services">Service collection to which to add authentication.</param>
            <param name="configuration">The Configuration object.</param>
            <param name="configSectionName">The configuration section with the necessary settings to initialize authentication options.</param>
            <param name="jwtBearerScheme">The JwtBearer scheme name to be used. By default it uses "Bearer".</param>
            <param name="subscribeToJwtBearerMiddlewareDiagnosticsEvents">
            Set to true if you want to debug, or just understand the JwtBearer events.</param>
            <returns>The authentication builder to chain extension methods.</returns>
        </member>
        <member name="T:Microsoft.Identity.Web.Internal.WebApiBuilders">
            <summary>
            Web API authentication builder.
            </summary>
        </member>
        <member name="M:Microsoft.Identity.Web.Internal.WebApiBuilders.EnableTokenAcquisition(System.Action{Microsoft.Identity.Client.ConfidentialClientApplicationOptions},System.String,Microsoft.Extensions.DependencyInjection.IServiceCollection,Microsoft.Extensions.Configuration.IConfigurationSection)">
            <summary>
            Allows a higher level abstraction of security token (i.e. System.IdentityModel.Tokens.Jwt and more modern, Microsoft.IdentityModel.JsonWebTokens)
            to be used with Microsoft Identity Web.
            Developers should continue to use `EnableTokenAcquisitionToCallDownstreamApi`.
            This API is not considered part of the public API and may change.
            </summary>
            <param name="configureConfidentialClientApplicationOptions">The action to configure <see cref="T:Microsoft.Identity.Client.ConfidentialClientApplicationOptions"/>.</param>
            <param name="authenticationScheme">Authentication scheme.</param>
            <param name="services">The services being configured.</param>
            <param name="configuration">IConfigurationSection.</param>
            <returns>The authentication builder to chain.</returns>
        </member>
        <member name="T:Microsoft.Identity.Web.MicrosoftIdentityAppCallsWebApiAuthenticationBuilder">
            <summary>
            Authentication builder returned by the EnableTokenAcquisitionToCallDownstreamApi methods
            enabling you to decide token cache implementations.
            </summary>
        </member>
        <member name="M:Microsoft.Identity.Web.MicrosoftIdentityAppCallsWebApiAuthenticationBuilder.AddInMemoryTokenCaches(System.Action{Microsoft.Identity.Web.TokenCacheProviders.InMemory.MsalMemoryTokenCacheOptions},System.Action{Microsoft.Extensions.Caching.Memory.MemoryCacheOptions})">
            <summary>
            Add in memory token caches.
            </summary>
            <param name="configureOptions"><see cref="T:Microsoft.Identity.Web.TokenCacheProviders.InMemory.MsalMemoryTokenCacheOptions"/> to configure.</param>
            <param name="memoryCacheOptions"><see cref="T:Microsoft.Extensions.Caching.Memory.MemoryCacheOptions"/> to configure.</param>
            <returns>the service collection.</returns>
        </member>
        <member name="M:Microsoft.Identity.Web.MicrosoftIdentityAppCallsWebApiAuthenticationBuilder.AddDistributedTokenCaches">
            <summary>
            Add distributed token caches.
            </summary>
            <returns>the service collection.</returns>
        </member>
        <member name="M:Microsoft.Identity.Web.MicrosoftIdentityAppCallsWebApiAuthenticationBuilder.AddSessionTokenCaches">
            <summary>
            Add session token caches.
            </summary>
            <returns>the service collection.</returns>
        </member>
        <member name="T:Microsoft.Identity.Web.MicrosoftIdentityWebAppAuthenticationBuilder">
            <summary>
            Authentication builder specific for Microsoft identity platform.
            </summary>
        </member>
        <member name="M:Microsoft.Identity.Web.MicrosoftIdentityWebAppAuthenticationBuilder.#ctor(Microsoft.Extensions.DependencyInjection.IServiceCollection,System.String,System.Action{Microsoft.Identity.Web.MicrosoftIdentityOptions},Microsoft.Extensions.Configuration.IConfigurationSection)">
            <summary>
             Constructor.
            </summary>
            <param name="services"> The services being configured.</param>
            <param name="openIdConnectScheme">Default scheme used for OpenIdConnect.</param>
            <param name="configureMicrosoftIdentityOptions">Action called to configure
            the <see cref="T:Microsoft.Identity.Web.MicrosoftIdentityOptions"/>Microsoft identity options.</param>
            <param name="configurationSection">Optional configuration section.</param>
        </member>
        <member name="M:Microsoft.Identity.Web.MicrosoftIdentityWebAppAuthenticationBuilder.EnableTokenAcquisitionToCallDownstreamApi(System.Collections.Generic.IEnumerable{System.String})">
            <summary>
            The web app calls a web API.
            </summary>
            <param name="initialScopes">Initial scopes.</param>
            <returns>The builder itself for chaining.</returns>
        </member>
        <member name="M:Microsoft.Identity.Web.MicrosoftIdentityWebAppAuthenticationBuilder.EnableTokenAcquisitionToCallDownstreamApi(System.Action{Microsoft.Identity.Client.ConfidentialClientApplicationOptions},System.Collections.Generic.IEnumerable{System.String})">
            <summary>
            The web app calls a web API. This override enables you to specify the
            ConfidentialClientApplicationOptions (from MSAL.NET) programmatically.
            </summary>
            <param name="configureConfidentialClientApplicationOptions">Action to configure the
            MSAL.NET confidential client application options.</param>
            <param name="initialScopes">Initial scopes.</param>
            <returns>The builder itself for chaining.</returns>
        </member>
        <member name="T:Microsoft.Identity.Web.MicrosoftIdentityWebAppAuthenticationBuilderExtensions">
            <summary>
            Extensions for the <see cref="T:Microsoft.AspNetCore.Authentication.AuthenticationBuilder"/> for startup initialization.
            </summary>
        </member>
        <member name="M:Microsoft.Identity.Web.MicrosoftIdentityWebAppAuthenticationBuilderExtensions.AddMicrosoftIdentityWebApp(Microsoft.AspNetCore.Authentication.AuthenticationBuilder,Microsoft.Extensions.Configuration.IConfiguration,System.String,System.String,System.String,System.Boolean,System.String)">
            <summary>
            Add authentication to a web app with Microsoft identity platform.
            This method expects the configuration file will have a section, named "AzureAd" as default,
            with the necessary settings to initialize authentication options.
            </summary>
            <param name="builder">The <see cref="T:Microsoft.AspNetCore.Authentication.AuthenticationBuilder"/> to which to add this configuration.</param>
            <param name="configuration">The configuration instance.</param>
            <param name="configSectionName">The configuration section with the necessary settings to initialize authentication options.</param>
            <param name="openIdConnectScheme">The OpenID Connect scheme name to be used. By default it uses "OpenIdConnect".</param>
            <param name="cookieScheme">The cookie-based scheme name to be used. By default it uses "Cookies".</param>
            <param name="subscribeToOpenIdConnectMiddlewareDiagnosticsEvents">Set to true if you want to debug, or just understand the OpenID Connect events.</param>
            <param name="displayName">A display name for the authentication handler.</param>
            <returns>The <see cref="T:Microsoft.Identity.Web.MicrosoftIdentityWebAppAuthenticationBuilderWithConfiguration"/> builder for chaining.</returns>
        </member>
        <member name="M:Microsoft.Identity.Web.MicrosoftIdentityWebAppAuthenticationBuilderExtensions.AddMicrosoftIdentityWebApp(Microsoft.AspNetCore.Authentication.AuthenticationBuilder,Microsoft.Extensions.Configuration.IConfigurationSection,System.String,System.String,System.Boolean,System.String)">
            <summary>
            Add authentication with Microsoft identity platform.
            This method expects the configuration file will have a section, named "AzureAd" as default, with the necessary settings to initialize authentication options.
            </summary>
            <param name="builder">The <see cref="T:Microsoft.AspNetCore.Authentication.AuthenticationBuilder"/> to which to add this configuration.</param>
            <param name="configurationSection">The configuration section from which to get the options.</param>
            <param name="openIdConnectScheme">The OpenID Connect scheme name to be used. By default it uses "OpenIdConnect".</param>
            <param name="cookieScheme">The cookie-based scheme name to be used. By default it uses "Cookies".</param>
            <param name="subscribeToOpenIdConnectMiddlewareDiagnosticsEvents">Set to true if you want to debug, or just understand the OpenID Connect events.</param>
            <param name="displayName">A display name for the authentication handler.</param>
            <returns>The authentication builder for chaining.</returns>
        </member>
        <member name="M:Microsoft.Identity.Web.MicrosoftIdentityWebAppAuthenticationBuilderExtensions.AddMicrosoftIdentityWebApp(Microsoft.AspNetCore.Authentication.AuthenticationBuilder,System.Action{Microsoft.Identity.Web.MicrosoftIdentityOptions},System.Action{Microsoft.AspNetCore.Authentication.Cookies.CookieAuthenticationOptions},System.String,System.String,System.Boolean,System.String)">
            <summary>
            Add authentication with Microsoft identity platform.
            </summary>
            <param name="builder">The <see cref="T:Microsoft.AspNetCore.Authentication.AuthenticationBuilder"/> to which to add this configuration.</param>
            <param name="configureMicrosoftIdentityOptions">The action to configure <see cref="T:Microsoft.Identity.Web.MicrosoftIdentityOptions"/>.</param>
            <param name="configureCookieAuthenticationOptions">The action to configure <see cref="T:Microsoft.AspNetCore.Authentication.Cookies.CookieAuthenticationOptions"/>.</param>
            <param name="openIdConnectScheme">The OpenID Connect scheme name to be used. By default it uses "OpenIdConnect".</param>
            <param name="cookieScheme">The cookie-based scheme name to be used. By default it uses "Cookies".</param>
            <param name="subscribeToOpenIdConnectMiddlewareDiagnosticsEvents">Set to true if you want to debug, or just understand the OpenID Connect events.</param>
            <param name="displayName">A display name for the authentication handler.</param>
            <returns>The authentication builder for chaining.</returns>
        </member>
        <member name="M:Microsoft.Identity.Web.MicrosoftIdentityWebAppAuthenticationBuilderExtensions.AddMicrosoftIdentityWebAppWithConfiguration(Microsoft.AspNetCore.Authentication.AuthenticationBuilder,System.Action{Microsoft.Identity.Web.MicrosoftIdentityOptions},System.Action{Microsoft.AspNetCore.Authentication.Cookies.CookieAuthenticationOptions},System.String,System.String,System.Boolean,System.String,Microsoft.Extensions.Configuration.IConfigurationSection)">
            <summary>
            Add authentication with Microsoft identity platform.
            </summary>
            <param name="builder">The <see cref="T:Microsoft.AspNetCore.Authentication.AuthenticationBuilder"/> to which to add this configuration.</param>
            <param name="configureMicrosoftIdentityOptions">The action to configure <see cref="T:Microsoft.Identity.Web.MicrosoftIdentityOptions"/>.</param>
            <param name="configureCookieAuthenticationOptions">The action to configure <see cref="T:Microsoft.AspNetCore.Authentication.Cookies.CookieAuthenticationOptions"/>.</param>
            <param name="openIdConnectScheme">The OpenID Connect scheme name to be used. By default it uses "OpenIdConnect".</param>
            <param name="cookieScheme">The cookie-based scheme name to be used. By default it uses "Cookies".</param>
            <param name="subscribeToOpenIdConnectMiddlewareDiagnosticsEvents">Set to true if you want to debug, or just understand the OpenID Connect events.</param>
            <param name="displayName">A display name for the authentication handler.</param>
            <param name="configurationSection">Configuration section.</param>
            <returns>The authentication builder for chaining.</returns>
        </member>
        <member name="M:Microsoft.Identity.Web.MicrosoftIdentityWebAppAuthenticationBuilderExtensions.AddMicrosoftWebAppWithoutConfiguration(Microsoft.AspNetCore.Authentication.AuthenticationBuilder,System.Action{Microsoft.Identity.Web.MicrosoftIdentityOptions},System.Action{Microsoft.AspNetCore.Authentication.Cookies.CookieAuthenticationOptions},System.String,System.String,System.Boolean,System.String)">
            <summary>
            Add authentication with Microsoft identity platform.
            </summary>
            <param name="builder">The <see cref="T:Microsoft.AspNetCore.Authentication.AuthenticationBuilder"/> to which to add this configuration.</param>
            <param name="configureMicrosoftIdentityOptions">The action to configure <see cref="T:Microsoft.Identity.Web.MicrosoftIdentityOptions"/>.</param>
            <param name="configureCookieAuthenticationOptions">The action to configure <see cref="T:Microsoft.AspNetCore.Authentication.Cookies.CookieAuthenticationOptions"/>.</param>
            <param name="openIdConnectScheme">The OpenID Connect scheme name to be used. By default it uses "OpenIdConnect".</param>
            <param name="cookieScheme">The cookie-based scheme name to be used. By default it uses "Cookies".</param>
            <param name="subscribeToOpenIdConnectMiddlewareDiagnosticsEvents">Set to true if you want to debug, or just understand the OpenID Connect events.</param>
            <param name="displayName">A display name for the authentication handler.</param>
            <returns>The authentication builder for chaining.</returns>
        </member>
        <member name="T:Microsoft.Identity.Web.MicrosoftIdentityWebAppAuthenticationBuilderWithConfiguration">
            <summary>
            Builder for a Microsoft identity web app authentication where configuration is
            available for EnableTokenAcquisitionToCallDownstreamApi.
            </summary>
        </member>
        <member name="M:Microsoft.Identity.Web.MicrosoftIdentityWebAppAuthenticationBuilderWithConfiguration.#ctor(Microsoft.Extensions.DependencyInjection.IServiceCollection,System.String,System.Action{Microsoft.Identity.Web.MicrosoftIdentityOptions},Microsoft.Extensions.Configuration.IConfigurationSection)">
            <summary>
            Constructor.
            </summary>
            <param name="services"> The services being configured.</param>
            <param name="openIdConnectScheme">Default scheme used for OpenIdConnect.</param>
            <param name="configureMicrosoftIdentityOptions">Action called to configure
            the <see cref="T:Microsoft.Identity.Web.MicrosoftIdentityOptions"/>Microsoft identity options.</param>
            <param name="configurationSection">Optional configuration section.</param>
        </member>
        <member name="M:Microsoft.Identity.Web.MicrosoftIdentityWebAppAuthenticationBuilderWithConfiguration.EnableTokenAcquisitionToCallDownstreamApi(System.Collections.Generic.IEnumerable{System.String})">
            <summary>
            Add support for the web app to acquire tokens to call an API.
            </summary>
            <param name="initialScopes">Optional initial scopes to request.</param>
            <returns>The authentication builder for chaining.</returns>
        </member>
        <member name="T:Microsoft.Identity.Web.MicrosoftIdentityWebAppServiceCollectionExtensions">
            <summary>
            Extension for IServiceCollection for startup initialization.
            </summary>
        </member>
        <member name="M:Microsoft.Identity.Web.MicrosoftIdentityWebAppServiceCollectionExtensions.AddMicrosoftIdentityWebAppAuthentication(Microsoft.Extensions.DependencyInjection.IServiceCollection,Microsoft.Extensions.Configuration.IConfiguration,System.String,System.String,System.String,System.Boolean,System.String)">
            <summary>
            Add authentication with Microsoft identity platform.
            This method expects the configuration file will have a section, (by default named "AzureAd"), with the necessary settings to
            initialize the authentication options.
            </summary>
            <param name="services">Service collection to which to add authentication.</param>
            <param name="configuration">The IConfiguration object.</param>
            <param name="configSectionName">The name of the configuration section with the necessary
            settings to initialize authentication options.</param>
            <param name="openIdConnectScheme">Optional name for the open id connect authentication scheme
            (by default OpenIdConnectDefaults.AuthenticationScheme). This can be specified when you want to support
            several OpenIdConnect identity providers.</param>
            <param name="cookieScheme">Optional name for the cookie authentication scheme
            (by default OpenIdConnectDefaults.AuthenticationScheme).</param>
            <param name="subscribeToOpenIdConnectMiddlewareDiagnosticsEvents">Set to true if you want to debug, or just understand the OpenIdConnect events.</param>
            <param name="displayName">A display name for the authentication handler.</param>
            <returns>The authentication builder to chain extension methods.</returns>
        </member>
=======
>>>>>>> e0fc3404
    </members>
</doc><|MERGE_RESOLUTION|>--- conflicted
+++ resolved
@@ -169,62 +169,951 @@
             Constants related to the log messages.
             </summary>
         </member>
-        <member name="F:Microsoft.Identity.Web.Util.Base64UrlHelpers.s_base64Table">
-            <summary>
-            Encoding table.
-            </summary>
-        </member>
-        <member name="M:Microsoft.Identity.Web.Util.Base64UrlHelpers.Encode(System.String)">
-            <summary>
-            The following functions perform base64url encoding which differs from regular base64 encoding as follows
-            * padding is skipped so the pad character '=' doesn't have to be percent encoded
-            * the 62nd and 63rd regular base64 encoding characters ('+' and '/') are replace with ('-' and '_')
-            The changes make the encoding alphabet file and URL safe.
-            </summary>
-            <param name="arg">string to encode.</param>
-            <returns>Base64Url encoding of the UTF8 bytes.</returns>
-        </member>
-        <member name="M:Microsoft.Identity.Web.Util.Base64UrlHelpers.Encode(System.Byte[],System.Int32,System.Int32)">
-            <summary>
-            Converts a subset of an array of 8-bit unsigned integers to its equivalent string representation that is encoded with base-64-url digits. Parameters specify
-            the subset as an offset in the input array, and the number of elements in the array to convert.
-            </summary>
-            <param name="inArray">An array of 8-bit unsigned integers.</param>
-            <param name="offset">The number of elements of inArray to convert.</param>
-            <param name="length">An offset in inArray.</param>
-            <returns>The string representation in base 64 url encoding of length elements of inArray, starting at position offset.</returns>
-            <exception cref="T:System.ArgumentNullException">'inArray' is null.</exception>
-            <exception cref="T:System.ArgumentOutOfRangeException">offset or length is negative OR offset plus length is greater than the length of inArray.</exception>
-        </member>
-        <member name="M:Microsoft.Identity.Web.Util.Base64UrlHelpers.Encode(System.Byte[])">
-            <summary>
-            Converts a subset of an array of 8-bit unsigned integers to its equivalent string representation that is encoded with base-64-url digits. Parameters specify
-            the subset as an offset in the input array, and the number of elements in the array to convert.
-            </summary>
-            <param name="inArray">An array of 8-bit unsigned integers.</param>
-            <returns>The string representation in base 64 url encoding of length elements of inArray, starting at position offset.</returns>
-            <exception cref="T:System.ArgumentNullException">'inArray' is null.</exception>
-            <exception cref="T:System.ArgumentOutOfRangeException">offset or length is negative OR offset plus length is greater than the length of inArray.</exception>
-        </member>
-        <member name="M:Microsoft.Identity.Web.Util.Base64UrlHelpers.DecodeBytes(System.String)">
-            <summary>
-             Converts the specified string, which encodes binary data as base-64-url digits, to an equivalent 8-bit unsigned integer array.</summary>
-            <param name="str">base64Url encoded string.</param>
-            <returns>UTF8 bytes.</returns>
-        </member>
-        <member name="M:Microsoft.Identity.Web.Util.Base64UrlHelpers.Decode(System.String)">
-            <summary>
-            Decodes the string from Base64UrlEncoded to UTF8.
-            </summary>
-            <param name="arg">string to decode.</param>
-            <returns>UTF8 string.</returns>
+        <member name="T:Microsoft.Identity.Web.CookiePolicyOptionsExtensions">
+            <summary>
+            Extension class containing cookie policies (work around for same site).
+            </summary>
+        </member>
+        <member name="M:Microsoft.Identity.Web.CookiePolicyOptionsExtensions.HandleSameSiteCookieCompatibility(Microsoft.AspNetCore.Builder.CookiePolicyOptions)">
+            <summary>
+            Handles SameSite cookie issue according to the https://docs.microsoft.com/en-us/aspnet/core/security/samesite?view=aspnetcore-3.1.
+            The default list of user agents that disallow "SameSite=None",
+            was taken from https://devblogs.microsoft.com/aspnet/upcoming-samesite-cookie-changes-in-asp-net-and-asp-net-core/.
+            </summary>
+            <param name="options"><see cref="T:Microsoft.AspNetCore.Builder.CookiePolicyOptions"/>to update.</param>
+            <returns><see cref="T:Microsoft.AspNetCore.Builder.CookiePolicyOptions"/> to chain.</returns>
+        </member>
+        <member name="M:Microsoft.Identity.Web.CookiePolicyOptionsExtensions.HandleSameSiteCookieCompatibility(Microsoft.AspNetCore.Builder.CookiePolicyOptions,System.Func{System.String,System.Boolean})">
+            <summary>
+            Handles SameSite cookie issue according to the docs: https://docs.microsoft.com/en-us/aspnet/core/security/samesite?view=aspnetcore-3.1
+            The default list of user agents that disallow "SameSite=None", was taken from https://devblogs.microsoft.com/aspnet/upcoming-samesite-cookie-changes-in-asp-net-and-asp-net-core/.
+            </summary>
+            <param name="options"><see cref="T:Microsoft.AspNetCore.Builder.CookiePolicyOptions"/>to update.</param>
+            <param name="disallowsSameSiteNone">If you don't want to use the default user agent list implementation,
+            the method sent in this parameter will be run against the user agent and if returned true, SameSite value will be set to Unspecified.
+            The default user agent list used can be found at: https://devblogs.microsoft.com/aspnet/upcoming-samesite-cookie-changes-in-asp-net-and-asp-net-core/. </param>
+            <returns><see cref="T:Microsoft.AspNetCore.Builder.CookiePolicyOptions"/> to chain.</returns>
+        </member>
+        <member name="M:Microsoft.Identity.Web.CookiePolicyOptionsExtensions.DisallowsSameSiteNone(System.String)">
+            <summary>
+            Checks if the specified user agent supports "SameSite=None" cookies.
+            </summary>
+            <param name="userAgent">Browser user agent.</param>
+            <remarks>
+            Incompatible user agents include:
+            <list type="bullet">
+            <item>Versions of Chrome from Chrome 51 to Chrome 66 (inclusive on both ends).</item>
+            <item>Versions of UC Browser on Android prior to version 12.13.2.</item>
+            <item>Versions of Safari and embedded browsers on MacOS 10.14 and all browsers on iOS 12.</item>
+            </list>
+            Reference: https://www.chromium.org/updates/same-site/incompatible-clients.
+            </remarks>
+            <returns>True, if the user agent does not allow "SameSite=None" cookie; otherwise, false.</returns>
+        </member>
+        <member name="T:Microsoft.Identity.Web.DownstreamWebApi">
+            <summary>
+            Implementation for the downstream web API.
+            </summary>
+        </member>
+        <member name="M:Microsoft.Identity.Web.DownstreamWebApi.#ctor(Microsoft.Identity.Web.ITokenAcquisition,Microsoft.Extensions.Options.IOptionsMonitor{Microsoft.Identity.Web.DownstreamWebApiOptions},System.Net.Http.HttpClient,Microsoft.Extensions.Options.IOptionsMonitor{Microsoft.Identity.Web.MicrosoftIdentityOptions})">
+            <summary>
+            Constructor.
+            </summary>
+            <param name="tokenAcquisition">Token acquisition service.</param>
+            <param name="namedDownstreamWebApiOptions">Named options provider.</param>
+            <param name="httpClient">HTTP client.</param>
+            <param name="microsoftIdentityOptionsMonitor">Configuration options.</param>
+        </member>
+        <member name="M:Microsoft.Identity.Web.DownstreamWebApi.CallWebApiForUserAsync(System.String,System.String,System.Action{Microsoft.Identity.Web.DownstreamWebApiOptions},System.Security.Claims.ClaimsPrincipal,System.Net.Http.StringContent)">
+            <inheritdoc/>
+        </member>
+        <member name="M:Microsoft.Identity.Web.DownstreamWebApi.CallWebApiForUserAsync``2(System.String,``0,System.String,System.Action{Microsoft.Identity.Web.DownstreamWebApiOptions},System.Security.Claims.ClaimsPrincipal)">
+            <inheritdoc/>
+        </member>
+        <member name="M:Microsoft.Identity.Web.DownstreamWebApi.CallWebApiForAppAsync(System.String,System.String,System.Action{Microsoft.Identity.Web.DownstreamWebApiOptions},System.Net.Http.StringContent)">
+            <inheritdoc/>
+        </member>
+        <member name="M:Microsoft.Identity.Web.DownstreamWebApi.MergeOptions(System.String,System.Action{Microsoft.Identity.Web.DownstreamWebApiOptions})">
+            <summary>
+            Merge the options from configuration and override from caller.
+            </summary>
+            <param name="optionsInstanceName">Named configuration.</param>
+            <param name="calledApiOptionsOverride">Delegate to override the configuration.</param>
+        </member>
+        <member name="T:Microsoft.Identity.Web.DownstreamWebApiExtensions">
+            <summary>
+            Extension methods to support downstream web API services.
+            </summary>
+        </member>
+        <member name="M:Microsoft.Identity.Web.DownstreamWebApiExtensions.AddDownstreamWebApi(Microsoft.Identity.Web.MicrosoftIdentityAppCallsWebApiAuthenticationBuilder,System.String,Microsoft.Extensions.Configuration.IConfiguration)">
+            <summary>
+            Adds a named downstream web API service related to a specific configuration section.
+            </summary>
+            <param name="builder">Builder.</param>
+            <param name="serviceName">Name of the configuration for the service.
+            This is the name used when calling the service from controller/pages.</param>
+            <param name="configuration">Configuration.</param>
+            <returns>The builder for chaining.</returns>
+        </member>
+        <member name="M:Microsoft.Identity.Web.DownstreamWebApiExtensions.AddDownstreamWebApi(Microsoft.Identity.Web.MicrosoftIdentityAppCallsWebApiAuthenticationBuilder,System.String,System.Action{Microsoft.Identity.Web.DownstreamWebApiOptions})">
+            <summary>
+            Adds a named downstream web API service initialized with delegates.
+            </summary>
+            <param name="builder">Builder.</param>
+            <param name="serviceName">Name of the configuration for the service.
+            This is the name which will be used when calling the service from controller/pages.</param>
+            <param name="configureOptions">Action to configure the options.</param>
+            <returns>The builder for chaining.</returns>
+        </member>
+        <member name="T:Microsoft.Identity.Web.DownstreamWebApiGenericExtensions">
+            <summary>
+            Extensions for the downstream web API.
+            </summary>
+        </member>
+        <member name="M:Microsoft.Identity.Web.DownstreamWebApiGenericExtensions.GetForUserAsync``1(Microsoft.Identity.Web.IDownstreamWebApi,System.String,System.String,System.Action{Microsoft.Identity.Web.DownstreamWebApiOptions},System.Security.Claims.ClaimsPrincipal,System.String)">
+            <summary>
+            Get a strongly typed response from the web API.
+            </summary>
+            <typeparam name="TOutput">Output type.</typeparam>
+            <param name="downstreamWebApi">The downstream web API.</param>
+            <param name="serviceName">Name of the service describing the downstream web API. There can
+            be several configuration named sections mapped to a <see cref="T:Microsoft.Identity.Web.DownstreamWebApiOptions"/>,
+            each for one downstream web API. You can pass-in null, but in that case <paramref name="downstreamWebApiOptionsOverride"/>
+            needs to be set.</param>
+            <param name="relativePath">Path to the API endpoint relative to the base URL specified in the configuration.</param>
+            <param name="downstreamWebApiOptionsOverride">Overrides the options proposed in the configuration described
+            by <paramref name="serviceName"/>.</param>
+            <param name="user">[Optional] Claims representing a user. This is useful in platforms like Blazor
+            or Azure Signal R, where the HttpContext is not available. In other platforms, the library
+            will find the user from the HttpContext.</param>
+            <param name="authenticationScheme">Authentication scheme. If null, will use OpenIdConnectDefault.AuthenticationScheme
+            if called from a web app, and JwtBearerDefault.AuthenticationScheme if called from a web API.</param>
+            <returns>A strongly typed response from the web API.</returns>
+        </member>
+        <member name="M:Microsoft.Identity.Web.DownstreamWebApiGenericExtensions.PostForUserAsync``2(Microsoft.Identity.Web.IDownstreamWebApi,System.String,System.String,``1,System.Action{Microsoft.Identity.Web.DownstreamWebApiOptions},System.Security.Claims.ClaimsPrincipal,System.String)">
+            <summary>
+            Calls the web API with an HttpPost, providing strongly typed input and getting
+            strongly typed output.
+            </summary>
+            <typeparam name="TOutput">Output type.</typeparam>
+            <typeparam name="TInput">Input type.</typeparam>
+            <param name="downstreamWebApi">The downstream web API.</param>
+            <param name="serviceName">Name of the service describing the downstream web API. There can
+            be several configuration named sections mapped to a <see cref="T:Microsoft.Identity.Web.DownstreamWebApiOptions"/>,
+            each for one downstream web API. You can pass-in null, but in that case <paramref name="downstreamWebApiOptionsOverride"/>
+            needs to be set.</param>
+            <param name="relativePath">Path to the API endpoint relative to the base URL specified in the configuration.</param>
+            <param name="inputData">Input data sent to the API.</param>
+            <param name="downstreamWebApiOptionsOverride">Overrides the options proposed in the configuration described
+            by <paramref name="serviceName"/>.</param>
+            <param name="user">[Optional] Claims representing a user. This is useful in platforms like Blazor
+            or Azure Signal R, where the HttpContext is not available. In other platforms, the library
+            will find the user from the HttpContext.</param>
+            <param name="authenticationScheme">Authentication scheme. If null, will use OpenIdConnectDefault.AuthenticationScheme
+            if called from a web app, and JwtBearerDefault.AuthenticationScheme if called from a web API.</param>
+            <returns>A strongly typed response from the web API.</returns>
+        </member>
+        <member name="M:Microsoft.Identity.Web.DownstreamWebApiGenericExtensions.PutForUserAsync``1(Microsoft.Identity.Web.IDownstreamWebApi,System.String,System.String,``0,System.Action{Microsoft.Identity.Web.DownstreamWebApiOptions},System.Security.Claims.ClaimsPrincipal,System.String)">
+            <summary>
+            Calls the web API endpoint with an HttpPut, providing strongly typed input data.
+            </summary>
+            <typeparam name="TInput">Input type.</typeparam>
+            <param name="downstreamWebApi">The downstream web API.</param>
+            <param name="serviceName">Name of the service describing the downstream web API. There can
+            be several configuration named sections mapped to a <see cref="T:Microsoft.Identity.Web.DownstreamWebApiOptions"/>,
+            each for one downstream web API. You can pass-in null, but in that case <paramref name="downstreamWebApiOptionsOverride"/>
+            needs to be set.</param>
+            <param name="relativePath">Path to the API endpoint relative to the base URL specified in the configuration.</param>
+            <param name="inputData">Input data sent to the API.</param>
+            <param name="downstreamWebApiOptionsOverride">Overrides the options proposed in the configuration described
+            by <paramref name="serviceName"/>.</param>
+            <param name="user">[Optional] Claims representing a user. This is useful in platforms like Blazor
+            or Azure Signal R, where the HttpContext is not available. In other platforms, the library
+            will find the user from the HttpContext.</param>
+            <param name="authenticationScheme">Authentication scheme. If null, will use OpenIdConnectDefault.AuthenticationScheme
+            if called from a web app, and JwtBearerDefault.AuthenticationScheme if called from a web API.</param>
+            <returns>The value returned by the downstream web API.</returns>
+        </member>
+        <member name="M:Microsoft.Identity.Web.DownstreamWebApiGenericExtensions.PutForUserAsync``2(Microsoft.Identity.Web.IDownstreamWebApi,System.String,System.String,``1,System.Action{Microsoft.Identity.Web.DownstreamWebApiOptions},System.Security.Claims.ClaimsPrincipal,System.String)">
+            <summary>
+            Calls the web API endpoint with an HttpPut, provinding strongly typed input data
+            and getting back strongly typed data.
+            </summary>
+            <typeparam name="TOutput">Output type.</typeparam>
+            <typeparam name="TInput">Input type.</typeparam>
+            <param name="downstreamWebApi">The downstream web API.</param>
+            <param name="serviceName">Name of the service describing the downstream web API. There can
+            be several configuration named sections mapped to a <see cref="T:Microsoft.Identity.Web.DownstreamWebApiOptions"/>,
+            each for one downstream web API. You can pass-in null, but in that case <paramref name="downstreamWebApiOptionsOverride"/>
+            needs to be set.</param>
+            <param name="relativePath">Path to the API endpoint relative to the base URL specified in the configuration.</param>
+            <param name="inputData">Input data sent to the API.</param>
+            <param name="downstreamWebApiOptionsOverride">Overrides the options proposed in the configuration described
+            by <paramref name="serviceName"/>.</param>
+            <param name="user">[Optional] Claims representing a user. This is useful in platforms like Blazor
+            or Azure Signal R, where the HttpContext is not available. In other platforms, the library
+            will find the user from the HttpContext.</param>
+            <param name="authenticationScheme">Authentication scheme. If null, will use OpenIdConnectDefault.AuthenticationScheme
+            if called from a web app, and JwtBearerDefault.AuthenticationScheme if called from a web API.</param>
+            <returns>A strongly typed response from the web API.</returns>
+        </member>
+        <member name="M:Microsoft.Identity.Web.DownstreamWebApiGenericExtensions.CallWebApiForUserAsync``1(Microsoft.Identity.Web.IDownstreamWebApi,System.String,System.Action{Microsoft.Identity.Web.DownstreamWebApiOptions},System.Security.Claims.ClaimsPrincipal,System.String)">
+            <summary>
+            Call a web API endpoint with an HttpGet,
+            and return strongly typed data.
+            </summary>
+            <typeparam name="TOutput">Output type.</typeparam>
+            <param name="downstreamWebApi">The downstream web API.</param>
+            <param name="serviceName">Name of the service describing the downstream web API. There can
+            be several configuration named sections mapped to a <see cref="T:Microsoft.Identity.Web.DownstreamWebApiOptions"/>,
+            each for one downstream web API. You can pass-in null, but in that case <paramref name="downstreamWebApiOptionsOverride"/>
+            needs to be set.</param>
+            <param name="downstreamWebApiOptionsOverride">Overrides the options proposed in the configuration described
+            by <paramref name="serviceName"/>.</param>
+            <param name="user">[Optional] Claims representing a user. This is useful in platforms like Blazor
+            or Azure Signal R, where the HttpContext is not available. In other platforms, the library
+            will find the user from the HttpContext.</param>
+            <param name="authenticationScheme">Authentication scheme. If null, will use OpenIdConnectDefault.AuthenticationScheme
+            if called from a web app, and JwtBearerDefault.AuthenticationScheme if called from a web API.</param>
+            <returns>The value returned by the downstream web API.</returns>
+        </member>
+        <member name="M:Microsoft.Identity.Web.DownstreamWebApiGenericExtensions.GetForUserAsync``1(Microsoft.Identity.Web.IDownstreamWebApi,System.String,``0,System.Action{Microsoft.Identity.Web.DownstreamWebApiOptions},System.Security.Claims.ClaimsPrincipal,System.String)">
+            <summary>
+            Call a web API with a strongly typed input, with an HttpGet.
+            </summary>
+            <typeparam name="TInput">Input type.</typeparam>
+            <param name="downstreamWebApi">The downstream web API.</param>
+            <param name="serviceName">Name of the service describing the downstream web API. There can
+            be several configuration named sections mapped to a <see cref="T:Microsoft.Identity.Web.DownstreamWebApiOptions"/>,
+            each for one downstream web API. You can pass-in null, but in that case <paramref name="downstreamWebApiOptionsOverride"/>
+            needs to be set.</param>
+            <param name="inputData">Input data.</param>
+            <param name="downstreamWebApiOptionsOverride">Overrides the options proposed in the configuration described
+            by <paramref name="serviceName"/>.</param>
+            <param name="user">[Optional] Claims representing a user. This is useful in platforms like Blazor
+            or Azure Signal R, where the HttpContext is not available. In other platforms, the library
+            will find the user from the HttpContext.</param>
+            <param name="authenticationScheme">Authentication scheme. If null, will use OpenIdConnectDefault.AuthenticationScheme
+            if called from a web app, and JwtBearerDefault.AuthenticationScheme if called from a web API.</param>
+            <returns>The value returned by the downstream web API.</returns>
+        </member>
+        <member name="T:Microsoft.Identity.Web.DownstreamWebApiOptions">
+            <summary>
+            Options passed-in to call downstream web APIs. To call Microsoft Graph, see rather
+            <c>MicrosoftGraphOptions</c> in the <c>Microsoft.Identity.Web.MicrosoftGraph</c> assembly.
+            </summary>
+        </member>
+        <member name="P:Microsoft.Identity.Web.DownstreamWebApiOptions.BaseUrl">
+            <summary>
+            Base URL for the called downstream web API. For instance <c>"https://graph.microsoft.com/beta/".</c>.
+            </summary>
+        </member>
+        <member name="P:Microsoft.Identity.Web.DownstreamWebApiOptions.RelativePath">
+            <summary>
+            Path relative to the <see cref="P:Microsoft.Identity.Web.DownstreamWebApiOptions.BaseUrl"/> (for instance "me").
+            </summary>
+        </member>
+        <member name="P:Microsoft.Identity.Web.DownstreamWebApiOptions.HttpMethod">
+            <summary>
+            HTTP method used to call this downstream web API (by default Get).
+            </summary>
+        </member>
+        <member name="P:Microsoft.Identity.Web.DownstreamWebApiOptions.CustomizeHttpRequestMessage">
+            <summary>
+            Provides an opportunity to customize the HttpRequestMessage. For example,
+            to customize the headers. This is called after the message was formed, including
+            the Authorization header, and just before the message is sent.
+            </summary>
+        </member>
+        <member name="M:Microsoft.Identity.Web.DownstreamWebApiOptions.Clone">
+            <summary>
+            Clone the options (to be able to override them).
+            </summary>
+            <returns>A clone of the options.</returns>
+        </member>
+        <member name="M:Microsoft.Identity.Web.DownstreamWebApiOptions.GetApiUrl">
+            <summary>
+            Return the downstream web API URL.
+            </summary>
+            <returns>URL of the downstream web API.</returns>
+        </member>
+        <member name="M:Microsoft.Identity.Web.DownstreamWebApiOptions.System#ICloneable#Clone">
+            <summary>
+            Clone the options (to be able to override them).
+            </summary>
+            <returns>A clone of the options.</returns>
+        </member>
+        <member name="T:Microsoft.Identity.Web.IDownstreamWebApi">
+            <summary>
+            Interface used to call a downstream web API, for instance from controllers.
+            </summary>
+        </member>
+        <member name="M:Microsoft.Identity.Web.IDownstreamWebApi.CallWebApiForUserAsync(System.String,System.Action{Microsoft.Identity.Web.DownstreamWebApiOptions},System.Security.Claims.ClaimsPrincipal,System.Net.Http.StringContent)">
+            <summary>
+            Calls the downstream web API for the user, based on a description of the
+            downstream web API in the configuration.
+            </summary>
+            <param name="serviceName">Name of the service describing the downstream web API. There can
+            be several configuration named sections mapped to a <see cref="T:Microsoft.Identity.Web.DownstreamWebApiOptions"/>,
+            each for one downstream web API. You can pass-in null, but in that case <paramref name="calledDownstreamWebApiOptionsOverride"/>
+            needs to be set.</param>
+            <param name="calledDownstreamWebApiOptionsOverride">Overrides the options proposed in the configuration described
+            by <paramref name="serviceName"/>.</param>
+            <param name="user">[Optional] Claims representing a user. This is useful on platforms like Blazor
+            or Azure Signal R, where the HttpContext is not available. In other platforms, the library
+            will find the user from the HttpContext.</param>
+            <param name="content">HTTP context in the case where <see cref="P:Microsoft.Identity.Web.DownstreamWebApiOptions.HttpMethod"/> is
+            <see cref="P:System.Net.Http.HttpMethod.Patch"/>, <see cref="P:System.Net.Http.HttpMethod.Post"/>, <see cref="P:System.Net.Http.HttpMethod.Put"/>.</param>
+            <returns>An <see cref="T:System.Net.Http.HttpResponseMessage"/> that the application will process.</returns>
+        </member>
+        <member name="M:Microsoft.Identity.Web.IDownstreamWebApi.CallWebApiForUserAsync(System.String,System.String,System.Action{Microsoft.Identity.Web.DownstreamWebApiOptions},System.Security.Claims.ClaimsPrincipal,System.Net.Http.StringContent)">
+            <summary>
+            Calls the downstream web API for the user, based on a description of the
+            downstream web API in the configuration.
+            </summary>
+            <param name="serviceName">Name of the service describing the downstream web API. There can
+            be several configuration named sections mapped to a <see cref="T:Microsoft.Identity.Web.DownstreamWebApiOptions"/>,
+            each for one downstream web API. You can pass-in null, but in that case <paramref name="calledDownstreamWebApiOptionsOverride"/>
+            needs to be set.</param>
+            <param name="authenticationScheme">Authentication scheme. If null, will use OpenIdConnectDefault.AuthenticationScheme
+            if called from a web app, and JwtBearerDefault.AuthenticationScheme if called from a web API.</param>
+            <param name="calledDownstreamWebApiOptionsOverride">Overrides the options proposed in the configuration described
+            by <paramref name="serviceName"/>.</param>
+            <param name="user">[Optional] Claims representing a user. This is useful on platforms like Blazor
+            or Azure Signal R, where the HttpContext is not available. In other platforms, the library
+            will find the user from the HttpContext.</param>
+            <param name="content">HTTP context in the case where <see cref="P:Microsoft.Identity.Web.DownstreamWebApiOptions.HttpMethod"/> is
+            <see cref="P:System.Net.Http.HttpMethod.Patch"/>, <see cref="P:System.Net.Http.HttpMethod.Post"/>, <see cref="P:System.Net.Http.HttpMethod.Put"/>.</param>
+            <returns>An <see cref="T:System.Net.Http.HttpResponseMessage"/> that the application will process.</returns>
+        </member>
+        <member name="M:Microsoft.Identity.Web.IDownstreamWebApi.CallWebApiForUserAsync``2(System.String,``0,System.Action{Microsoft.Identity.Web.DownstreamWebApiOptions},System.Security.Claims.ClaimsPrincipal)">
+             <summary>
+             Calls a downstream web API consuming JSON with some data and returns data.
+             </summary>
+             <typeparam name="TInput">Input type.</typeparam>
+             <typeparam name="TOutput">Output type.</typeparam>
+             <param name="serviceName">Name of the service describing the downstream web API. There can
+             be several configuration named sections mapped to a <see cref="T:Microsoft.Identity.Web.DownstreamWebApiOptions"/>,
+             each for one downstream web API. You can pass-in null, but in that case <paramref name="downstreamWebApiOptionsOverride"/>
+             needs to be set.</param>
+             <param name="input">Input parameter to the downstream web API.</param>
+             <param name="downstreamWebApiOptionsOverride">Overrides the options proposed in the configuration described
+             by <paramref name="serviceName"/>.</param>
+             <param name="user">[Optional] Claims representing a user. This is useful in platforms like Blazor
+             or Azure Signal R, where the HttpContext is not available. In other platforms, the library
+             will find the user from the HttpContext.</param>
+             <returns>The value returned by the downstream web API.</returns>
+             <example>
+             A list method that returns an IEnumerable&lt;MyItem&gt;&gt;.
+             <code>
+             public Task&lt;IEnumerable&lt;MyItem&gt;&gt; GetAsync()
+             {
+              return _downstreamWebApi.CallWebApiForUserAsync&lt;object, IEnumerable&lt;MyItem&gt;&gt;(
+                     ServiceName,
+                     null,
+                     options =>
+                     {
+                       options.RelativePath = $"api/todolist";
+                     });
+             }
+             </code>
+            
+             Example of editing.
+             <code>
+             public Task&lt;MyItem&gt; EditAsync(MyItem myItem)
+             {
+               return _downstreamWebApi.CallWebApiForUserAsync&lt;MyItem, MyItem&gt;(
+                     ServiceName,
+                     nyItem,
+                     options =>
+                     {
+                        options.HttpMethod = HttpMethod.Patch;
+                        options.RelativePath = $"api/todolist/{myItem.Id}";
+                     });
+             }
+             </code>
+             </example>
+        </member>
+        <member name="M:Microsoft.Identity.Web.IDownstreamWebApi.CallWebApiForUserAsync``2(System.String,``0,System.String,System.Action{Microsoft.Identity.Web.DownstreamWebApiOptions},System.Security.Claims.ClaimsPrincipal)">
+             <summary>
+             Calls a downstream web API consuming JSON with some data and returns data.
+             </summary>
+             <typeparam name="TInput">Input type.</typeparam>
+             <typeparam name="TOutput">Output type.</typeparam>
+             <param name="serviceName">Name of the service describing the downstream web API. There can
+             be several configuration named sections mapped to a <see cref="T:Microsoft.Identity.Web.DownstreamWebApiOptions"/>,
+             each for one downstream web API. You can pass-in null, but in that case <paramref name="downstreamWebApiOptionsOverride"/>
+             needs to be set.</param>
+             <param name="input">Input parameter to the downstream web API.</param>
+             <param name="authenticationScheme">Authentication scheme. If null, will use OpenIdConnectDefault.AuthenticationScheme
+             if called from a web app, and JwtBearerDefault.AuthenticationScheme if called from a web API.</param>
+             <param name="downstreamWebApiOptionsOverride">Overrides the options proposed in the configuration described
+             by <paramref name="serviceName"/>.</param>
+             <param name="user">[Optional] Claims representing a user. This is useful in platforms like Blazor
+             or Azure Signal R, where the HttpContext is not available. In other platforms, the library
+             will find the user from the HttpContext.</param>
+             <returns>The value returned by the downstream web API.</returns>
+             <example>
+             A list method that returns an IEnumerable&lt;MyItem&gt;&gt;.
+             <code>
+             public Task&lt;IEnumerable&lt;MyItem&gt;&gt; GetAsync()
+             {
+              return _downstreamWebApi.CallWebApiForUserAsync&lt;object, IEnumerable&lt;MyItem&gt;&gt;(
+                     ServiceName,
+                     null,
+                     options =>
+                     {
+                       options.RelativePath = $"api/todolist";
+                     });
+             }
+             </code>
+            
+             Example of editing.
+             <code>
+             public Task&lt;MyItem&gt; EditAsync(MyItem myItem)
+             {
+               return _downstreamWebApi.CallWebApiForUserAsync&lt;MyItem, MyItem&gt;(
+                     ServiceName,
+                     nyItem,
+                     options =>
+                     {
+                        options.HttpMethod = HttpMethod.Patch;
+                        options.RelativePath = $"api/todolist/{myItem.Id}";
+                     });
+             }
+             </code>
+             </example>
+        </member>
+        <member name="M:Microsoft.Identity.Web.IDownstreamWebApi.CallWebApiForAppAsync(System.String,System.Action{Microsoft.Identity.Web.DownstreamWebApiOptions},System.Net.Http.StringContent)">
+            <summary>
+            Calls the downstream web API for the app, with the required scopes.
+            </summary>
+            <param name="serviceName">Name of the service describing the downstream web API. There can
+            be several configuration named sections mapped to a <see cref="T:Microsoft.Identity.Web.DownstreamWebApiOptions"/>,
+            each for one downstream web API. You can pass-in null, but in that case <paramref name="downstreamWebApiOptionsOverride"/>
+            needs to be set.</param>
+            <param name="downstreamWebApiOptionsOverride">Overrides the options proposed in the configuration described
+            by <paramref name="serviceName"/>.</param>
+            <param name="content">HTTP content in the case where <see cref="P:Microsoft.Identity.Web.DownstreamWebApiOptions.HttpMethod"/> is
+            <see cref="P:System.Net.Http.HttpMethod.Patch"/>, <see cref="P:System.Net.Http.HttpMethod.Post"/>, <see cref="P:System.Net.Http.HttpMethod.Put"/>.</param>
+            <returns>An <see cref="T:System.Net.Http.HttpResponseMessage"/> that the application will process.</returns>
+        </member>
+        <member name="M:Microsoft.Identity.Web.IDownstreamWebApi.CallWebApiForAppAsync(System.String,System.String,System.Action{Microsoft.Identity.Web.DownstreamWebApiOptions},System.Net.Http.StringContent)">
+            <summary>
+            Calls the downstream web API for the app, with the required scopes.
+            </summary>
+            <param name="serviceName">Name of the service describing the downstream web API. There can
+            be several configuration named sections mapped to a <see cref="T:Microsoft.Identity.Web.DownstreamWebApiOptions"/>,
+            each for one downstream web API. You can pass-in null, but in that case <paramref name="downstreamWebApiOptionsOverride"/>
+            needs to be set.</param>
+            <param name="authenticationScheme">Authentication scheme. If null, will use OpenIdConnectDefault.AuthenticationScheme
+            if called from a web app, and JwtBearerDefault.AuthenticationScheme if called from a web API.</param>
+            <param name="downstreamWebApiOptionsOverride">Overrides the options proposed in the configuration described
+            by <paramref name="serviceName"/>.</param>
+            <param name="content">HTTP content in the case where <see cref="P:Microsoft.Identity.Web.DownstreamWebApiOptions.HttpMethod"/> is
+            <see cref="P:System.Net.Http.HttpMethod.Patch"/>, <see cref="P:System.Net.Http.HttpMethod.Post"/>, <see cref="P:System.Net.Http.HttpMethod.Put"/>.</param>
+            <returns>An <see cref="T:System.Net.Http.HttpResponseMessage"/> that the application will process.</returns>
+        </member>
+        <member name="T:Microsoft.Identity.Web.MicrosoftIdentityAppAuthenticationMessageHandler">
+            <summary>
+            A DelegatingHandler implementation that add an authorization header with a token for the application.
+            </summary>
+        </member>
+        <member name="M:Microsoft.Identity.Web.MicrosoftIdentityAppAuthenticationMessageHandler.#ctor(Microsoft.Identity.Web.ITokenAcquisition,Microsoft.Extensions.Options.IOptionsMonitor{Microsoft.Identity.Web.MicrosoftIdentityAuthenticationMessageHandlerOptions},System.String)">
+            <summary>
+            Initializes a new instance of the <see cref="T:Microsoft.Identity.Web.MicrosoftIdentityAppAuthenticationMessageHandler"/> class.
+            </summary>
+            <param name="tokenAcquisition">Token acquisition service.</param>
+            <param name="namedMessageHandlerOptions">Named options provider.</param>
+            <param name="serviceName">Name of the service describing the downstream web API.</param>
+        </member>
+        <member name="M:Microsoft.Identity.Web.MicrosoftIdentityAppAuthenticationMessageHandler.SendAsync(System.Net.Http.HttpRequestMessage,System.Threading.CancellationToken)">
+            <inheritdoc/>
+        </member>
+        <member name="T:Microsoft.Identity.Web.MicrosoftIdentityAuthenticationBaseMessageHandler">
+            <summary>
+            Base class for Microsoft Identity authentication message handlers.
+            </summary>
+        </member>
+        <member name="P:Microsoft.Identity.Web.MicrosoftIdentityAuthenticationBaseMessageHandler.TokenAcquisition">
+            <summary>
+            Gets the token acquisition service.
+            </summary>
+        </member>
+        <member name="M:Microsoft.Identity.Web.MicrosoftIdentityAuthenticationBaseMessageHandler.#ctor(Microsoft.Identity.Web.ITokenAcquisition,Microsoft.Extensions.Options.IOptionsMonitor{Microsoft.Identity.Web.MicrosoftIdentityAuthenticationMessageHandlerOptions},System.String)">
+            <summary>
+            Initializes a new instance of the <see cref="T:Microsoft.Identity.Web.MicrosoftIdentityAuthenticationBaseMessageHandler"/> class.
+            </summary>
+            <param name="tokenAcquisition">Token acquisition service.</param>
+            <param name="namedMessageHandlerOptions">Named options provider.</param>
+            <param name="serviceName">Name of the service describing the downstream web API.</param>
+        </member>
+        <member name="M:Microsoft.Identity.Web.MicrosoftIdentityAuthenticationBaseMessageHandler.GetOptionsForRequest(System.Net.Http.HttpRequestMessage)">
+            <summary>
+            Gets the options for the specified request.
+            </summary>
+            <param name="request">The request.</param>
+            <returns>The configured options.</returns>
+        </member>
+        <member name="T:Microsoft.Identity.Web.MicrosoftIdentityAuthenticationBaseOptions">
+            <summary>
+            Base options passed-in to authenticate with Microsoft Identity.
+            </summary>
+        </member>
+        <member name="P:Microsoft.Identity.Web.MicrosoftIdentityAuthenticationBaseOptions.Scopes">
+            <summary>
+            Space separated scopes required to call the downstream web API.
+            For instance "user.read mail.read".
+            </summary>
+        </member>
+        <member name="P:Microsoft.Identity.Web.MicrosoftIdentityAuthenticationBaseOptions.Tenant">
+            <summary>
+            [Optional] tenant ID. This is used for specific scenarios where
+            the application needs to call a downstream web API on  behalf of a user in several tenants.
+            It would mostly be used from code, not from the configuration.
+            </summary>
+        </member>
+        <member name="P:Microsoft.Identity.Web.MicrosoftIdentityAuthenticationBaseOptions.UserFlow">
+            <summary>
+            [Optional]. User flow (in the case of a B2C downstream web API). If not
+            specified, the B2C downstream web API will be called with the default user flow from
+            <see cref="P:Microsoft.Identity.Web.MicrosoftIdentityOptions.DefaultUserFlow"/>.
+            </summary>
+        </member>
+        <member name="P:Microsoft.Identity.Web.MicrosoftIdentityAuthenticationBaseOptions.IsProofOfPossessionRequest">
+            <summary>
+            Modifies the token acquisition request so that the acquired token is a Proof of Possession token (PoP),
+            rather than a Bearer token.
+            PoP tokens are similar to Bearer tokens, but are bound to the HTTP request and to a cryptographic key,
+            which MSAL can manage. See https://aka.ms/msal-net-pop.
+            Set to true to enable PoP tokens automatically.
+            </summary>
+        </member>
+        <member name="P:Microsoft.Identity.Web.MicrosoftIdentityAuthenticationBaseOptions.TokenAcquisitionOptions">
+            <summary>
+             Options passed-in to create the token acquisition object which calls into MSAL .NET.
+            </summary>
+        </member>
+        <member name="P:Microsoft.Identity.Web.MicrosoftIdentityAuthenticationBaseOptions.AuthenticationScheme">
+            <summary>
+            Authentication scheme. If null, will use OpenIdConnectDefault.AuthenticationScheme
+            if called from a web app, and JwtBearerDefault.AuthenticationScheme if called from a web API.
+            </summary>
+        </member>
+        <member name="M:Microsoft.Identity.Web.MicrosoftIdentityAuthenticationBaseOptions.GetScopes">
+            <summary>
+            Returns the scopes.
+            </summary>
+            <returns>Scopes.</returns>
+        </member>
+        <member name="T:Microsoft.Identity.Web.MicrosoftIdentityAuthenticationMessageHandlerHttpClientBuilderExtensions">
+            <summary>
+            Extension for IHttpClientBuilder for startup initialization of Microsoft Identity authentication handlers.
+            </summary>
+        </member>
+        <member name="M:Microsoft.Identity.Web.MicrosoftIdentityAuthenticationMessageHandlerHttpClientBuilderExtensions.AddMicrosoftIdentityUserAuthenticationHandler(Microsoft.Extensions.DependencyInjection.IHttpClientBuilder,System.String,Microsoft.Extensions.Configuration.IConfiguration)">
+            <summary>
+            Adds a named Microsoft Identity user authentication message handler related to a specific configuration section.
+            </summary>
+            <param name="builder">Builder.</param>
+            <param name="serviceName">Name of the configuration for the service.</param>
+            <param name="configuration">Configuration.</param>
+            <returns>The builder for chaining.</returns>
+        </member>
+        <member name="M:Microsoft.Identity.Web.MicrosoftIdentityAuthenticationMessageHandlerHttpClientBuilderExtensions.AddMicrosoftIdentityUserAuthenticationHandler(Microsoft.Extensions.DependencyInjection.IHttpClientBuilder,System.String,System.Action{Microsoft.Identity.Web.MicrosoftIdentityAuthenticationMessageHandlerOptions})">
+            <summary>
+            Adds a named Microsoft Identity user authentication message handler initialized with delegates.
+            </summary>
+            <param name="builder">Builder.</param>
+            <param name="serviceName">Name of the configuration for the service.</param>
+            <param name="configureOptions">Action to configure the options.</param>
+            <returns>The builder for chaining.</returns>
+        </member>
+        <member name="M:Microsoft.Identity.Web.MicrosoftIdentityAuthenticationMessageHandlerHttpClientBuilderExtensions.AddMicrosoftIdentityAppAuthenticationHandler(Microsoft.Extensions.DependencyInjection.IHttpClientBuilder,System.String,Microsoft.Extensions.Configuration.IConfiguration)">
+            <summary>
+            Adds a named Microsoft Identity application authentication message handler related to a specific configuration section.
+            </summary>
+            <param name="builder">Builder.</param>
+            <param name="serviceName">Name of the configuration for the service.</param>
+            <param name="configuration">Configuration.</param>
+            <returns>The builder for chaining.</returns>
+        </member>
+        <member name="M:Microsoft.Identity.Web.MicrosoftIdentityAuthenticationMessageHandlerHttpClientBuilderExtensions.AddMicrosoftIdentityAppAuthenticationHandler(Microsoft.Extensions.DependencyInjection.IHttpClientBuilder,System.String,System.Action{Microsoft.Identity.Web.MicrosoftIdentityAuthenticationMessageHandlerOptions})">
+            <summary>
+            Adds a named Microsoft Identity application authentication message handler initialized with delegates.
+            </summary>
+            <param name="builder">Builder.</param>
+            <param name="serviceName">Name of the configuration for the service.</param>
+            <param name="configureOptions">Action to configure the options.</param>
+            <returns>The builder for chaining.</returns>
+        </member>
+        <member name="T:Microsoft.Identity.Web.MicrosoftIdentityAuthenticationMessageHandlerOptions">
+            <summary>
+            Options passed-in to Microsoft Identity message handlers.
+            </summary>
+        </member>
+        <member name="M:Microsoft.Identity.Web.MicrosoftIdentityAuthenticationMessageHandlerOptions.Clone">
+            <summary>
+            Clone the options (to be able to override them).
+            </summary>
+            <returns>A clone of the options.</returns>
+        </member>
+        <member name="M:Microsoft.Identity.Web.MicrosoftIdentityAuthenticationMessageHandlerOptions.System#ICloneable#Clone">
+            <summary>
+            Clone the options (to be able to override them).
+            </summary>
+            <returns>A clone of the options.</returns>
+        </member>
+        <member name="T:Microsoft.Identity.Web.MicrosoftIdentityUserAuthenticationMessageHandler">
+            <summary>
+            A DelegatingHandler implementation that add an authorization header with a token on behalf of the current user.
+            </summary>
+        </member>
+        <member name="M:Microsoft.Identity.Web.MicrosoftIdentityUserAuthenticationMessageHandler.#ctor(Microsoft.Identity.Web.ITokenAcquisition,Microsoft.Extensions.Options.IOptionsMonitor{Microsoft.Identity.Web.MicrosoftIdentityAuthenticationMessageHandlerOptions},Microsoft.Extensions.Options.IOptionsMonitor{Microsoft.Identity.Web.MicrosoftIdentityOptions},System.String)">
+            <summary>
+            Initializes a new instance of the <see cref="T:Microsoft.Identity.Web.MicrosoftIdentityUserAuthenticationMessageHandler"/> class.
+            </summary>
+            <param name="tokenAcquisition">Token acquisition service.</param>
+            <param name="namedMessageHandlerOptions">Named options provider.</param>
+            <param name="microsoftIdentityOptions">Configuration options.</param>
+            <param name="serviceName">Name of the service describing the downstream web API.</param>
+        </member>
+        <member name="M:Microsoft.Identity.Web.MicrosoftIdentityUserAuthenticationMessageHandler.SendAsync(System.Net.Http.HttpRequestMessage,System.Threading.CancellationToken)">
+            <inheritdoc/>
+        </member>
+        <member name="T:Microsoft.Identity.Web.Extensions">
+            <summary>
+            Extension methods.
+            </summary>
+        </member>
+        <member name="M:Microsoft.Identity.Web.Extensions.ContainsAny(System.String,System.String[])">
+            <summary>Determines whether the specified string collection contains any.</summary>
+            <param name="searchFor">The search for.</param>
+            <param name="stringCollection">The string collection.</param>
+            <returns>
+              <c>true</c> if the specified string collection contains any; otherwise, <c>false</c>.</returns>
+        </member>
+        <member name="M:Microsoft.Identity.Web.HttpContextExtensions.StoreTokenUsedToCallWebAPI(Microsoft.AspNetCore.Http.HttpContext,Microsoft.IdentityModel.Tokens.SecurityToken)">
+            <summary>
+            Keep the validated token associated with the HTTP request.
+            </summary>
+            <param name="httpContext">HTTP context.</param>
+            <param name="token">Token to preserve after the token is validated so that
+            it can be used in the actions.</param>
+        </member>
+        <member name="M:Microsoft.Identity.Web.HttpContextExtensions.GetTokenUsedToCallWebAPI(Microsoft.AspNetCore.Http.HttpContext)">
+            <summary>
+            Get the parsed information about the token used to call the web API.
+            </summary>
+            <param name="httpContext">HTTP context associated with the current request.</param>
+            <returns><see cref="T:Microsoft.IdentityModel.Tokens.SecurityToken"/> used to call the web API.</returns>
+        </member>
+        <member name="T:Microsoft.Identity.Web.ILoginErrorAccessor">
+            <summary>
+            Provides access to get or set the current error status.
+            The default implementation will use TempData and be enabled when run under Development.
+            </summary>
+        </member>
+        <member name="M:Microsoft.Identity.Web.ILoginErrorAccessor.GetMessage(Microsoft.AspNetCore.Http.HttpContext)">
+            <summary>
+            Gets the error message for the current request.
+            </summary>
+            <param name="context">Current <see cref="T:Microsoft.AspNetCore.Http.HttpContext"/>.</param>
+            <returns>The current error message if available.</returns>
+        </member>
+        <member name="M:Microsoft.Identity.Web.ILoginErrorAccessor.SetMessage(Microsoft.AspNetCore.Http.HttpContext,System.String)">
+            <summary>
+            Sets the error message for the current request.
+            </summary>
+            <param name="context">Current <see cref="T:Microsoft.AspNetCore.Http.HttpContext"/>.</param>
+            <param name="message">Error message to set.</param>
+        </member>
+        <member name="P:Microsoft.Identity.Web.ILoginErrorAccessor.IsEnabled">
+            <summary>
+            Gets whether error messages should be displayed.
+            </summary>
+        </member>
+        <member name="T:Microsoft.Identity.Web.IncrementalConsentAndConditionalAccessHelper">
+            <summary>
+            Helper methods to handle incremental consent and conditional access in
+            a web app.
+            </summary>
+        </member>
+        <member name="M:Microsoft.Identity.Web.IncrementalConsentAndConditionalAccessHelper.CanBeSolvedByReSignInOfUser(Microsoft.Identity.Client.MsalUiRequiredException)">
+            <summary>
+            Can the exception be solved by re-signing-in the user?.
+            </summary>
+            <param name="ex">Exception from which the decision will be made.</param>
+            <returns>Returns <c>true</c> if the issue can be solved by signing-in
+            the user, and <c>false</c>, otherwise.</returns>
+        </member>
+        <member name="M:Microsoft.Identity.Web.IncrementalConsentAndConditionalAccessHelper.BuildAuthenticationProperties(System.String[],Microsoft.Identity.Client.MsalUiRequiredException,System.Security.Claims.ClaimsPrincipal,System.String)">
+            <summary>
+            Build authentication properties needed for incremental consent.
+            </summary>
+            <param name="scopes">Scopes to request.</param>
+            <param name="ex"><see cref="T:Microsoft.Identity.Client.MsalUiRequiredException"/> instance.</param>
+            <param name="user">User.</param>
+            <param name="userflow">Userflow being invoked for AAD B2C.</param>
+            <returns>AuthenticationProperties.</returns>
+        </member>
+        <member name="T:Microsoft.Identity.Web.InstanceDiscovery.IssuerConfigurationRetriever">
+            <summary>
+            An implementation of IConfigurationRetriever geared towards Azure AD issuers metadata.
+            </summary>
+        </member>
+        <member name="M:Microsoft.Identity.Web.InstanceDiscovery.IssuerConfigurationRetriever.GetConfigurationAsync(System.String,Microsoft.IdentityModel.Protocols.IDocumentRetriever,System.Threading.CancellationToken)">
+            <summary>Retrieves a populated configuration given an address and an <see cref="T:Microsoft.IdentityModel.Protocols.IDocumentRetriever"/>.</summary>
+            <param name="address">Address of the discovery document.</param>
+            <param name="retriever">The <see cref="T:Microsoft.IdentityModel.Protocols.IDocumentRetriever"/> to use to read the discovery document.</param>
+            <param name="cancel">A cancellation token that can be used by other objects or threads to receive notice of cancellation. <see cref="T:System.Threading.CancellationToken"/>.</param>
+            <returns>
+            A <see cref="T:System.Threading.Tasks.Task`1"/> that, when completed, returns <see cref="T:Microsoft.Identity.Web.InstanceDiscovery.IssuerMetadata"/> from the configuration.
+            </returns>
+            <exception cref="T:System.ArgumentNullException">address - Azure AD Issuer metadata address URL is required
+            or retriever - No metadata document retriever is provided.</exception>
+        </member>
+        <member name="T:Microsoft.Identity.Web.InstanceDiscovery.IssuerMetadata">
+            <summary>
+            Model class to hold information parsed from the Azure AD issuer endpoint.
+            </summary>
+        </member>
+        <member name="P:Microsoft.Identity.Web.InstanceDiscovery.IssuerMetadata.Issuer">
+            <summary>
+            Issuer associated with the OIDC endpoint.
+            </summary>
+        </member>
+        <member name="T:Microsoft.Identity.Web.ITokenAcquisition">
+            <summary>
+            Interface for the token acquisition service (encapsulating MSAL.NET).
+            </summary>
+        </member>
+        <member name="M:Microsoft.Identity.Web.ITokenAcquisition.GetAccessTokenForUserAsync(System.Collections.Generic.IEnumerable{System.String},System.String,System.String,System.Security.Claims.ClaimsPrincipal,Microsoft.Identity.Web.TokenAcquisitionOptions)">
+            <summary>
+            Typically used from an ASP.NET Core web app or web API controller. This method gets an access token
+            for a downstream API on behalf of the user account for which the claims are provided in the <see cref="P:Microsoft.AspNetCore.Http.HttpContext.User"/>
+            member of the controller's <see cref="T:Microsoft.AspNetCore.Http.HttpContext"/> parameter.
+            </summary>
+            <param name="scopes">Scopes to request for the downstream API to call.</param>
+            <param name="tenantId">Enables to override the tenant/account for the same identity. This is useful in the
+            cases where a given account is guest in other tenants, and you want to acquire tokens for a specific tenant.</param>
+            <param name="userFlow">Azure AD B2C UserFlow to target.</param>
+            <param name="user">Optional claims principal representing the user. If not provided, will use the signed-in
+            user (in a web app), or the user for which the token was received (in a web API)
+            cases where a given account is guest in other tenants, and you want to acquire tokens for a specific tenant, like where the user is a guest in.</param>
+            <param name="tokenAcquisitionOptions">Options passed-in to create the token acquisition object which calls into MSAL .NET.</param>
+            <returns>An access token to call on behalf of the user, the downstream API characterized by its scopes.</returns>
+        </member>
+        <member name="M:Microsoft.Identity.Web.ITokenAcquisition.GetAccessTokenForUserAsync(System.Collections.Generic.IEnumerable{System.String},System.String,System.String,System.String,System.Security.Claims.ClaimsPrincipal,Microsoft.Identity.Web.TokenAcquisitionOptions)">
+            <summary>
+            Typically used from an ASP.NET Core web app or web API controller. This method gets an access token
+            for a downstream API on behalf of the user account for which the claims are provided in the <see cref="P:Microsoft.AspNetCore.Http.HttpContext.User"/>
+            member of the controller's <see cref="T:Microsoft.AspNetCore.Http.HttpContext"/> parameter.
+            </summary>
+            <param name="scopes">Scopes to request for the downstream API to call.</param>
+            <param name="authenticationScheme">Authentication scheme. If null, will use OpenIdConnectDefault.AuthenticationScheme
+            if called from a web app, and JwtBearerDefault.AuthenticationScheme if called from a web API.</param>
+            <param name="tenantId">Enables to override the tenant/account for the same identity. This is useful in the
+            cases where a given account is guest in other tenants, and you want to acquire tokens for a specific tenant.</param>
+            <param name="userFlow">Azure AD B2C UserFlow to target.</param>
+            <param name="user">Optional claims principal representing the user. If not provided, will use the signed-in
+            user (in a web app), or the user for which the token was received (in a web API)
+            cases where a given account is guest in other tenants, and you want to acquire tokens for a specific tenant, like where the user is a guest in.</param>
+            <param name="tokenAcquisitionOptions">Options passed-in to create the token acquisition object which calls into MSAL .NET.</param>
+            <returns>An access token to call on behalf of the user, the downstream API characterized by its scopes.</returns>
+        </member>
+        <member name="M:Microsoft.Identity.Web.ITokenAcquisition.GetAuthenticationResultForUserAsync(System.Collections.Generic.IEnumerable{System.String},System.String,System.String,System.Security.Claims.ClaimsPrincipal,Microsoft.Identity.Web.TokenAcquisitionOptions)">
+            <summary>
+            Typically used from an ASP.NET Core web app or web API controller. This method gets an access token
+            for a downstream API on behalf of the user account for which the claims are provided in the <see cref="P:Microsoft.AspNetCore.Http.HttpContext.User"/>
+            member of the controller's <see cref="T:Microsoft.AspNetCore.Http.HttpContext"/> parameter.
+            </summary>
+            <param name="scopes">Scopes to request for the downstream API to call.</param>
+            <param name="tenantId">Enables to override the tenant/account for the same identity. This is useful in the
+            cases where a given account is a guest in other tenants, and you want to acquire tokens for a specific tenant.</param>
+            <param name="userFlow">Azure AD B2C UserFlow to target.</param>
+            <param name="user">Optional claims principal representing the user. If not provided, will use the signed-in
+            user (in a web app), or the user for which the token was received (in a web API)
+            cases where a given account is a guest in other tenants, and you want to acquire tokens for a specific tenant, like where the user is a guest in.</param>
+            <param name="tokenAcquisitionOptions">Options passed-in to create the token acquisition object which calls into MSAL .NET.</param>
+            <returns>An <see cref="T:Microsoft.Identity.Client.AuthenticationResult"/> to call on behalf of the user, the downstream API characterized by its scopes.</returns>
+        </member>
+        <member name="M:Microsoft.Identity.Web.ITokenAcquisition.GetAuthenticationResultForUserAsync(System.Collections.Generic.IEnumerable{System.String},System.String,System.String,System.String,System.Security.Claims.ClaimsPrincipal,Microsoft.Identity.Web.TokenAcquisitionOptions)">
+            <summary>
+            Typically used from an ASP.NET Core web app or web API controller. This method gets an access token
+            for a downstream API on behalf of the user account for which the claims are provided in the <see cref="P:Microsoft.AspNetCore.Http.HttpContext.User"/>
+            member of the controller's <see cref="T:Microsoft.AspNetCore.Http.HttpContext"/> parameter.
+            </summary>
+            <param name="scopes">Scopes to request for the downstream API to call.</param>
+            <param name="authenticationScheme">Authentication scheme. If null, will use OpenIdConnectDefault.AuthenticationScheme
+            if called from a web app, and JwtBearerDefault.AuthenticationScheme if called from a web APIs.</param>
+            <param name="tenantId">Enables to override the tenant/account for the same identity. This is useful in the
+            cases where a given account is a guest in other tenants, and you want to acquire tokens for a specific tenant.</param>
+            <param name="userFlow">Azure AD B2C UserFlow to target.</param>
+            <param name="user">Optional claims principal representing the user. If not provided, will use the signed-in
+            user (in a web app), or the user for which the token was received (in a web API)
+            cases where a given account is a guest in other tenants, and you want to acquire tokens for a specific tenant, like where the user is a guest in.</param>
+            <param name="tokenAcquisitionOptions">Options passed-in to create the token acquisition object which calls into MSAL .NET.</param>
+            <returns>An <see cref="T:Microsoft.Identity.Client.AuthenticationResult"/> to call on behalf of the user, the downstream API characterized by its scopes.</returns>
+        </member>
+        <member name="M:Microsoft.Identity.Web.ITokenAcquisition.GetAccessTokenForAppAsync(System.String,System.String,Microsoft.Identity.Web.TokenAcquisitionOptions)">
+            <summary>
+            Acquires a token from the authority configured in the app, for the confidential client itself (not on behalf of a user)
+            using the client credentials flow. See https://aka.ms/msal-net-client-credentials.
+            </summary>
+            <param name="scope">The scope requested to access a protected API. For this flow (client credentials), the scope
+            should be of the form "{ResourceIdUri/.default}" for instance <c>https://management.azure.net/.default</c> or, for Microsoft
+            Graph, <c>https://graph.microsoft.com/.default</c> as the requested scopes are defined statically with the application registration
+            in the portal, cannot be overridden in the application, as you can request a token for only one resource at a time (use
+            several calls to get tokens for other resources).</param>
+            <param name="tenant">Enables overriding of the tenant/account for the same identity. This is useful in the
+            cases where a given account is a guest in other tenants, and you want to acquire tokens for a specific tenant.</param>
+            <param name="tokenAcquisitionOptions">Options passed-in to create the token acquisition object which calls into MSAL .NET.</param>
+            <returns>An access token for the app itself, based on its scopes.</returns>
+        </member>
+        <member name="M:Microsoft.Identity.Web.ITokenAcquisition.GetAccessTokenForAppAsync(System.String,System.String,System.String,Microsoft.Identity.Web.TokenAcquisitionOptions)">
+            <summary>
+            Acquires a token from the authority configured in the app, for the confidential client itself (not on behalf of a user)
+            using the client credentials flow. See https://aka.ms/msal-net-client-credentials.
+            </summary>
+            <param name="scope">The scope requested to access a protected API. For this flow (client credentials), the scope
+            should be of the form "{ResourceIdUri/.default}" for instance <c>https://management.azure.net/.default</c> or, for Microsoft
+            Graph, <c>https://graph.microsoft.com/.default</c> as the requested scopes are defined statically with the application registration
+            in the portal, cannot be overridden in the application, as you can request a token for only one resource at a time (use
+            several calls to get tokens for other resources).</param>
+            <param name="authenticationScheme">Authentication scheme. If null, will use OpenIdConnectDefault.AuthenticationScheme
+            if called from a web app, and JwtBearerDefault.AuthenticationScheme if called from a web API.</param>
+            <param name="tenant">Enables overriding of the tenant/account for the same identity. This is useful in the
+            cases where a given account is a guest in other tenants, and you want to acquire tokens for a specific tenant.</param>
+            <param name="tokenAcquisitionOptions">Options passed-in to create the token acquisition object which calls into MSAL .NET.</param>
+            <returns>An access token for the app itself, based on its scopes.</returns>
+        </member>
+        <member name="M:Microsoft.Identity.Web.ITokenAcquisition.GetAuthenticationResultForAppAsync(System.String,System.String,Microsoft.Identity.Web.TokenAcquisitionOptions)">
+            <summary>
+            Acquires an authentication result from the authority configured in the app, for the confidential client itself (not on behalf of a user)
+            using the client credentials flow. See https://aka.ms/msal-net-client-credentials.
+            </summary>
+            <param name="scope">The scope requested to access a protected API. For this flow (client credentials), the scope
+            should be of the form "{ResourceIdUri/.default}" for instance <c>https://management.azure.net/.default</c> or, for Microsoft
+            Graph, <c>https://graph.microsoft.com/.default</c> as the requested scopes are defined statically with the application registration
+            in the portal, and cannot be overridden in the application, as you can request a token for only one resource at a time (use
+            several calls to get tokens for other resources).</param>
+            <param name="tenant">Enables overriding of the tenant/account for the same identity. This is useful
+            for multi tenant apps or daemons.</param>
+            <param name="tokenAcquisitionOptions">Options passed-in to create the token acquisition object which calls into MSAL .NET.</param>
+            <returns>An authentication result for the app itself, based on its scopes.</returns>
+        </member>
+        <member name="M:Microsoft.Identity.Web.ITokenAcquisition.GetAuthenticationResultForAppAsync(System.String,System.String,System.String,Microsoft.Identity.Web.TokenAcquisitionOptions)">
+            <summary>
+            Acquires an authentication result from the authority configured in the app, for the confidential client itself (not on behalf of a user)
+            using the client credentials flow. See https://aka.ms/msal-net-client-credentials.
+            </summary>
+            <param name="scope">The scope requested to access a protected API. For this flow (client credentials), the scope
+            should be of the form "{ResourceIdUri/.default}" for instance <c>https://management.azure.net/.default</c> or, for Microsoft
+            Graph, <c>https://graph.microsoft.com/.default</c> as the requested scopes are defined statically with the application registration
+            in the portal, and cannot be overridden in the application, as you can request a token for only one resource at a time (use
+            several calls to get tokens for other resources).</param>
+            <param name="authenticationScheme">Authentication scheme. If null, will use OpenIdConnectDefault.AuthenticationScheme
+            if called from a web app, and JwtBearerDefault.AuthenticationScheme if called from a web API.</param>
+            <param name="tenant">Enables overriding of the tenant/account for the same identity. This is useful
+            for multi tenant apps or daemons.</param>
+            <param name="tokenAcquisitionOptions">Options passed-in to create the token acquisition object which calls into MSAL .NET.</param>
+            <returns>An authentication result for the app itself, based on its scopes.</returns>
+        </member>
+        <member name="M:Microsoft.Identity.Web.ITokenAcquisition.ReplyForbiddenWithWwwAuthenticateHeader(System.Collections.Generic.IEnumerable{System.String},Microsoft.Identity.Client.MsalUiRequiredException,Microsoft.AspNetCore.Http.HttpResponse)">
+            <summary>
+            Used in web APIs (which therefore cannot have an interaction with the user).
+            Replies to the client through the HttpResponse by sending a 403 (forbidden) and populating wwwAuthenticateHeaders so that
+            the client can trigger an interaction with the user so the user can consent to more scopes.
+            </summary>
+            <param name="scopes">Scopes to consent to.</param>
+            <param name="msalServiceException"><see cref="T:Microsoft.Identity.Client.MsalUiRequiredException"/> triggering the challenge.</param>
+            <param name="httpResponse">The <see cref="T:Microsoft.AspNetCore.Http.HttpResponse"/> to update.</param>
+        </member>
+        <member name="M:Microsoft.Identity.Web.ITokenAcquisition.ReplyForbiddenWithWwwAuthenticateHeader(System.Collections.Generic.IEnumerable{System.String},Microsoft.Identity.Client.MsalUiRequiredException,System.String,Microsoft.AspNetCore.Http.HttpResponse)">
+            <summary>
+            Used in web APIs (which therefore cannot have an interaction with the user).
+            Replies to the client through the HttpResponse by sending a 403 (forbidden) and populating wwwAuthenticateHeaders so that
+            the client can trigger an interaction with the user so the user can consent to more scopes.
+            </summary>
+            <param name="scopes">Scopes to consent to.</param>
+            <param name="msalServiceException"><see cref="T:Microsoft.Identity.Client.MsalUiRequiredException"/> triggering the challenge.</param>
+            <param name="authenticationScheme">Authentication scheme. If null, will use OpenIdConnectDefault.AuthenticationScheme
+            if called from a web app, and JwtBearerDefault.AuthenticationScheme if called from a web API.</param>
+            <param name="httpResponse">The <see cref="T:Microsoft.AspNetCore.Http.HttpResponse"/> to update.</param>
+        </member>
+        <member name="M:Microsoft.Identity.Web.ITokenAcquisition.GetEffectiveAuthenticationScheme(System.String)">
+            <summary>
+            Get the effective authentication scheme based on the context.
+            </summary>
+            <param name="authenticationScheme">Proposed authentication scheme.</param>
+            <returns>Effective authenticationScheme which is the authentication scheme
+            if it's not null, or otherwise OpenIdConnectDefault.AuthenticationScheme
+            if called from a web app, and JwtBearerDefault.AuthenticationScheme if called from a web API.</returns>
+        </member>
+        <member name="M:Microsoft.Identity.Web.ITokenAcquisition.ReplyForbiddenWithWwwAuthenticateHeaderAsync(System.Collections.Generic.IEnumerable{System.String},Microsoft.Identity.Client.MsalUiRequiredException,Microsoft.AspNetCore.Http.HttpResponse)">
+            <summary>
+            Used in web APIs (which therefore cannot have an interaction with the user).
+            Replies to the client through the HttpResponse by sending a 403 (forbidden) and populating wwwAuthenticateHeaders so that
+            the client can trigger an interaction with the user so the user can consent to more scopes.
+            </summary>
+            <param name="scopes">Scopes to consent to.</param>
+            <param name="msalServiceException"><see cref="T:Microsoft.Identity.Client.MsalUiRequiredException"/> triggering the challenge.</param>
+            <param name="httpResponse">The <see cref="T:Microsoft.AspNetCore.Http.HttpResponse"/> to update.</param>
+            <returns>A <see cref="T:System.Threading.Tasks.Task"/> representing the asynchronous operation.</returns>
+        </member>
+        <member name="T:Microsoft.Identity.Web.ITokenAcquisitionInternal">
+            <summary>
+            Interface for the internal operations of token acquisition service (encapsulating MSAL.NET).
+            </summary>
+        </member>
+        <member name="M:Microsoft.Identity.Web.ITokenAcquisitionInternal.AddAccountToCacheFromAuthorizationCodeAsync(Microsoft.AspNetCore.Authentication.OpenIdConnect.AuthorizationCodeReceivedContext,System.Collections.Generic.IEnumerable{System.String},System.String)">
+             <summary>
+             In a web app, adds, to the MSAL.NET cache, the account of the user authenticating to the web app, when the authorization code is received (after the user
+             signed-in and consented)
+             An On-behalf-of token contained in the <see cref="T:Microsoft.AspNetCore.Authentication.OpenIdConnect.AuthorizationCodeReceivedContext"/> is added to the cache, so that it can then be used to acquire another token on-behalf-of the
+             same user in order to call to downstream APIs.
+             </summary>
+             <param name="context">The context used when an 'AuthorizationCode' is received over the OpenIdConnect protocol.</param>
+             <param name="scopes">Scopes to request.</param>
+             <param name="authenticationScheme">Authentication scheme to use.</param>
+             <returns>A <see cref="T:System.Threading.Tasks.Task"/> that represents a completed add to cache operation.</returns>
+             <example>
+             From the configuration of the Authentication of the ASP.NET Core web API:
+             <code>OpenIdConnectOptions options;</code>
+            
+             Subscribe to the authorization code received event:
+             <code>
+              options.Events = new OpenIdConnectEvents();
+              options.Events.OnAuthorizationCodeReceived = OnAuthorizationCodeReceived;
+             }
+             </code>
+            
+             And then in the OnAuthorizationCodeRecieved method, call <see cref="M:Microsoft.Identity.Web.ITokenAcquisitionInternal.AddAccountToCacheFromAuthorizationCodeAsync(Microsoft.AspNetCore.Authentication.OpenIdConnect.AuthorizationCodeReceivedContext,System.Collections.Generic.IEnumerable{System.String},System.String)"/>:
+             <code>
+             private async Task OnAuthorizationCodeReceived(AuthorizationCodeReceivedContext context)
+             {
+               var tokenAcquisition = context.HttpContext.RequestServices.GetRequiredService&lt;ITokenAcquisition&gt;();
+                await _tokenAcquisition.AddAccountToCacheFromAuthorizationCode(context, new string[] { "user.read" });
+             }
+             </code>
+             </example>
+        </member>
+        <member name="M:Microsoft.Identity.Web.ITokenAcquisitionInternal.RemoveAccountAsync(Microsoft.AspNetCore.Authentication.OpenIdConnect.RedirectContext,System.String)">
+            <summary>
+            Removes the account associated with context.HttpContext.User from the MSAL.NET cache.
+            </summary>
+            <param name="context">RedirectContext passed-in to a <see cref="P:Microsoft.AspNetCore.Authentication.OpenIdConnect.OpenIdConnectEvents.OnRedirectToIdentityProviderForSignOut"/>
+            OpenID Connect event.</param>
+            <param name="authenticationScheme">Authentication scheme. If null, will use OpenIdConnectDefault.AuthenticationScheme
+            if called from a web app, and JwtBearerDefault.AuthenticationScheme if called from a web APIs.</param>
+            <returns>A <see cref="T:System.Threading.Tasks.Task"/> that represents a completed remove from cache operation.</returns>
         </member>
         <member name="T:Microsoft.Identity.Web.LoggingEventId">
             <summary>
             EventIds for Logging.
             </summary>
         </member>
-<<<<<<< HEAD
         <member name="T:Microsoft.Identity.Web.MergedOptions">
             <summary>
             Options for configuring authentication using Azure Active Directory. It has both AAD and B2C configuration attributes.
@@ -426,13 +1315,6 @@
             so that Azure AD can use it to validate the subject name based on a trusted issuer policy.
             This saves the application admin from the need to explicitly manage the certificate rollover
             (either via portal or PowerShell/CLI operation). For details see https://aka.ms/msal-net-sni.
-            </summary>
-            The default is <c>false.</c>
-        </member>
-        <member name="P:Microsoft.Identity.Web.MicrosoftIdentityOptions.WithSpaAuthCode">
-            <summary>
-            Requests an auth code for the frontend (SPA using MSAL.js for instance). 
-            See https://aka.ms/msal-net/spa-auth-code for details.
             </summary>
             The default is <c>false.</c>
         </member>
@@ -1467,301 +2349,10 @@
             <param name="arg">string to decode.</param>
             <returns>UTF8 string.</returns>
         </member>
-        <member name="T:Microsoft.Identity.Web.MicrosoftIdentityWebApiAuthenticationBuilder">
-            <summary>
-            Authentication builder for a web API.
-            </summary>
-        </member>
-        <member name="M:Microsoft.Identity.Web.MicrosoftIdentityWebApiAuthenticationBuilder.#ctor(Microsoft.Extensions.DependencyInjection.IServiceCollection,System.String,System.Action{Microsoft.AspNetCore.Authentication.JwtBearer.JwtBearerOptions},System.Action{Microsoft.Identity.Web.MicrosoftIdentityOptions},Microsoft.Extensions.Configuration.IConfigurationSection)">
-            <summary>
-            Constructor.
-            </summary>
-            <param name="services">The services being configured.</param>
-            <param name="jwtBearerAuthenticationScheme">Default scheme used for OpenIdConnect.</param>
-            <param name="configureJwtBearerOptions">ACtion called to configure the JwtBearer options.</param>
-            <param name="configureMicrosoftIdentityOptions">Action called to configure
-            the <see cref="T:Microsoft.Identity.Web.MicrosoftIdentityOptions"/>Microsoft identity options.</param>
-            <param name="configurationSection">Configuration section from which to
-            get parameters.</param>
-        </member>
-        <member name="M:Microsoft.Identity.Web.MicrosoftIdentityWebApiAuthenticationBuilder.EnableTokenAcquisitionToCallDownstreamApi(System.Action{Microsoft.Identity.Client.ConfidentialClientApplicationOptions})">
-            <summary>
-            Protects the web API with Microsoft identity platform (formerly Azure AD v2.0).
-            </summary>
-            <param name="configureConfidentialClientApplicationOptions">The action to configure <see cref="T:Microsoft.Identity.Client.ConfidentialClientApplicationOptions"/>.</param>
-            <returns>The authentication builder to chain.</returns>
-        </member>
-        <member name="T:Microsoft.Identity.Web.MicrosoftIdentityWebApiAuthenticationBuilderExtensions">
-            <summary>
-            Extensions for <see cref="T:Microsoft.AspNetCore.Authentication.AuthenticationBuilder"/> for startup initialization of web APIs.
-            </summary>
-        </member>
-        <member name="M:Microsoft.Identity.Web.MicrosoftIdentityWebApiAuthenticationBuilderExtensions.AddMicrosoftIdentityWebApi(Microsoft.AspNetCore.Authentication.AuthenticationBuilder,Microsoft.Extensions.Configuration.IConfiguration,System.String,System.String,System.Boolean)">
-            <summary>
-            Protects the web API with Microsoft identity platform (formerly Azure AD v2.0).
-            This method expects the configuration file will have a section, named "AzureAd" as default, with the necessary settings to initialize authentication options.
-            </summary>
-            <param name="builder">The <see cref="T:Microsoft.AspNetCore.Authentication.AuthenticationBuilder"/> to which to add this configuration.</param>
-            <param name="configuration">The configuration instance.</param>
-            <param name="configSectionName">The configuration section with the necessary settings to initialize authentication options.</param>
-            <param name="jwtBearerScheme">The JWT bearer scheme name to be used. By default it uses "Bearer".</param>
-            <param name="subscribeToJwtBearerMiddlewareDiagnosticsEvents">
-            Set to true if you want to debug, or just understand the JWT bearer events.
-            </param>
-            <returns>The authentication builder to chain.</returns>
-        </member>
-        <member name="M:Microsoft.Identity.Web.MicrosoftIdentityWebApiAuthenticationBuilderExtensions.AddMicrosoftIdentityWebApi(Microsoft.AspNetCore.Authentication.AuthenticationBuilder,Microsoft.Extensions.Configuration.IConfigurationSection,System.String,System.Boolean)">
-            <summary>
-            Protects the web API with Microsoft identity platform (formerly Azure AD v2.0).
-            This method expects the configuration file will have a section, named "AzureAd" as default, with the necessary settings to initialize authentication options.
-            </summary>
-            <param name="builder">The <see cref="T:Microsoft.AspNetCore.Authentication.AuthenticationBuilder"/> to which to add this configuration.</param>
-            <param name="configurationSection">The configuration second from which to fill-in the options.</param>
-            <param name="jwtBearerScheme">The JWT bearer scheme name to be used. By default it uses "Bearer".</param>
-            <param name="subscribeToJwtBearerMiddlewareDiagnosticsEvents">
-            Set to true if you want to debug, or just understand the JWT bearer events.
-            </param>
-            <returns>The authentication builder to chain.</returns>
-        </member>
-        <member name="M:Microsoft.Identity.Web.MicrosoftIdentityWebApiAuthenticationBuilderExtensions.AddMicrosoftIdentityWebApi(Microsoft.AspNetCore.Authentication.AuthenticationBuilder,System.Action{Microsoft.AspNetCore.Authentication.JwtBearer.JwtBearerOptions},System.Action{Microsoft.Identity.Web.MicrosoftIdentityOptions},System.String,System.Boolean)">
-            <summary>
-            Protects the web API with Microsoft identity platform (formerly Azure AD v2.0).
-            </summary>
-            <param name="builder">The <see cref="T:Microsoft.AspNetCore.Authentication.AuthenticationBuilder"/> to which to add this configuration.</param>
-            <param name="configureJwtBearerOptions">The action to configure <see cref="T:Microsoft.AspNetCore.Authentication.JwtBearer.JwtBearerOptions"/>.</param>
-            <param name="configureMicrosoftIdentityOptions">The action to configure the <see cref="T:Microsoft.Identity.Web.MicrosoftIdentityOptions"/>.</param>
-            <param name="jwtBearerScheme">The JWT bearer scheme name to be used. By default it uses "Bearer".</param>
-            <param name="subscribeToJwtBearerMiddlewareDiagnosticsEvents">
-            Set to true if you want to debug, or just understand the JWT bearer events.</param>
-            <returns>The authentication builder to chain.</returns>
-        </member>
-        <member name="T:Microsoft.Identity.Web.MicrosoftIdentityWebApiAuthenticationBuilderWithConfiguration">
-            <summary>
-            Builder for web API authentication with configuration.
-            </summary>
-        </member>
-        <member name="M:Microsoft.Identity.Web.MicrosoftIdentityWebApiAuthenticationBuilderWithConfiguration.EnableTokenAcquisitionToCallDownstreamApi">
-            <summary>
-            Protects the web API with Microsoft identity platform (formerly Azure AD v2.0).
-            This method expects the configuration file will have a section, named "AzureAd" as default, with the necessary settings to initialize authentication options.
-            </summary>
-            <returns>The authentication builder to chain.</returns>
-        </member>
-        <member name="T:Microsoft.Identity.Web.MicrosoftIdentityWebApiServiceCollectionExtensions">
-            <summary>
-            Extension for IServiceCollection for startup initialization of web APIs.
-            </summary>
-        </member>
-        <member name="M:Microsoft.Identity.Web.MicrosoftIdentityWebApiServiceCollectionExtensions.AddMicrosoftIdentityWebApiAuthentication(Microsoft.Extensions.DependencyInjection.IServiceCollection,Microsoft.Extensions.Configuration.IConfiguration,System.String,System.String,System.Boolean)">
-            <summary>
-            Protects the web API with Microsoft identity platform (formerly Azure AD v2.0)
-            This method expects the configuration file will have a section, named "AzureAd" as default, with the necessary settings to initialize authentication options.
-            </summary>
-            <param name="services">Service collection to which to add authentication.</param>
-            <param name="configuration">The Configuration object.</param>
-            <param name="configSectionName">The configuration section with the necessary settings to initialize authentication options.</param>
-            <param name="jwtBearerScheme">The JwtBearer scheme name to be used. By default it uses "Bearer".</param>
-            <param name="subscribeToJwtBearerMiddlewareDiagnosticsEvents">
-            Set to true if you want to debug, or just understand the JwtBearer events.</param>
-            <returns>The authentication builder to chain extension methods.</returns>
-        </member>
-        <member name="T:Microsoft.Identity.Web.Internal.WebApiBuilders">
-            <summary>
-            Web API authentication builder.
-            </summary>
-        </member>
-        <member name="M:Microsoft.Identity.Web.Internal.WebApiBuilders.EnableTokenAcquisition(System.Action{Microsoft.Identity.Client.ConfidentialClientApplicationOptions},System.String,Microsoft.Extensions.DependencyInjection.IServiceCollection,Microsoft.Extensions.Configuration.IConfigurationSection)">
-            <summary>
-            Allows a higher level abstraction of security token (i.e. System.IdentityModel.Tokens.Jwt and more modern, Microsoft.IdentityModel.JsonWebTokens)
-            to be used with Microsoft Identity Web.
-            Developers should continue to use `EnableTokenAcquisitionToCallDownstreamApi`.
-            This API is not considered part of the public API and may change.
-            </summary>
-            <param name="configureConfidentialClientApplicationOptions">The action to configure <see cref="T:Microsoft.Identity.Client.ConfidentialClientApplicationOptions"/>.</param>
-            <param name="authenticationScheme">Authentication scheme.</param>
-            <param name="services">The services being configured.</param>
-            <param name="configuration">IConfigurationSection.</param>
-            <returns>The authentication builder to chain.</returns>
-        </member>
-        <member name="T:Microsoft.Identity.Web.MicrosoftIdentityAppCallsWebApiAuthenticationBuilder">
-            <summary>
-            Authentication builder returned by the EnableTokenAcquisitionToCallDownstreamApi methods
-            enabling you to decide token cache implementations.
-            </summary>
-        </member>
-        <member name="M:Microsoft.Identity.Web.MicrosoftIdentityAppCallsWebApiAuthenticationBuilder.AddInMemoryTokenCaches(System.Action{Microsoft.Identity.Web.TokenCacheProviders.InMemory.MsalMemoryTokenCacheOptions},System.Action{Microsoft.Extensions.Caching.Memory.MemoryCacheOptions})">
-            <summary>
-            Add in memory token caches.
-            </summary>
-            <param name="configureOptions"><see cref="T:Microsoft.Identity.Web.TokenCacheProviders.InMemory.MsalMemoryTokenCacheOptions"/> to configure.</param>
-            <param name="memoryCacheOptions"><see cref="T:Microsoft.Extensions.Caching.Memory.MemoryCacheOptions"/> to configure.</param>
-            <returns>the service collection.</returns>
-        </member>
-        <member name="M:Microsoft.Identity.Web.MicrosoftIdentityAppCallsWebApiAuthenticationBuilder.AddDistributedTokenCaches">
-            <summary>
-            Add distributed token caches.
-            </summary>
-            <returns>the service collection.</returns>
-        </member>
-        <member name="M:Microsoft.Identity.Web.MicrosoftIdentityAppCallsWebApiAuthenticationBuilder.AddSessionTokenCaches">
-            <summary>
-            Add session token caches.
-            </summary>
-            <returns>the service collection.</returns>
-        </member>
-        <member name="T:Microsoft.Identity.Web.MicrosoftIdentityWebAppAuthenticationBuilder">
-            <summary>
-            Authentication builder specific for Microsoft identity platform.
-            </summary>
-        </member>
-        <member name="M:Microsoft.Identity.Web.MicrosoftIdentityWebAppAuthenticationBuilder.#ctor(Microsoft.Extensions.DependencyInjection.IServiceCollection,System.String,System.Action{Microsoft.Identity.Web.MicrosoftIdentityOptions},Microsoft.Extensions.Configuration.IConfigurationSection)">
-            <summary>
-             Constructor.
-            </summary>
-            <param name="services"> The services being configured.</param>
-            <param name="openIdConnectScheme">Default scheme used for OpenIdConnect.</param>
-            <param name="configureMicrosoftIdentityOptions">Action called to configure
-            the <see cref="T:Microsoft.Identity.Web.MicrosoftIdentityOptions"/>Microsoft identity options.</param>
-            <param name="configurationSection">Optional configuration section.</param>
-        </member>
-        <member name="M:Microsoft.Identity.Web.MicrosoftIdentityWebAppAuthenticationBuilder.EnableTokenAcquisitionToCallDownstreamApi(System.Collections.Generic.IEnumerable{System.String})">
-            <summary>
-            The web app calls a web API.
-            </summary>
-            <param name="initialScopes">Initial scopes.</param>
-            <returns>The builder itself for chaining.</returns>
-        </member>
-        <member name="M:Microsoft.Identity.Web.MicrosoftIdentityWebAppAuthenticationBuilder.EnableTokenAcquisitionToCallDownstreamApi(System.Action{Microsoft.Identity.Client.ConfidentialClientApplicationOptions},System.Collections.Generic.IEnumerable{System.String})">
-            <summary>
-            The web app calls a web API. This override enables you to specify the
-            ConfidentialClientApplicationOptions (from MSAL.NET) programmatically.
-            </summary>
-            <param name="configureConfidentialClientApplicationOptions">Action to configure the
-            MSAL.NET confidential client application options.</param>
-            <param name="initialScopes">Initial scopes.</param>
-            <returns>The builder itself for chaining.</returns>
-        </member>
-        <member name="T:Microsoft.Identity.Web.MicrosoftIdentityWebAppAuthenticationBuilderExtensions">
-            <summary>
-            Extensions for the <see cref="T:Microsoft.AspNetCore.Authentication.AuthenticationBuilder"/> for startup initialization.
-            </summary>
-        </member>
-        <member name="M:Microsoft.Identity.Web.MicrosoftIdentityWebAppAuthenticationBuilderExtensions.AddMicrosoftIdentityWebApp(Microsoft.AspNetCore.Authentication.AuthenticationBuilder,Microsoft.Extensions.Configuration.IConfiguration,System.String,System.String,System.String,System.Boolean,System.String)">
-            <summary>
-            Add authentication to a web app with Microsoft identity platform.
-            This method expects the configuration file will have a section, named "AzureAd" as default,
-            with the necessary settings to initialize authentication options.
-            </summary>
-            <param name="builder">The <see cref="T:Microsoft.AspNetCore.Authentication.AuthenticationBuilder"/> to which to add this configuration.</param>
-            <param name="configuration">The configuration instance.</param>
-            <param name="configSectionName">The configuration section with the necessary settings to initialize authentication options.</param>
-            <param name="openIdConnectScheme">The OpenID Connect scheme name to be used. By default it uses "OpenIdConnect".</param>
-            <param name="cookieScheme">The cookie-based scheme name to be used. By default it uses "Cookies".</param>
-            <param name="subscribeToOpenIdConnectMiddlewareDiagnosticsEvents">Set to true if you want to debug, or just understand the OpenID Connect events.</param>
-            <param name="displayName">A display name for the authentication handler.</param>
-            <returns>The <see cref="T:Microsoft.Identity.Web.MicrosoftIdentityWebAppAuthenticationBuilderWithConfiguration"/> builder for chaining.</returns>
-        </member>
-        <member name="M:Microsoft.Identity.Web.MicrosoftIdentityWebAppAuthenticationBuilderExtensions.AddMicrosoftIdentityWebApp(Microsoft.AspNetCore.Authentication.AuthenticationBuilder,Microsoft.Extensions.Configuration.IConfigurationSection,System.String,System.String,System.Boolean,System.String)">
-            <summary>
-            Add authentication with Microsoft identity platform.
-            This method expects the configuration file will have a section, named "AzureAd" as default, with the necessary settings to initialize authentication options.
-            </summary>
-            <param name="builder">The <see cref="T:Microsoft.AspNetCore.Authentication.AuthenticationBuilder"/> to which to add this configuration.</param>
-            <param name="configurationSection">The configuration section from which to get the options.</param>
-            <param name="openIdConnectScheme">The OpenID Connect scheme name to be used. By default it uses "OpenIdConnect".</param>
-            <param name="cookieScheme">The cookie-based scheme name to be used. By default it uses "Cookies".</param>
-            <param name="subscribeToOpenIdConnectMiddlewareDiagnosticsEvents">Set to true if you want to debug, or just understand the OpenID Connect events.</param>
-            <param name="displayName">A display name for the authentication handler.</param>
-            <returns>The authentication builder for chaining.</returns>
-        </member>
-        <member name="M:Microsoft.Identity.Web.MicrosoftIdentityWebAppAuthenticationBuilderExtensions.AddMicrosoftIdentityWebApp(Microsoft.AspNetCore.Authentication.AuthenticationBuilder,System.Action{Microsoft.Identity.Web.MicrosoftIdentityOptions},System.Action{Microsoft.AspNetCore.Authentication.Cookies.CookieAuthenticationOptions},System.String,System.String,System.Boolean,System.String)">
-            <summary>
-            Add authentication with Microsoft identity platform.
-            </summary>
-            <param name="builder">The <see cref="T:Microsoft.AspNetCore.Authentication.AuthenticationBuilder"/> to which to add this configuration.</param>
-            <param name="configureMicrosoftIdentityOptions">The action to configure <see cref="T:Microsoft.Identity.Web.MicrosoftIdentityOptions"/>.</param>
-            <param name="configureCookieAuthenticationOptions">The action to configure <see cref="T:Microsoft.AspNetCore.Authentication.Cookies.CookieAuthenticationOptions"/>.</param>
-            <param name="openIdConnectScheme">The OpenID Connect scheme name to be used. By default it uses "OpenIdConnect".</param>
-            <param name="cookieScheme">The cookie-based scheme name to be used. By default it uses "Cookies".</param>
-            <param name="subscribeToOpenIdConnectMiddlewareDiagnosticsEvents">Set to true if you want to debug, or just understand the OpenID Connect events.</param>
-            <param name="displayName">A display name for the authentication handler.</param>
-            <returns>The authentication builder for chaining.</returns>
-        </member>
-        <member name="M:Microsoft.Identity.Web.MicrosoftIdentityWebAppAuthenticationBuilderExtensions.AddMicrosoftIdentityWebAppWithConfiguration(Microsoft.AspNetCore.Authentication.AuthenticationBuilder,System.Action{Microsoft.Identity.Web.MicrosoftIdentityOptions},System.Action{Microsoft.AspNetCore.Authentication.Cookies.CookieAuthenticationOptions},System.String,System.String,System.Boolean,System.String,Microsoft.Extensions.Configuration.IConfigurationSection)">
-            <summary>
-            Add authentication with Microsoft identity platform.
-            </summary>
-            <param name="builder">The <see cref="T:Microsoft.AspNetCore.Authentication.AuthenticationBuilder"/> to which to add this configuration.</param>
-            <param name="configureMicrosoftIdentityOptions">The action to configure <see cref="T:Microsoft.Identity.Web.MicrosoftIdentityOptions"/>.</param>
-            <param name="configureCookieAuthenticationOptions">The action to configure <see cref="T:Microsoft.AspNetCore.Authentication.Cookies.CookieAuthenticationOptions"/>.</param>
-            <param name="openIdConnectScheme">The OpenID Connect scheme name to be used. By default it uses "OpenIdConnect".</param>
-            <param name="cookieScheme">The cookie-based scheme name to be used. By default it uses "Cookies".</param>
-            <param name="subscribeToOpenIdConnectMiddlewareDiagnosticsEvents">Set to true if you want to debug, or just understand the OpenID Connect events.</param>
-            <param name="displayName">A display name for the authentication handler.</param>
-            <param name="configurationSection">Configuration section.</param>
-            <returns>The authentication builder for chaining.</returns>
-        </member>
-        <member name="M:Microsoft.Identity.Web.MicrosoftIdentityWebAppAuthenticationBuilderExtensions.AddMicrosoftWebAppWithoutConfiguration(Microsoft.AspNetCore.Authentication.AuthenticationBuilder,System.Action{Microsoft.Identity.Web.MicrosoftIdentityOptions},System.Action{Microsoft.AspNetCore.Authentication.Cookies.CookieAuthenticationOptions},System.String,System.String,System.Boolean,System.String)">
-            <summary>
-            Add authentication with Microsoft identity platform.
-            </summary>
-            <param name="builder">The <see cref="T:Microsoft.AspNetCore.Authentication.AuthenticationBuilder"/> to which to add this configuration.</param>
-            <param name="configureMicrosoftIdentityOptions">The action to configure <see cref="T:Microsoft.Identity.Web.MicrosoftIdentityOptions"/>.</param>
-            <param name="configureCookieAuthenticationOptions">The action to configure <see cref="T:Microsoft.AspNetCore.Authentication.Cookies.CookieAuthenticationOptions"/>.</param>
-            <param name="openIdConnectScheme">The OpenID Connect scheme name to be used. By default it uses "OpenIdConnect".</param>
-            <param name="cookieScheme">The cookie-based scheme name to be used. By default it uses "Cookies".</param>
-            <param name="subscribeToOpenIdConnectMiddlewareDiagnosticsEvents">Set to true if you want to debug, or just understand the OpenID Connect events.</param>
-            <param name="displayName">A display name for the authentication handler.</param>
-            <returns>The authentication builder for chaining.</returns>
-        </member>
-        <member name="T:Microsoft.Identity.Web.MicrosoftIdentityWebAppAuthenticationBuilderWithConfiguration">
-            <summary>
-            Builder for a Microsoft identity web app authentication where configuration is
-            available for EnableTokenAcquisitionToCallDownstreamApi.
-            </summary>
-        </member>
-        <member name="M:Microsoft.Identity.Web.MicrosoftIdentityWebAppAuthenticationBuilderWithConfiguration.#ctor(Microsoft.Extensions.DependencyInjection.IServiceCollection,System.String,System.Action{Microsoft.Identity.Web.MicrosoftIdentityOptions},Microsoft.Extensions.Configuration.IConfigurationSection)">
-            <summary>
-            Constructor.
-            </summary>
-            <param name="services"> The services being configured.</param>
-            <param name="openIdConnectScheme">Default scheme used for OpenIdConnect.</param>
-            <param name="configureMicrosoftIdentityOptions">Action called to configure
-            the <see cref="T:Microsoft.Identity.Web.MicrosoftIdentityOptions"/>Microsoft identity options.</param>
-            <param name="configurationSection">Optional configuration section.</param>
-        </member>
-        <member name="M:Microsoft.Identity.Web.MicrosoftIdentityWebAppAuthenticationBuilderWithConfiguration.EnableTokenAcquisitionToCallDownstreamApi(System.Collections.Generic.IEnumerable{System.String})">
-            <summary>
-            Add support for the web app to acquire tokens to call an API.
-            </summary>
-            <param name="initialScopes">Optional initial scopes to request.</param>
-            <returns>The authentication builder for chaining.</returns>
-        </member>
-        <member name="T:Microsoft.Identity.Web.MicrosoftIdentityWebAppServiceCollectionExtensions">
-            <summary>
-            Extension for IServiceCollection for startup initialization.
-            </summary>
-        </member>
-        <member name="M:Microsoft.Identity.Web.MicrosoftIdentityWebAppServiceCollectionExtensions.AddMicrosoftIdentityWebAppAuthentication(Microsoft.Extensions.DependencyInjection.IServiceCollection,Microsoft.Extensions.Configuration.IConfiguration,System.String,System.String,System.String,System.Boolean,System.String)">
-            <summary>
-            Add authentication with Microsoft identity platform.
-            This method expects the configuration file will have a section, (by default named "AzureAd"), with the necessary settings to
-            initialize the authentication options.
-            </summary>
-            <param name="services">Service collection to which to add authentication.</param>
-            <param name="configuration">The IConfiguration object.</param>
-            <param name="configSectionName">The name of the configuration section with the necessary
-            settings to initialize authentication options.</param>
-            <param name="openIdConnectScheme">Optional name for the open id connect authentication scheme
-            (by default OpenIdConnectDefaults.AuthenticationScheme). This can be specified when you want to support
-            several OpenIdConnect identity providers.</param>
-            <param name="cookieScheme">Optional name for the cookie authentication scheme
-            (by default OpenIdConnectDefaults.AuthenticationScheme).</param>
-            <param name="subscribeToOpenIdConnectMiddlewareDiagnosticsEvents">Set to true if you want to debug, or just understand the OpenIdConnect events.</param>
-            <param name="displayName">A display name for the authentication handler.</param>
-            <returns>The authentication builder to chain extension methods.</returns>
-        </member>
-=======
->>>>>>> e0fc3404
+        <member name="T:Microsoft.Identity.Web.LoggingEventId">
+            <summary>
+            EventIds for Logging.
+            </summary>
+        </member>
     </members>
 </doc>