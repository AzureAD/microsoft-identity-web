--- conflicted
+++ resolved
@@ -4,8 +4,6 @@
         <name>Microsoft.Identity.Web</name>
     </assembly>
     <members>
-<<<<<<< HEAD
-=======
         <member name="T:Microsoft.Identity.Web.AccountExtensions">
             <summary>
             Extension methods for <see cref="T:Microsoft.Identity.Client.IAccount"/>.
@@ -283,171 +281,6 @@
               }
              </code>
              </example>
-        </member>
-        <member name="T:Microsoft.Identity.Web.ClaimConstants">
-            <summary>
-            Constants for claim types.
-            </summary>
-        </member>
-        <member name="F:Microsoft.Identity.Web.ClaimConstants.Name">
-            <summary>
-            Name claim: "name".
-            </summary>
-        </member>
-        <member name="F:Microsoft.Identity.Web.ClaimConstants.ObjectId">
-            <summary>
-            Old Object Id claim: http://schemas.microsoft.com/identity/claims/objectidentifier.
-            </summary>
-        </member>
-        <member name="F:Microsoft.Identity.Web.ClaimConstants.Oid">
-            <summary>
-            New Object id claim: "oid".
-            </summary>
-        </member>
-        <member name="F:Microsoft.Identity.Web.ClaimConstants.PreferredUserName">
-            <summary>
-            PreferredUserName: "preferred_username".
-            </summary>
-        </member>
-        <member name="F:Microsoft.Identity.Web.ClaimConstants.TenantId">
-            <summary>
-            Old TenantId claim: "http://schemas.microsoft.com/identity/claims/tenantid".
-            </summary>
-        </member>
-        <member name="F:Microsoft.Identity.Web.ClaimConstants.Tid">
-            <summary>
-            New Tenant Id claim: "tid".
-            </summary>
-        </member>
-        <member name="F:Microsoft.Identity.Web.ClaimConstants.ClientInfo">
-            <summary>
-            ClientInfo claim: "client_info".
-            </summary>
-        </member>
-        <member name="F:Microsoft.Identity.Web.ClaimConstants.UniqueObjectIdentifier">
-            <summary>
-            UniqueObjectIdentifier: "uid".
-            Home Object Id.
-            </summary>
-        </member>
-        <member name="F:Microsoft.Identity.Web.ClaimConstants.UniqueTenantIdentifier">
-            <summary>
-            UniqueTenantIdentifier: "utid".
-            Home Tenant Id.
-            </summary>
-        </member>
-        <member name="F:Microsoft.Identity.Web.ClaimConstants.Scope">
-            <summary>
-            Older scope claim: "http://schemas.microsoft.com/identity/claims/scope".
-            </summary>
-        </member>
-        <member name="F:Microsoft.Identity.Web.ClaimConstants.Scp">
-            <summary>
-            Newer scope claim: "scp".
-            </summary>
-        </member>
-        <member name="F:Microsoft.Identity.Web.ClaimConstants.Roles">
-            <summary>
-            New Roles claim = "roles".
-            </summary>
-        </member>
-        <member name="F:Microsoft.Identity.Web.ClaimConstants.Role">
-            <summary>
-            Old Role claim: "http://schemas.microsoft.com/ws/2008/06/identity/claims/role".
-            </summary>
-        </member>
-        <member name="F:Microsoft.Identity.Web.ClaimConstants.Sub">
-            <summary>
-            Subject claim: "sub".
-            </summary>
-        </member>
-        <member name="F:Microsoft.Identity.Web.ClaimConstants.Acr">
-            <summary>
-            Acr claim: "acr".
-            </summary>
-        </member>
-        <member name="F:Microsoft.Identity.Web.ClaimConstants.UserFlow">
-            <summary>
-            UserFlow claim: "http://schemas.microsoft.com/claims/authnclassreference".
-            </summary>
-        </member>
-        <member name="F:Microsoft.Identity.Web.ClaimConstants.Tfp">
-            <summary>
-            Tfp claim: "tfp".
-            </summary>
-        </member>
-        <member name="F:Microsoft.Identity.Web.ClaimConstants.NameIdentifierId">
-            <summary>
-            Name Identifier ID claim: "http://schemas.xmlsoap.org/ws/2005/05/identity/claims/nameidentifier".
-            </summary>
-        </member>
-        <member name="T:Microsoft.Identity.Web.Constants">
-            <summary>
-            General constants for Microsoft Identity Web.
-            </summary>
-        </member>
-        <member name="F:Microsoft.Identity.Web.Constants.LoginHint">
-            <summary>
-            LoginHint.
-            Represents the preferred_username claim in the ID token.
-            </summary>
-        </member>
-        <member name="F:Microsoft.Identity.Web.Constants.DomainHint">
-            <summary>
-            DomainHint.
-            Determined by the tenant Id.
-            </summary>
-        </member>
-        <member name="F:Microsoft.Identity.Web.Constants.Claims">
-            <summary>
-            Claims.
-            Determined from the signed-in user.
-            </summary>
-        </member>
-        <member name="F:Microsoft.Identity.Web.Constants.Bearer">
-            <summary>
-            Bearer.
-            Predominant type of access token used with OAuth 2.0.
-            </summary>
-        </member>
-        <member name="F:Microsoft.Identity.Web.Constants.AzureAd">
-            <summary>
-            AzureAd.
-            Configuration section name for AzureAd.
-            </summary>
-        </member>
-        <member name="F:Microsoft.Identity.Web.Constants.AzureAdB2C">
-            <summary>
-            AzureAdB2C.
-            Configuration section name for AzureAdB2C.
-            </summary>
-        </member>
-        <member name="F:Microsoft.Identity.Web.Constants.Scope">
-            <summary>
-            Scope.
-            </summary>
-        </member>
-        <member name="F:Microsoft.Identity.Web.Constants.Policy">
-            <summary>
-            Policy for B2C user flows.
-            The name of the policy to check against a specific user flow.
-            </summary>
-        </member>
-        <member name="F:Microsoft.Identity.Web.Constants.SpaAuthCode">
-            <summary>
-            SpaAuthCode.
-            Key to retreive SpaAuthCode from the HttpContext.
-            </summary>
-        </member>
-        <member name="T:Microsoft.Identity.Web.IDWebErrorMessage">
-            <summary>
-            Constants related to the error messages.
-            </summary>
-        </member>
-        <member name="T:Microsoft.Identity.Web.LogMessages">
-            <summary>
-            Constants related to the log messages.
-            </summary>
         </member>
         <member name="T:Microsoft.Identity.Web.CookiePolicyOptionsExtensions">
             <summary>
@@ -1137,21 +970,6 @@
             <returns>
               <c>true</c> if the specified string collection contains any; otherwise, <c>false</c>.</returns>
         </member>
-        <member name="M:Microsoft.Identity.Web.HttpContextExtensions.StoreTokenUsedToCallWebAPI(Microsoft.AspNetCore.Http.HttpContext,Microsoft.IdentityModel.Tokens.SecurityToken)">
-            <summary>
-            Keep the validated token associated with the HTTP request.
-            </summary>
-            <param name="httpContext">HTTP context.</param>
-            <param name="token">Token to preserve after the token is validated so that
-            it can be used in the actions.</param>
-        </member>
-        <member name="M:Microsoft.Identity.Web.HttpContextExtensions.GetTokenUsedToCallWebAPI(Microsoft.AspNetCore.Http.HttpContext)">
-            <summary>
-            Get the parsed information about the token used to call the web API.
-            </summary>
-            <param name="httpContext">HTTP context associated with the current request.</param>
-            <returns><see cref="T:Microsoft.IdentityModel.Tokens.SecurityToken"/> used to call the web API.</returns>
-        </member>
         <member name="T:Microsoft.Identity.Web.ILoginErrorAccessor">
             <summary>
             Provides access to get or set the current error status.
@@ -1227,237 +1045,6 @@
             Issuer associated with the OIDC endpoint.
             </summary>
         </member>
-        <member name="T:Microsoft.Identity.Web.ITokenAcquisition">
-            <summary>
-            Interface for the token acquisition service (encapsulating MSAL.NET).
-            </summary>
-        </member>
-        <member name="M:Microsoft.Identity.Web.ITokenAcquisition.GetAccessTokenForUserAsync(System.Collections.Generic.IEnumerable{System.String},System.String,System.String,System.Security.Claims.ClaimsPrincipal,Microsoft.Identity.Web.TokenAcquisitionOptions)">
-            <summary>
-            Typically used from an ASP.NET Core web app or web API controller. This method gets an access token
-            for a downstream API on behalf of the user account for which the claims are provided in the <see cref="P:Microsoft.AspNetCore.Http.HttpContext.User"/>
-            member of the controller's <see cref="T:Microsoft.AspNetCore.Http.HttpContext"/> parameter.
-            </summary>
-            <param name="scopes">Scopes to request for the downstream API to call.</param>
-            <param name="tenantId">Enables to override the tenant/account for the same identity. This is useful in the
-            cases where a given account is guest in other tenants, and you want to acquire tokens for a specific tenant.</param>
-            <param name="userFlow">Azure AD B2C UserFlow to target.</param>
-            <param name="user">Optional claims principal representing the user. If not provided, will use the signed-in
-            user (in a web app), or the user for which the token was received (in a web API)
-            cases where a given account is guest in other tenants, and you want to acquire tokens for a specific tenant, like where the user is a guest in.</param>
-            <param name="tokenAcquisitionOptions">Options passed-in to create the token acquisition object which calls into MSAL .NET.</param>
-            <returns>An access token to call on behalf of the user, the downstream API characterized by its scopes.</returns>
-        </member>
-        <member name="M:Microsoft.Identity.Web.ITokenAcquisition.GetAccessTokenForUserAsync(System.Collections.Generic.IEnumerable{System.String},System.String,System.String,System.String,System.Security.Claims.ClaimsPrincipal,Microsoft.Identity.Web.TokenAcquisitionOptions)">
-            <summary>
-            Typically used from an ASP.NET Core web app or web API controller. This method gets an access token
-            for a downstream API on behalf of the user account for which the claims are provided in the <see cref="P:Microsoft.AspNetCore.Http.HttpContext.User"/>
-            member of the controller's <see cref="T:Microsoft.AspNetCore.Http.HttpContext"/> parameter.
-            </summary>
-            <param name="scopes">Scopes to request for the downstream API to call.</param>
-            <param name="authenticationScheme">Authentication scheme. If null, will use OpenIdConnectDefault.AuthenticationScheme
-            if called from a web app, and JwtBearerDefault.AuthenticationScheme if called from a web API.</param>
-            <param name="tenantId">Enables to override the tenant/account for the same identity. This is useful in the
-            cases where a given account is guest in other tenants, and you want to acquire tokens for a specific tenant.</param>
-            <param name="userFlow">Azure AD B2C UserFlow to target.</param>
-            <param name="user">Optional claims principal representing the user. If not provided, will use the signed-in
-            user (in a web app), or the user for which the token was received (in a web API)
-            cases where a given account is guest in other tenants, and you want to acquire tokens for a specific tenant, like where the user is a guest in.</param>
-            <param name="tokenAcquisitionOptions">Options passed-in to create the token acquisition object which calls into MSAL .NET.</param>
-            <returns>An access token to call on behalf of the user, the downstream API characterized by its scopes.</returns>
-        </member>
-        <member name="M:Microsoft.Identity.Web.ITokenAcquisition.GetAuthenticationResultForUserAsync(System.Collections.Generic.IEnumerable{System.String},System.String,System.String,System.Security.Claims.ClaimsPrincipal,Microsoft.Identity.Web.TokenAcquisitionOptions)">
-            <summary>
-            Typically used from an ASP.NET Core web app or web API controller. This method gets an access token
-            for a downstream API on behalf of the user account for which the claims are provided in the <see cref="P:Microsoft.AspNetCore.Http.HttpContext.User"/>
-            member of the controller's <see cref="T:Microsoft.AspNetCore.Http.HttpContext"/> parameter.
-            </summary>
-            <param name="scopes">Scopes to request for the downstream API to call.</param>
-            <param name="tenantId">Enables to override the tenant/account for the same identity. This is useful in the
-            cases where a given account is a guest in other tenants, and you want to acquire tokens for a specific tenant.</param>
-            <param name="userFlow">Azure AD B2C UserFlow to target.</param>
-            <param name="user">Optional claims principal representing the user. If not provided, will use the signed-in
-            user (in a web app), or the user for which the token was received (in a web API)
-            cases where a given account is a guest in other tenants, and you want to acquire tokens for a specific tenant, like where the user is a guest in.</param>
-            <param name="tokenAcquisitionOptions">Options passed-in to create the token acquisition object which calls into MSAL .NET.</param>
-            <returns>An <see cref="T:Microsoft.Identity.Client.AuthenticationResult"/> to call on behalf of the user, the downstream API characterized by its scopes.</returns>
-        </member>
-        <member name="M:Microsoft.Identity.Web.ITokenAcquisition.GetAuthenticationResultForUserAsync(System.Collections.Generic.IEnumerable{System.String},System.String,System.String,System.String,System.Security.Claims.ClaimsPrincipal,Microsoft.Identity.Web.TokenAcquisitionOptions)">
-            <summary>
-            Typically used from an ASP.NET Core web app or web API controller. This method gets an access token
-            for a downstream API on behalf of the user account for which the claims are provided in the <see cref="P:Microsoft.AspNetCore.Http.HttpContext.User"/>
-            member of the controller's <see cref="T:Microsoft.AspNetCore.Http.HttpContext"/> parameter.
-            </summary>
-            <param name="scopes">Scopes to request for the downstream API to call.</param>
-            <param name="authenticationScheme">Authentication scheme. If null, will use OpenIdConnectDefault.AuthenticationScheme
-            if called from a web app, and JwtBearerDefault.AuthenticationScheme if called from a web APIs.</param>
-            <param name="tenantId">Enables to override the tenant/account for the same identity. This is useful in the
-            cases where a given account is a guest in other tenants, and you want to acquire tokens for a specific tenant.</param>
-            <param name="userFlow">Azure AD B2C UserFlow to target.</param>
-            <param name="user">Optional claims principal representing the user. If not provided, will use the signed-in
-            user (in a web app), or the user for which the token was received (in a web API)
-            cases where a given account is a guest in other tenants, and you want to acquire tokens for a specific tenant, like where the user is a guest in.</param>
-            <param name="tokenAcquisitionOptions">Options passed-in to create the token acquisition object which calls into MSAL .NET.</param>
-            <returns>An <see cref="T:Microsoft.Identity.Client.AuthenticationResult"/> to call on behalf of the user, the downstream API characterized by its scopes.</returns>
-        </member>
-        <member name="M:Microsoft.Identity.Web.ITokenAcquisition.GetAccessTokenForAppAsync(System.String,System.String,Microsoft.Identity.Web.TokenAcquisitionOptions)">
-            <summary>
-            Acquires a token from the authority configured in the app, for the confidential client itself (not on behalf of a user)
-            using the client credentials flow. See https://aka.ms/msal-net-client-credentials.
-            </summary>
-            <param name="scope">The scope requested to access a protected API. For this flow (client credentials), the scope
-            should be of the form "{ResourceIdUri/.default}" for instance <c>https://management.azure.net/.default</c> or, for Microsoft
-            Graph, <c>https://graph.microsoft.com/.default</c> as the requested scopes are defined statically with the application registration
-            in the portal, cannot be overridden in the application, as you can request a token for only one resource at a time (use
-            several calls to get tokens for other resources).</param>
-            <param name="tenant">Enables overriding of the tenant/account for the same identity. This is useful in the
-            cases where a given account is a guest in other tenants, and you want to acquire tokens for a specific tenant.</param>
-            <param name="tokenAcquisitionOptions">Options passed-in to create the token acquisition object which calls into MSAL .NET.</param>
-            <returns>An access token for the app itself, based on its scopes.</returns>
-        </member>
-        <member name="M:Microsoft.Identity.Web.ITokenAcquisition.GetAccessTokenForAppAsync(System.String,System.String,System.String,Microsoft.Identity.Web.TokenAcquisitionOptions)">
-            <summary>
-            Acquires a token from the authority configured in the app, for the confidential client itself (not on behalf of a user)
-            using the client credentials flow. See https://aka.ms/msal-net-client-credentials.
-            </summary>
-            <param name="scope">The scope requested to access a protected API. For this flow (client credentials), the scope
-            should be of the form "{ResourceIdUri/.default}" for instance <c>https://management.azure.net/.default</c> or, for Microsoft
-            Graph, <c>https://graph.microsoft.com/.default</c> as the requested scopes are defined statically with the application registration
-            in the portal, cannot be overridden in the application, as you can request a token for only one resource at a time (use
-            several calls to get tokens for other resources).</param>
-            <param name="authenticationScheme">Authentication scheme. If null, will use OpenIdConnectDefault.AuthenticationScheme
-            if called from a web app, and JwtBearerDefault.AuthenticationScheme if called from a web API.</param>
-            <param name="tenant">Enables overriding of the tenant/account for the same identity. This is useful in the
-            cases where a given account is a guest in other tenants, and you want to acquire tokens for a specific tenant.</param>
-            <param name="tokenAcquisitionOptions">Options passed-in to create the token acquisition object which calls into MSAL .NET.</param>
-            <returns>An access token for the app itself, based on its scopes.</returns>
-        </member>
-        <member name="M:Microsoft.Identity.Web.ITokenAcquisition.GetAuthenticationResultForAppAsync(System.String,System.String,Microsoft.Identity.Web.TokenAcquisitionOptions)">
-            <summary>
-            Acquires an authentication result from the authority configured in the app, for the confidential client itself (not on behalf of a user)
-            using the client credentials flow. See https://aka.ms/msal-net-client-credentials.
-            </summary>
-            <param name="scope">The scope requested to access a protected API. For this flow (client credentials), the scope
-            should be of the form "{ResourceIdUri/.default}" for instance <c>https://management.azure.net/.default</c> or, for Microsoft
-            Graph, <c>https://graph.microsoft.com/.default</c> as the requested scopes are defined statically with the application registration
-            in the portal, and cannot be overridden in the application, as you can request a token for only one resource at a time (use
-            several calls to get tokens for other resources).</param>
-            <param name="tenant">Enables overriding of the tenant/account for the same identity. This is useful
-            for multi tenant apps or daemons.</param>
-            <param name="tokenAcquisitionOptions">Options passed-in to create the token acquisition object which calls into MSAL .NET.</param>
-            <returns>An authentication result for the app itself, based on its scopes.</returns>
-        </member>
-        <member name="M:Microsoft.Identity.Web.ITokenAcquisition.GetAuthenticationResultForAppAsync(System.String,System.String,System.String,Microsoft.Identity.Web.TokenAcquisitionOptions)">
-            <summary>
-            Acquires an authentication result from the authority configured in the app, for the confidential client itself (not on behalf of a user)
-            using the client credentials flow. See https://aka.ms/msal-net-client-credentials.
-            </summary>
-            <param name="scope">The scope requested to access a protected API. For this flow (client credentials), the scope
-            should be of the form "{ResourceIdUri/.default}" for instance <c>https://management.azure.net/.default</c> or, for Microsoft
-            Graph, <c>https://graph.microsoft.com/.default</c> as the requested scopes are defined statically with the application registration
-            in the portal, and cannot be overridden in the application, as you can request a token for only one resource at a time (use
-            several calls to get tokens for other resources).</param>
-            <param name="authenticationScheme">Authentication scheme. If null, will use OpenIdConnectDefault.AuthenticationScheme
-            if called from a web app, and JwtBearerDefault.AuthenticationScheme if called from a web API.</param>
-            <param name="tenant">Enables overriding of the tenant/account for the same identity. This is useful
-            for multi tenant apps or daemons.</param>
-            <param name="tokenAcquisitionOptions">Options passed-in to create the token acquisition object which calls into MSAL .NET.</param>
-            <returns>An authentication result for the app itself, based on its scopes.</returns>
-        </member>
-        <member name="M:Microsoft.Identity.Web.ITokenAcquisition.ReplyForbiddenWithWwwAuthenticateHeader(System.Collections.Generic.IEnumerable{System.String},Microsoft.Identity.Client.MsalUiRequiredException,Microsoft.AspNetCore.Http.HttpResponse)">
-            <summary>
-            Used in web APIs (which therefore cannot have an interaction with the user).
-            Replies to the client through the HttpResponse by sending a 403 (forbidden) and populating wwwAuthenticateHeaders so that
-            the client can trigger an interaction with the user so the user can consent to more scopes.
-            </summary>
-            <param name="scopes">Scopes to consent to.</param>
-            <param name="msalServiceException"><see cref="T:Microsoft.Identity.Client.MsalUiRequiredException"/> triggering the challenge.</param>
-            <param name="httpResponse">The <see cref="T:Microsoft.AspNetCore.Http.HttpResponse"/> to update.</param>
-        </member>
-        <member name="M:Microsoft.Identity.Web.ITokenAcquisition.ReplyForbiddenWithWwwAuthenticateHeader(System.Collections.Generic.IEnumerable{System.String},Microsoft.Identity.Client.MsalUiRequiredException,System.String,Microsoft.AspNetCore.Http.HttpResponse)">
-            <summary>
-            Used in web APIs (which therefore cannot have an interaction with the user).
-            Replies to the client through the HttpResponse by sending a 403 (forbidden) and populating wwwAuthenticateHeaders so that
-            the client can trigger an interaction with the user so the user can consent to more scopes.
-            </summary>
-            <param name="scopes">Scopes to consent to.</param>
-            <param name="msalServiceException"><see cref="T:Microsoft.Identity.Client.MsalUiRequiredException"/> triggering the challenge.</param>
-            <param name="authenticationScheme">Authentication scheme. If null, will use OpenIdConnectDefault.AuthenticationScheme
-            if called from a web app, and JwtBearerDefault.AuthenticationScheme if called from a web API.</param>
-            <param name="httpResponse">The <see cref="T:Microsoft.AspNetCore.Http.HttpResponse"/> to update.</param>
-        </member>
-        <member name="M:Microsoft.Identity.Web.ITokenAcquisition.GetEffectiveAuthenticationScheme(System.String)">
-            <summary>
-            Get the effective authentication scheme based on the context.
-            </summary>
-            <param name="authenticationScheme">Proposed authentication scheme.</param>
-            <returns>Effective authenticationScheme which is the authentication scheme
-            if it's not null, or otherwise OpenIdConnectDefault.AuthenticationScheme
-            if called from a web app, and JwtBearerDefault.AuthenticationScheme if called from a web API.</returns>
-        </member>
-        <member name="M:Microsoft.Identity.Web.ITokenAcquisition.ReplyForbiddenWithWwwAuthenticateHeaderAsync(System.Collections.Generic.IEnumerable{System.String},Microsoft.Identity.Client.MsalUiRequiredException,Microsoft.AspNetCore.Http.HttpResponse)">
-            <summary>
-            Used in web APIs (which therefore cannot have an interaction with the user).
-            Replies to the client through the HttpResponse by sending a 403 (forbidden) and populating wwwAuthenticateHeaders so that
-            the client can trigger an interaction with the user so the user can consent to more scopes.
-            </summary>
-            <param name="scopes">Scopes to consent to.</param>
-            <param name="msalServiceException"><see cref="T:Microsoft.Identity.Client.MsalUiRequiredException"/> triggering the challenge.</param>
-            <param name="httpResponse">The <see cref="T:Microsoft.AspNetCore.Http.HttpResponse"/> to update.</param>
-            <returns>A <see cref="T:System.Threading.Tasks.Task"/> representing the asynchronous operation.</returns>
-        </member>
-        <member name="T:Microsoft.Identity.Web.ITokenAcquisitionInternal">
-            <summary>
-            Interface for the internal operations of token acquisition service (encapsulating MSAL.NET).
-            </summary>
-        </member>
-        <member name="M:Microsoft.Identity.Web.ITokenAcquisitionInternal.AddAccountToCacheFromAuthorizationCodeAsync(Microsoft.AspNetCore.Authentication.OpenIdConnect.AuthorizationCodeReceivedContext,System.Collections.Generic.IEnumerable{System.String},System.String)">
-             <summary>
-             In a web app, adds, to the MSAL.NET cache, the account of the user authenticating to the web app, when the authorization code is received (after the user
-             signed-in and consented)
-             An On-behalf-of token contained in the <see cref="T:Microsoft.AspNetCore.Authentication.OpenIdConnect.AuthorizationCodeReceivedContext"/> is added to the cache, so that it can then be used to acquire another token on-behalf-of the
-             same user in order to call to downstream APIs.
-             </summary>
-             <param name="context">The context used when an 'AuthorizationCode' is received over the OpenIdConnect protocol.</param>
-             <param name="scopes">Scopes to request.</param>
-             <param name="authenticationScheme">Authentication scheme to use.</param>
-             <returns>A <see cref="T:System.Threading.Tasks.Task"/> that represents a completed add to cache operation.</returns>
-             <example>
-             From the configuration of the Authentication of the ASP.NET Core web API:
-             <code>OpenIdConnectOptions options;</code>
-            
-             Subscribe to the authorization code received event:
-             <code>
-              options.Events = new OpenIdConnectEvents();
-              options.Events.OnAuthorizationCodeReceived = OnAuthorizationCodeReceived;
-             }
-             </code>
-            
-             And then in the OnAuthorizationCodeRecieved method, call <see cref="M:Microsoft.Identity.Web.ITokenAcquisitionInternal.AddAccountToCacheFromAuthorizationCodeAsync(Microsoft.AspNetCore.Authentication.OpenIdConnect.AuthorizationCodeReceivedContext,System.Collections.Generic.IEnumerable{System.String},System.String)"/>:
-             <code>
-             private async Task OnAuthorizationCodeReceived(AuthorizationCodeReceivedContext context)
-             {
-               var tokenAcquisition = context.HttpContext.RequestServices.GetRequiredService&lt;ITokenAcquisition&gt;();
-                await _tokenAcquisition.AddAccountToCacheFromAuthorizationCode(context, new string[] { "user.read" });
-             }
-             </code>
-             </example>
-        </member>
-        <member name="M:Microsoft.Identity.Web.ITokenAcquisitionInternal.RemoveAccountAsync(Microsoft.AspNetCore.Authentication.OpenIdConnect.RedirectContext,System.String)">
-            <summary>
-            Removes the account associated with context.HttpContext.User from the MSAL.NET cache.
-            </summary>
-            <param name="context">RedirectContext passed-in to a <see cref="P:Microsoft.AspNetCore.Authentication.OpenIdConnect.OpenIdConnectEvents.OnRedirectToIdentityProviderForSignOut"/>
-            OpenID Connect event.</param>
-            <param name="authenticationScheme">Authentication scheme. If null, will use OpenIdConnectDefault.AuthenticationScheme
-            if called from a web app, and JwtBearerDefault.AuthenticationScheme if called from a web APIs.</param>
-            <returns>A <see cref="T:System.Threading.Tasks.Task"/> that represents a completed remove from cache operation.</returns>
-        </member>
-        <member name="T:Microsoft.Identity.Web.LoggingEventId">
-            <summary>
-            EventIds for Logging.
-            </summary>
-        </member>
         <member name="T:Microsoft.Identity.Web.LoggingOptions">
             <summary>
             LoggingOptions class for passing in Identity specific logging options.
@@ -1467,12 +1054,6 @@
             <summary>
             Enable Pii Logging from configuration.
             Default is false.
-            </summary>
-        </member>
-        <member name="T:Microsoft.Identity.Web.MergedOptions">
-            <summary>
-            Options for configuring authentication using Azure Active Directory. It has both AAD and B2C configuration attributes.
-            Merges the MicrosoftIdentityWebOptions and the ConfidentialClientApplicationOptions.
             </summary>
         </member>
         <member name="T:Microsoft.Identity.Web.MicrosoftIdentityBaseAuthenticationBuilder">
@@ -1567,181 +1148,6 @@
             <param name="scopes">Scopes to request.</param>
             <param name="claims">Claims to ensure.</param>
             <param name="userflow">Userflow being invoked for AAD B2C.</param>
-        </member>
-        <member name="T:Microsoft.Identity.Web.MicrosoftIdentityOptions">
-            <summary>
-            Options for configuring authentication using Azure Active Directory. It has both AAD and B2C configuration attributes.
-            </summary>
-        </member>
-        <member name="P:Microsoft.Identity.Web.MicrosoftIdentityOptions.Instance">
-            <summary>
-            Gets or sets the Azure Active Directory instance, e.g. "https://login.microsoftonline.com".
-            </summary>
-        </member>
-        <member name="P:Microsoft.Identity.Web.MicrosoftIdentityOptions.TenantId">
-            <summary>
-            Gets or sets the tenant ID.
-            </summary>
-        </member>
-        <member name="P:Microsoft.Identity.Web.MicrosoftIdentityOptions.Domain">
-            <summary>
-            Gets or sets the domain of the Azure Active Directory tenant, e.g. contoso.onmicrosoft.com.
-            </summary>
-        </member>
-        <member name="P:Microsoft.Identity.Web.MicrosoftIdentityOptions.EditProfilePolicyId">
-            <summary>
-            Gets or sets the edit profile user flow name for B2C, e.g. b2c_1_edit_profile.
-            </summary>
-        </member>
-        <member name="P:Microsoft.Identity.Web.MicrosoftIdentityOptions.SignUpSignInPolicyId">
-            <summary>
-            Gets or sets the sign up or sign in user flow name for B2C, e.g. b2c_1_susi.
-            </summary>
-        </member>
-        <member name="P:Microsoft.Identity.Web.MicrosoftIdentityOptions.ResetPasswordPolicyId">
-            <summary>
-            Gets or sets the reset password user flow name for B2C, e.g. B2C_1_password_reset.
-            </summary>
-        </member>
-        <member name="P:Microsoft.Identity.Web.MicrosoftIdentityOptions.DefaultUserFlow">
-            <summary>
-            Gets the default user flow (which is signUpsignIn).
-            </summary>
-        </member>
-        <member name="P:Microsoft.Identity.Web.MicrosoftIdentityOptions.LegacyCacheCompatibilityEnabled">
-            <summary>
-            Enables legacy ADAL cache serialization and deserialization.
-            Performance improvements when working with MSAL only apps.
-            Set to true if you have a shared cache with ADAL apps.
-            </summary>
-            The default is <c>false.</c>
-        </member>
-        <member name="P:Microsoft.Identity.Web.MicrosoftIdentityOptions.IsB2C">
-            <summary>
-            Is considered B2C if the attribute SignUpSignInPolicyId is defined.
-            </summary>
-        </member>
-        <member name="P:Microsoft.Identity.Web.MicrosoftIdentityOptions.HasClientCredentials">
-            <summary>
-            Is considered to have client credentials if the attribute ClientCertificates
-            or ClientSecret is defined.
-            </summary>
-        </member>
-        <member name="P:Microsoft.Identity.Web.MicrosoftIdentityOptions.ClientCertificates">
-            <summary>
-            Description of the certificates used to prove the identity of the web app or web API.
-            </summary>
-            <example> An example in the appsetting.json:
-            <code>
-            "ClientCertificates": [
-              {
-                "SourceType": "StoreWithDistinguishedName",
-                 "CertificateStorePath": "CurrentUser/My",
-                 "CertificateDistinguishedName": "CN=WebAppCallingWebApiCert"
-                }
-               ]
-              </code>
-              See also https://aka.ms/ms-id-web-certificates.
-              </example>
-        </member>
-        <member name="P:Microsoft.Identity.Web.MicrosoftIdentityOptions.TokenDecryptionCertificates">
-            <summary>
-            Description of the certificates used to decrypt an encrypted token in a web API.
-            </summary>
-            <example> An example in the appsetting.json:
-            <code>
-            "TokenDecryptionCertificates": [
-              {
-                "SourceType": "StoreWithDistinguishedName",
-                 "CertificateStorePath": "CurrentUser/My",
-                 "CertificateDistinguishedName": "CN=WebAppCallingWebApiCert"
-                }
-               ]
-              </code>
-              See also https://aka.ms/ms-id-web-certificates.
-              </example>
-        </member>
-        <member name="P:Microsoft.Identity.Web.MicrosoftIdentityOptions.SendX5C">
-            <summary>
-            Specifies if the x5c claim (public key of the certificate) should be sent to the STS.
-            Sending the x5c enables application developers to achieve easy certificate rollover in Azure AD:
-            this method will send the public certificate to Azure AD along with the token request,
-            so that Azure AD can use it to validate the subject name based on a trusted issuer policy.
-            This saves the application admin from the need to explicitly manage the certificate rollover
-            (either via portal or PowerShell/CLI operation). For details see https://aka.ms/msal-net-sni.
-            </summary>
-            The default is <c>false.</c>
-        </member>
-        <member name="P:Microsoft.Identity.Web.MicrosoftIdentityOptions.WithSpaAuthCode">
-            <summary>
-            Requests an auth code for the frontend (SPA using MSAL.js for instance). 
-            See https://aka.ms/msal-net/spa-auth-code for details.
-            </summary>
-            The default is <c>false.</c>
-        </member>
-        <member name="P:Microsoft.Identity.Web.MicrosoftIdentityOptions.AllowWebApiToBeAuthorizedByACL">
-            <summary>
-            Daemon applications can validate a token based on roles, or using the ACL-based authorization
-            pattern to control tokens without a roles claim. If using ACL-based authorization,
-            Microsoft Identity Web will not throw if roles or scopes are not in the Claims.
-            For details see https://aka.ms/ms-identity-web/daemon-ACL.
-            </summary>
-            The default is <c>false.</c>
-        </member>
-        <member name="P:Microsoft.Identity.Web.MicrosoftIdentityOptions.UserAssignedManagedIdentityClientId">
-            <summary>
-            Used, when deployed to Azure, to specify explicitly a user assigned managed identity.
-            See https://docs.microsoft.com/azure/active-directory/managed-identities-azure-resources/how-to-manage-ua-identity-portal.
-            </summary>
-        </member>
-        <member name="P:Microsoft.Identity.Web.MicrosoftIdentityOptions.ClientCredentialsUsingManagedIdentity">
-            <summary>
-            Options for configuring certificateless
-            </summary>
-        </member>
-        <member name="P:Microsoft.Identity.Web.MicrosoftIdentityOptions.ResetPasswordPath">
-            <summary>
-            Sets the ResetPassword route path.
-            Defaults to /MicrosoftIdentity/Account/ResetPassword,
-            which is the value used by Microsoft.Identity.Web.UI.
-            </summary>
-        </member>
-        <member name="P:Microsoft.Identity.Web.MicrosoftIdentityOptions.ErrorPath">
-            <summary>
-            Sets the Error route path.
-            Defaults to the value /MicrosoftIdentity/Account/Error,
-            which is the value used by Microsoft.Identity.Web.UI.
-            </summary>
-        </member>
-        <member name="T:Microsoft.Identity.Web.MicrosoftIdentityWebChallengeUserException">
-            <summary>
-             Microsoft Identity Web specific exception class for
-             use in Blazor or Razor pages to process the user challenge.
-             Handles the <see cref="P:Microsoft.Identity.Web.MicrosoftIdentityWebChallengeUserException.MsalUiRequiredException"/>.
-            </summary>
-        </member>
-        <member name="P:Microsoft.Identity.Web.MicrosoftIdentityWebChallengeUserException.MsalUiRequiredException">
-            <summary>
-            Exception thrown by MSAL when a user challenge is encountered.
-            </summary>
-        </member>
-        <member name="P:Microsoft.Identity.Web.MicrosoftIdentityWebChallengeUserException.Scopes">
-            <summary>
-            Scopes to request.
-            </summary>
-        </member>
-        <member name="P:Microsoft.Identity.Web.MicrosoftIdentityWebChallengeUserException.Userflow">
-            <summary>
-            Specified userflow.
-            </summary>
-        </member>
-        <member name="M:Microsoft.Identity.Web.MicrosoftIdentityWebChallengeUserException.#ctor(Microsoft.Identity.Client.MsalUiRequiredException,System.String[],System.String)">
-            <summary>
-            Handles the user challenge for Blazor or Razor pages.
-            </summary>
-            <param name="msalUiRequiredException">Exception thrown by MSAL when a user challenge is encountered.</param>
-            <param name="scopes">Scopes to request.</param>
-            <param name="userflow">Userflow used in B2C.</param>
         </member>
         <member name="T:Microsoft.Identity.Web.IAuthRequiredScopeMetadata">
             <summary>
@@ -2399,343 +1805,10 @@
             Needed when customizing the client such as configuring a proxy.
             </summary>
         </member>
-        <member name="T:Microsoft.Identity.Web.ServiceCollectionExtensions">
-            <summary>
-            Extensions for IServiceCollection for startup initialization of web APIs.
-            </summary>
-        </member>
-        <member name="M:Microsoft.Identity.Web.ServiceCollectionExtensions.AddTokenAcquisition(Microsoft.Extensions.DependencyInjection.IServiceCollection,System.Boolean)">
-             <summary>
-             Add the token acquisition service.
-             </summary>
-             <param name="services">Service collection.</param>
-             <param name="isTokenAcquisitionSingleton">Specifies if an instance of <see cref="T:Microsoft.Identity.Web.ITokenAcquisition"/> should be a singleton.</param>
-             <returns>The service collection.</returns>
-             <example>
-             This method is typically called from the <c>ConfigureServices(IServiceCollection services)</c> in Startup.cs.
-             Note that the implementation of the token cache can be chosen separately.
-            
-             <code>
-             // Token acquisition service and its cache implementation as a session cache
-             services.AddTokenAcquisition()
-             .AddDistributedMemoryCache()
-             .AddSession()
-             .AddSessionBasedTokenCache();
-             </code>
-             </example>
-        </member>
         <member name="T:Microsoft.Identity.Web.TempDataLoginErrorAccessor">
             <summary>
             An implementation of <see cref="T:Microsoft.Identity.Web.ILoginErrorAccessor"/> that uses <see cref="T:Microsoft.AspNetCore.Mvc.ViewFeatures.ITempDataDictionary"/> to track error messages.
             </summary>
-        </member>
-        <member name="T:Microsoft.Identity.Web.TokenAcquisition">
-            <summary>
-            Token acquisition service.
-            </summary>
-            <summary>
-            LoggingMessage class for TokenAcquisition.
-            </summary>
-        </member>
-        <member name="F:Microsoft.Identity.Web.TokenAcquisition._application">
-            <summary>
-             Please call GetOrBuildConfidentialClientApplication instead of accessing this field directly.
-            </summary>
-        </member>
-        <member name="M:Microsoft.Identity.Web.TokenAcquisition.#ctor(Microsoft.Identity.Web.TokenCacheProviders.IMsalTokenCacheProvider,Microsoft.AspNetCore.Http.IHttpContextAccessor,Microsoft.Extensions.Options.IOptionsMonitor{Microsoft.Identity.Web.MergedOptions},System.Net.Http.IHttpClientFactory,Microsoft.Extensions.Logging.ILogger{Microsoft.Identity.Web.TokenAcquisition},System.IServiceProvider)">
-            <summary>
-            Constructor of the TokenAcquisition service. This requires the Azure AD Options to
-            configure the confidential client application and a token cache provider.
-            This constructor is called by ASP.NET Core dependency injection.
-            </summary>
-            <param name="tokenCacheProvider">The App token cache provider.</param>
-            <param name="httpContextAccessor">Access to the HttpContext of the request.</param>
-            <param name="mergedOptionsMonitor">Configuration options.</param>
-            <param name="httpClientFactory">HTTP client factory.</param>
-            <param name="logger">Logger.</param>
-            <param name="serviceProvider">Service provider.</param>
-        </member>
-        <member name="F:Microsoft.Identity.Web.TokenAcquisition._scopesRequestedByMsal">
-            <summary>
-            Scopes which are already requested by MSAL.NET. They should not be re-requested;.
-            </summary>
-        </member>
-        <member name="F:Microsoft.Identity.Web.TokenAcquisition._metaTenantIdentifiers">
-            <summary>
-            Meta-tenant identifiers which are not allowed in client credentials.
-            </summary>
-        </member>
-        <member name="M:Microsoft.Identity.Web.TokenAcquisition.AddAccountToCacheFromAuthorizationCodeAsync(Microsoft.AspNetCore.Authentication.OpenIdConnect.AuthorizationCodeReceivedContext,System.Collections.Generic.IEnumerable{System.String},System.String)">
-             <summary>
-             This handler is executed after the authorization code is received (once the user signs-in and consents) during the
-             <a href='https://docs.microsoft.com/azure/active-directory/develop/v2-oauth2-auth-code-flow'>authorization code flow</a> in a web app.
-             It uses the code to request an access token from the Microsoft identity platform and caches the tokens and an entry about the signed-in user's account in the MSAL's token cache.
-             The access token (and refresh token) provided in the <see cref="T:Microsoft.AspNetCore.Authentication.OpenIdConnect.AuthorizationCodeReceivedContext"/>, once added to the cache, are then used to acquire more tokens using the
-             <a href='https://docs.microsoft.com/azure/active-directory/develop/v2-oauth2-on-behalf-of-flow'>on-behalf-of flow</a> for the signed-in user's account,
-             in order to call to downstream APIs.
-             </summary>
-             <param name="context">The context used when an 'AuthorizationCode' is received over the OpenIdConnect protocol.</param>
-             <param name="scopes">scopes to request access to.</param>
-             <param name="authenticationScheme">Authentication scheme to use (by default, OpenIdConnectDefaults.AuthenticationScheme).</param>
-             <example>
-             From the configuration of the Authentication of the ASP.NET Core web API:
-             <code>OpenIdConnectOptions options;</code>
-            
-             Subscribe to the authorization code received event:
-             <code>
-              options.Events = new OpenIdConnectEvents();
-              options.Events.OnAuthorizationCodeReceived = OnAuthorizationCodeReceived;
-             }
-             </code>
-            
-             And then in the OnAuthorizationCodeRecieved method, call <see cref="M:Microsoft.Identity.Web.TokenAcquisition.AddAccountToCacheFromAuthorizationCodeAsync(Microsoft.AspNetCore.Authentication.OpenIdConnect.AuthorizationCodeReceivedContext,System.Collections.Generic.IEnumerable{System.String},System.String)"/>:
-             <code>
-             private async Task OnAuthorizationCodeReceived(AuthorizationCodeReceivedContext context)
-             {
-               var tokenAcquisition = context.HttpContext.RequestServices.GetRequiredService&lt;ITokenAcquisition&gt;();
-                await _tokenAcquisition.AddAccountToCacheFromAuthorizationCode(context, new string[] { "user.read" });
-             }
-             </code>
-             </example>
-        </member>
-        <member name="M:Microsoft.Identity.Web.TokenAcquisition.GetAuthenticationResultForUserAsync(System.Collections.Generic.IEnumerable{System.String},System.String,System.String,System.String,System.Security.Claims.ClaimsPrincipal,Microsoft.Identity.Web.TokenAcquisitionOptions)">
-            <summary>
-            Typically used from a web app or web API controller, this method retrieves an access token
-            for a downstream API using;
-            1) the token cache (for web apps and web APIs) if a token exists in the cache
-            2) or the <a href='https://docs.microsoft.com/azure/active-directory/develop/v2-oauth2-on-behalf-of-flow'>on-behalf-of flow</a>
-            in web APIs, for the user account that is ascertained from claims provided in the <see cref="P:Microsoft.AspNetCore.Http.HttpContext.User"/>
-            instance of the current HttpContext.
-            </summary>
-            <param name="scopes">Scopes to request for the downstream API to call.</param>
-            <param name="authenticationScheme">Authentication scheme. If null, will use OpenIdConnectDefault.AuthenticationScheme
-            if called from a web app, and JwtBearerDefault.AuthenticationScheme if called from a web APIs.</param>
-            <param name="tenantId">Enables overriding of the tenant/account for the same identity. This is useful in the
-            cases where a given account is a guest in other tenants, and you want to acquire tokens for a specific tenant, like where the user is a guest.</param>
-            <param name="userFlow">Azure AD B2C user flow to target.</param>
-            <param name="user">Optional claims principal representing the user. If not provided, will use the signed-in
-            user (in a web app), or the user for which the token was received (in a web API)
-            cases where a given account is a guest in other tenants, and you want to acquire tokens for a specific tenant, like where the user is a guest.</param>
-            <param name="tokenAcquisitionOptions">Options passed-in to create the token acquisition options object which calls into MSAL .NET.</param>
-            <returns>An access token to call the downstream API and populated with this downstream API's scopes.</returns>
-            <remarks>Calling this method from a web API supposes that you have previously called,
-            in a method called by JwtBearerOptions.Events.OnTokenValidated, the HttpContextExtensions.StoreTokenUsedToCallWebAPI method
-            passing the validated token (as a JwtSecurityToken). Calling it from a web app supposes that
-            you have previously called AddAccountToCacheFromAuthorizationCodeAsync from a method called by
-            OpenIdConnectOptions.Events.OnAuthorizationCodeReceived.</remarks>
-        </member>
-        <member name="M:Microsoft.Identity.Web.TokenAcquisition.GetAuthenticationResultForAppAsync(System.String,System.String,System.String,Microsoft.Identity.Web.TokenAcquisitionOptions)">
-            <summary>
-            Acquires an authentication result from the authority configured in the app, for the confidential client itself (not on behalf of a user)
-            using the client credentials flow. See https://aka.ms/msal-net-client-credentials.
-            </summary>
-            <param name="scope">The scope requested to access a protected API. For this flow (client credentials), the scope
-            should be of the form "{ResourceIdUri/.default}" for instance <c>https://management.azure.net/.default</c> or, for Microsoft
-            Graph, <c>https://graph.microsoft.com/.default</c> as the requested scopes are defined statically with the application registration
-            in the portal, and cannot be overridden in the application, as you can request a token for only one resource at a time (use
-            several calls to get tokens for other resources).</param>
-            <param name="authenticationScheme">AuthenticationScheme to use.</param>
-            <param name="tenant">Enables overriding of the tenant/account for the same identity. This is useful
-            for multi tenant apps or daemons.</param>
-            <param name="tokenAcquisitionOptions">Options passed-in to create the token acquisition object which calls into MSAL .NET.</param>
-            <returns>An authentication result for the app itself, based on its scopes.</returns>
-        </member>
-        <member name="M:Microsoft.Identity.Web.TokenAcquisition.GetAccessTokenForAppAsync(System.String,System.String,System.String,Microsoft.Identity.Web.TokenAcquisitionOptions)">
-            <summary>
-            Acquires a token from the authority configured in the app, for the confidential client itself (not on behalf of a user)
-            using the client credentials flow. See https://aka.ms/msal-net-client-credentials.
-            </summary>
-            <param name="scope">The scope requested to access a protected API. For this flow (client credentials), the scope
-            should be of the form "{ResourceIdUri/.default}" for instance <c>https://management.azure.net/.default</c> or, for Microsoft
-            Graph, <c>https://graph.microsoft.com/.default</c> as the requested scopes are defined statically with the application registration
-            in the portal, and cannot be overridden in the application, as you can request a token for only one resource at a time (use
-            several calls to get tokens for other resources).</param>
-            <param name="authenticationScheme">AuthenticationScheme to use.</param>
-            <param name="tenant">Enables overriding of the tenant/account for the same identity. This is useful
-            for multi tenant apps or daemons.</param>
-            <param name="tokenAcquisitionOptions">Options passed-in to create the token acquisition object which calls into MSAL .NET.</param>
-            <returns>An access token for the app itself, based on its scopes.</returns>
-        </member>
-        <member name="M:Microsoft.Identity.Web.TokenAcquisition.GetAccessTokenForUserAsync(System.Collections.Generic.IEnumerable{System.String},System.String,System.String,System.String,System.Security.Claims.ClaimsPrincipal,Microsoft.Identity.Web.TokenAcquisitionOptions)">
-            <summary>
-            Typically used from a web app or web API controller, this method retrieves an access token
-            for a downstream API using;
-            1) the token cache (for web apps and web APIs) if a token exists in the cache
-            2) or the <a href='https://docs.microsoft.com/azure/active-directory/develop/v2-oauth2-on-behalf-of-flow'>on-behalf-of flow</a>
-            in web APIs, for the user account that is ascertained from the claims provided in the <see cref="P:Microsoft.AspNetCore.Http.HttpContext.User"/>
-            instance of the current HttpContext.
-            </summary>
-            <param name="scopes">Scopes to request for the downstream API to call.</param>
-            <param name="authenticationScheme">Authentication scheme. If null, will use OpenIdConnectDefault.AuthenticationScheme
-            if called from a web app, and JwtBearerDefault.AuthenticationScheme if called from a web API.</param>
-            <param name="tenantId">Enables overriding of the tenant/account for the same identity. This is useful in the
-            cases where a given account is a guest in other tenants, and you want to acquire tokens for a specific tenant.</param>
-            <param name="userFlow">Azure AD B2C user flow to target.</param>
-            <param name="user">Optional claims principal representing the user. If not provided, will use the signed-in
-            user (in a web app), or the user for which the token was received (in a web API)
-            cases where a given account is a guest in other tenants, and you want to acquire tokens for a specific tenant.</param>
-            <param name="tokenAcquisitionOptions">Options passed-in to create the token acquisition object which calls into MSAL .NET.</param>
-            <returns>An access token to call the downstream API and populated with this downstream API's scopes.</returns>
-            <remarks>Calling this method from a web API supposes that you have previously called,
-            in a method called by JwtBearerOptions.Events.OnTokenValidated, the HttpContextExtensions.StoreTokenUsedToCallWebAPI method
-            passing the validated token (as a JwtSecurityToken). Calling it from a web app supposes that
-            you have previously called AddAccountToCacheFromAuthorizationCodeAsync from a method called by
-            OpenIdConnectOptions.Events.OnAuthorizationCodeReceived.</remarks>
-        </member>
-        <member name="M:Microsoft.Identity.Web.TokenAcquisition.ReplyForbiddenWithWwwAuthenticateHeaderAsync(System.Collections.Generic.IEnumerable{System.String},Microsoft.Identity.Client.MsalUiRequiredException,Microsoft.AspNetCore.Http.HttpResponse)">
-            <summary>
-            Used in web APIs (no user interaction).
-            Replies to the client through the HTTP response by sending a 403 (forbidden) and populating the 'WWW-Authenticate' header so that
-            the client, in turn, can trigger a user interaction so that the user consents to more scopes.
-            </summary>
-            <param name="scopes">Scopes to consent to.</param>
-            <param name="msalServiceException">The <see cref="T:Microsoft.Identity.Client.MsalUiRequiredException"/> that triggered the challenge.</param>
-            <param name="httpResponse">The <see cref="T:Microsoft.AspNetCore.Http.HttpResponse"/> to update.</param>
-            if called from a web app, and JwtBearerDefault.AuthenticationScheme if called from a web API.
-        </member>
-        <member name="M:Microsoft.Identity.Web.TokenAcquisition.ReplyForbiddenWithWwwAuthenticateHeader(System.Collections.Generic.IEnumerable{System.String},Microsoft.Identity.Client.MsalUiRequiredException,System.String,Microsoft.AspNetCore.Http.HttpResponse)">
-            <summary>
-            Used in web APIs (no user interaction).
-            Replies to the client through the HTTP response by sending a 403 (forbidden) and populating the 'WWW-Authenticate' header so that
-            the client, in turn, can trigger a user interaction so that the user consents to more scopes.
-            </summary>
-            <param name="scopes">Scopes to consent to.</param>
-            <param name="msalServiceException">The <see cref="T:Microsoft.Identity.Client.MsalUiRequiredException"/> that triggered the challenge.</param>
-            <param name="authenticationScheme">Authentication scheme. If null, will use OpenIdConnectDefault.AuthenticationScheme
-            if called from a web app, and JwtBearerDefault.AuthenticationScheme if called from a web API.</param>
-            <param name="httpResponse">The <see cref="T:Microsoft.AspNetCore.Http.HttpResponse"/> to update.</param>
-        </member>
-        <member name="M:Microsoft.Identity.Web.TokenAcquisition.RemoveAccountAsync(Microsoft.AspNetCore.Authentication.OpenIdConnect.RedirectContext,System.String)">
-            <summary>
-            Removes the account associated with context.HttpContext.User from the MSAL.NET cache.
-            </summary>
-            <param name="context">RedirectContext passed-in to a <see cref="P:Microsoft.AspNetCore.Authentication.OpenIdConnect.OpenIdConnectEvents.OnRedirectToIdentityProviderForSignOut"/>
-            OpenID Connect event.</param>
-            <param name="authenticationScheme">Authentication scheme. If null, will use OpenIdConnectDefault.AuthenticationScheme
-            if called from a web app, and JwtBearerDefault.AuthenticationScheme if called from a web API.</param>
-            <returns>A <see cref="T:System.Threading.Tasks.Task"/> that represents a completed account removal operation.</returns>
-        </member>
-        <member name="M:Microsoft.Identity.Web.TokenAcquisition.GetEffectiveAuthenticationScheme(System.String)">
-            <inheritdoc/>
-        </member>
-        <member name="M:Microsoft.Identity.Web.TokenAcquisition.BuildConfidentialClientApplication(Microsoft.Identity.Web.MergedOptions)">
-            <summary>
-            Creates an MSAL confidential client application.
-            </summary>
-        </member>
-        <member name="M:Microsoft.Identity.Web.TokenAcquisition.GetAuthenticationResultForWebAppWithAccountFromCacheAsync(Microsoft.Identity.Client.IConfidentialClientApplication,System.Security.Claims.ClaimsPrincipal,System.Collections.Generic.IEnumerable{System.String},System.String,Microsoft.Identity.Web.MergedOptions,System.String,Microsoft.Identity.Web.TokenAcquisitionOptions)">
-            <summary>
-            Gets an access token for a downstream API on behalf of the user described by its claimsPrincipal.
-            </summary>
-            <param name="application"><see cref="T:Microsoft.Identity.Client.IConfidentialClientApplication"/>.</param>
-            <param name="claimsPrincipal">Claims principal for the user on behalf of whom to get a token.</param>
-            <param name="scopes">Scopes for the downstream API to call.</param>
-            <param name="tenantId">(optional) TenantID based on a specific tenant for which to acquire a token to access the scopes
-            on behalf of the user described in the claimsPrincipal.</param>
-            <param name="mergedOptions">Merged options.</param>
-            <param name="userFlow">Azure AD B2C user flow to target.</param>
-            <param name="tokenAcquisitionOptions">Options passed-in to create the token acquisition object which calls into MSAL .NET.</param>
-        </member>
-        <member name="M:Microsoft.Identity.Web.TokenAcquisition.GetAuthenticationResultForWebAppWithAccountFromCacheAsync(Microsoft.Identity.Client.IConfidentialClientApplication,Microsoft.Identity.Client.IAccount,System.Collections.Generic.IEnumerable{System.String},System.String,Microsoft.Identity.Web.MergedOptions,System.String,Microsoft.Identity.Web.TokenAcquisitionOptions)">
-            <summary>
-            Gets an access token for a downstream API on behalf of the user whose account is passed as an argument.
-            </summary>
-            <param name="application"><see cref="T:Microsoft.Identity.Client.IConfidentialClientApplication"/>.</param>
-            <param name="account">User IAccount for which to acquire a token.
-            See <see cref="P:Microsoft.Identity.Client.AccountId.Identifier"/>.</param>
-            <param name="scopes">Scopes for the downstream API to call.</param>
-            <param name="tenantId">TenantID based on a specific tenant for which to acquire a token to access the scopes
-            on behalf of the user.</param>
-            <param name="mergedOptions">Merged options.</param>
-            <param name="userFlow">Azure AD B2C user flow.</param>
-            <param name="tokenAcquisitionOptions">Options passed-in to create the token acquisition object which calls into MSAL .NET.</param>
-        </member>
-        <member name="M:Microsoft.Identity.Web.TokenAcquisition.Logger.TokenAcquisitionError(Microsoft.Extensions.Logging.ILogger,System.String,System.Exception)">
-            <summary>
-            Logger for handling MSAL exceptions in TokenAcquisition.
-            </summary>
-            <param name="logger">ILogger.</param>
-            <param name="msalErrorMessage">Specific log message from TokenAcquisition.</param>
-            <param name="ex">Exception from MSAL.NET.</param>
-        </member>
-        <member name="M:Microsoft.Identity.Web.TokenAcquisition.Logger.TokenAcquisitionMsalAuthenticationResultTime(Microsoft.Extensions.Logging.ILogger,System.Int64,System.Int64,System.Int64,System.String,System.String,System.String,System.Exception)">
-            <summary>
-            Logger for handling information specific to MSAL in token acquisition.
-            </summary>
-            <param name="logger">ILogger.</param>
-            <param name="durationTotalInMs">durationTotalInMs.</param>
-            <param name="durationInHttpInMs">durationInHttpInMs.</param>
-            <param name="durationInCacheInMs">durationInCacheInMs.</param>
-            <param name="tokenSource">cache or IDP.</param>
-            <param name="correlationId">correlationId.</param>
-            <param name="cacheRefreshReason">cacheRefreshReason.</param>
-            <param name="ex">Exception from MSAL.NET.</param>
-        </member>
-        <member name="T:Microsoft.Identity.Web.TokenAcquisitionOptions">
-            <summary>
-            Options passed-in to create the token acquisition object which calls into MSAL .NET.
-            </summary>
-        </member>
-        <member name="P:Microsoft.Identity.Web.TokenAcquisitionOptions.CorrelationId">
-            <summary>
-            Sets the correlation id to be used in the authentication request
-            to the /token endpoint.
-            </summary>
-        </member>
-        <member name="P:Microsoft.Identity.Web.TokenAcquisitionOptions.ExtraQueryParameters">
-            <summary>
-            Sets Extra Query Parameters for the query string in the HTTP authentication request.
-            </summary>
-        </member>
-        <member name="P:Microsoft.Identity.Web.TokenAcquisitionOptions.Claims">
-            <summary>
-            A string with one or multiple claims to request.
-            Normally used with Conditional Access.
-            </summary>
-        </member>
-        <member name="P:Microsoft.Identity.Web.TokenAcquisitionOptions.ForceRefresh">
-            <summary>
-            Specifies if the token request will ignore the access token in the token cache
-            and will attempt to acquire a new access token.
-            If <c>true</c>, the request will ignore the token cache. The default is <c>false</c>.
-            Use this option with care and only when needed, for instance, if you know that conditional access policies have changed,
-            for it induces performance degradation, as the token cache is not utilized.
-            </summary>
-        </member>
-        <member name="P:Microsoft.Identity.Web.TokenAcquisitionOptions.PoPConfiguration">
-            <summary>
-            Modifies the token acquisition request so that the acquired token is a Proof of Possession token (PoP),
-            rather than a Bearer token.
-            PoP tokens are similar to Bearer tokens, but are bound to the HTTP request and to a cryptographic key,
-            which MSAL can manage. See https://aka.ms/msal-net-pop.
-            </summary>
-        </member>
-        <member name="P:Microsoft.Identity.Web.TokenAcquisitionOptions.CancellationToken">
-            <summary>
-            Cancellation token to be used when calling the token acquisition methods.
-            </summary>
-        </member>
-        <member name="P:Microsoft.Identity.Web.TokenAcquisitionOptions.LongRunningWebApiSessionKey">
-            <summary>
-            Key used for long running web APIs that need to call downstream web
-            APIs on behalf of the user. Can be null, if you are not developing a long
-            running web API, <see cref="F:Microsoft.Identity.Web.TokenAcquisitionOptions.LongRunningWebApiSessionKeyAuto"/> if you want
-            Microsoft.Identity.Web to allocate a session key for you, or your own string
-            if you want to associate the session with some information you have externally
-            (for instance a Microsoft Graph hook identifier).
-            </summary>
-        </member>
-        <member name="F:Microsoft.Identity.Web.TokenAcquisitionOptions.LongRunningWebApiSessionKeyAuto">
-            <summary>
-            Value that can be used for <see cref="P:Microsoft.Identity.Web.TokenAcquisitionOptions.LongRunningWebApiSessionKey"/> so that
-            MSAL.NET allocates the long running web api session key for the developer.
-            </summary>
-        </member>
-        <member name="M:Microsoft.Identity.Web.TokenAcquisitionOptions.Clone">
-            <summary>
-            Clone the options (to be able to override them).
-            </summary>
-            <returns>A clone of the options.</returns>
         </member>
         <member name="T:Microsoft.Identity.Web.TokenCacheProviders.Session.MsalSessionTokenCacheProvider">
              <summary>
@@ -2878,56 +1951,6 @@
              <param name="services">The services collection to add to.</param>
              <returns>The service collection.</returns>
         </member>
-        <member name="F:Microsoft.Identity.Web.Util.Base64UrlHelpers.s_base64Table">
-            <summary>
-            Encoding table.
-            </summary>
-        </member>
-        <member name="M:Microsoft.Identity.Web.Util.Base64UrlHelpers.Encode(System.String)">
-            <summary>
-            The following functions perform base64url encoding which differs from regular base64 encoding as follows
-            * padding is skipped so the pad character '=' doesn't have to be percent encoded
-            * the 62nd and 63rd regular base64 encoding characters ('+' and '/') are replace with ('-' and '_')
-            The changes make the encoding alphabet file and URL safe.
-            </summary>
-            <param name="arg">string to encode.</param>
-            <returns>Base64Url encoding of the UTF8 bytes.</returns>
-        </member>
-        <member name="M:Microsoft.Identity.Web.Util.Base64UrlHelpers.Encode(System.Byte[],System.Int32,System.Int32)">
-            <summary>
-            Converts a subset of an array of 8-bit unsigned integers to its equivalent string representation that is encoded with base-64-url digits. Parameters specify
-            the subset as an offset in the input array, and the number of elements in the array to convert.
-            </summary>
-            <param name="inArray">An array of 8-bit unsigned integers.</param>
-            <param name="offset">The number of elements of inArray to convert.</param>
-            <param name="length">An offset in inArray.</param>
-            <returns>The string representation in base 64 url encoding of length elements of inArray, starting at position offset.</returns>
-            <exception cref="T:System.ArgumentNullException">'inArray' is null.</exception>
-            <exception cref="T:System.ArgumentOutOfRangeException">offset or length is negative OR offset plus length is greater than the length of inArray.</exception>
-        </member>
-        <member name="M:Microsoft.Identity.Web.Util.Base64UrlHelpers.Encode(System.Byte[])">
-            <summary>
-            Converts a subset of an array of 8-bit unsigned integers to its equivalent string representation that is encoded with base-64-url digits. Parameters specify
-            the subset as an offset in the input array, and the number of elements in the array to convert.
-            </summary>
-            <param name="inArray">An array of 8-bit unsigned integers.</param>
-            <returns>The string representation in base 64 url encoding of length elements of inArray, starting at position offset.</returns>
-            <exception cref="T:System.ArgumentNullException">'inArray' is null.</exception>
-            <exception cref="T:System.ArgumentOutOfRangeException">offset or length is negative OR offset plus length is greater than the length of inArray.</exception>
-        </member>
-        <member name="M:Microsoft.Identity.Web.Util.Base64UrlHelpers.DecodeBytes(System.String)">
-            <summary>
-             Converts the specified string, which encodes binary data as base-64-url digits, to an equivalent 8-bit unsigned integer array.</summary>
-            <param name="str">base64Url encoded string.</param>
-            <returns>UTF8 bytes.</returns>
-        </member>
-        <member name="M:Microsoft.Identity.Web.Util.Base64UrlHelpers.Decode(System.String)">
-            <summary>
-            Decodes the string from Base64UrlEncoded to UTF8.
-            </summary>
-            <param name="arg">string to decode.</param>
-            <returns>UTF8 string.</returns>
-        </member>
         <member name="T:Microsoft.Identity.Web.MicrosoftIdentityWebApiAuthenticationBuilder">
             <summary>
             Authentication builder for a web API.
@@ -3231,6 +2254,5 @@
             <param name="displayName">A display name for the authentication handler.</param>
             <returns>The authentication builder to chain extension methods.</returns>
         </member>
->>>>>>> c7c138c9
     </members>
 </doc>