﻿// Copyright (c) Microsoft Corporation. All rights reserved.
// Licensed under the MIT License.

using System;
using System.Collections.Generic;
using System.Linq;
using System.Security.Claims;
using Microsoft.AspNetCore.Authentication.OpenIdConnect;
using Microsoft.Extensions.Configuration;
using Microsoft.Extensions.DependencyInjection;
using Microsoft.Identity.Client;
using Microsoft.IdentityModel.Protocols.OpenIdConnect;

namespace Microsoft.Identity.Web
{
    /// <summary>
    /// Authentication builder specific for Microsoft identity platform.
    /// </summary>
    public class MicrosoftIdentityWebAppAuthenticationBuilder : MicrosoftIdentityBaseAuthenticationBuilder
    {
        /// <summary>
        ///  Constructor.
        /// </summary>
        /// <param name="services"> The services being configured.</param>
        /// <param name="openIdConnectScheme">Default scheme used for OpenIdConnect.</param>
        /// <param name="configureMicrosoftIdentityOptions">Action called to configure
        /// the <see cref="MicrosoftIdentityOptions"/>Microsoft identity options.</param>
        /// <param name="configurationSection">Optional configuration section.</param>
        internal MicrosoftIdentityWebAppAuthenticationBuilder(
            IServiceCollection services,
            string openIdConnectScheme,
            Action<MicrosoftIdentityOptions> configureMicrosoftIdentityOptions,
            IConfigurationSection? configurationSection)
            : base(services, configurationSection)
        {
            OpenIdConnectScheme = openIdConnectScheme;
            ConfigureMicrosoftIdentityOptions = configureMicrosoftIdentityOptions;

            if (ConfigureMicrosoftIdentityOptions == null)
            {
                throw new ArgumentNullException(nameof(configureMicrosoftIdentityOptions));
            }
        }

        private Action<MicrosoftIdentityOptions> ConfigureMicrosoftIdentityOptions { get; set; }

        private string OpenIdConnectScheme { get; set; }

        /// <summary>
        /// The Web app calls a Web API. This override enables you to specify the
        /// ConfidentialClientApplicationOptions (from MSAL.NET) programmatically.
        /// </summary>
        /// <param name="configureConfidentialClientApplicationOptions">Action to configure the
        /// MSAL.NET confidential client application options.</param>
        /// <param name="initialScopes">Initial scopes.</param>
        /// <returns>The builder itself for chaining.</returns>
<<<<<<< HEAD
        public MicrosoftIdentityAppCallsWebApisAuthenticationBuilder EnableTokenAcquisitionToCallDownstreamApi(
=======
        public MicrosoftIdentityAppCallsWebApiAuthenticationBuilder EnableTokenAcquisitionToCallDownstreamApi(
>>>>>>> 5283a234
            Action<ConfidentialClientApplicationOptions> configureConfidentialClientApplicationOptions,
            IEnumerable<string>? initialScopes = null)
        {
            if (configureConfidentialClientApplicationOptions == null)
            {
                throw new ArgumentNullException(nameof(configureConfidentialClientApplicationOptions));
            }

            WebAppCallsWebApiImplementation(
                Services,
                initialScopes,
                ConfigureMicrosoftIdentityOptions,
                OpenIdConnectScheme,
                configureConfidentialClientApplicationOptions);
            return new MicrosoftIdentityAppCallsWebApisAuthenticationBuilder(
                Services,
                ConfigurationSection);
        }

        internal static void WebAppCallsWebApiImplementation(
            IServiceCollection services,
            IEnumerable<string>? initialScopes,
            Action<MicrosoftIdentityOptions> configureMicrosoftIdentityOptions,
            string openIdConnectScheme,
            Action<ConfidentialClientApplicationOptions> configureConfidentialClientApplicationOptions)
        {
            // Ensure that configuration options for MSAL.NET, HttpContext accessor and the Token acquisition service
            // (encapsulating MSAL.NET) are available through dependency injection
            services.Configure(configureMicrosoftIdentityOptions);
            services.Configure(configureConfidentialClientApplicationOptions);

            services.AddHttpContextAccessor();

            services.AddTokenAcquisition();

            services.AddOptions<OpenIdConnectOptions>(openIdConnectScheme)
                 .Configure<IServiceProvider>((options, serviceProvider) =>
                 {
                     options.ResponseType = OpenIdConnectResponseType.CodeIdToken;

                     // This scope is needed to get a refresh token when users sign-in with their Microsoft personal accounts
                     // It's required by MSAL.NET and automatically provided when users sign-in with work or school accounts
                     options.Scope.Add(OidcConstants.ScopeOfflineAccess);
                     if (initialScopes != null)
                     {
                         foreach (string scope in initialScopes)
                         {
                             if (!options.Scope.Contains(scope))
                             {
                                 options.Scope.Add(scope);
                             }
                         }
                     }

                     // Handling the auth redemption by MSAL.NET so that a token is available in the token cache
                     // where it will be usable from Controllers later (through the TokenAcquisition service)
                     var codeReceivedHandler = options.Events.OnAuthorizationCodeReceived;
                     options.Events.OnAuthorizationCodeReceived = async context =>
                     {
                         var tokenAcquisition = context.HttpContext.RequestServices.GetRequiredService<ITokenAcquisitionInternal>();
                         await tokenAcquisition.AddAccountToCacheFromAuthorizationCodeAsync(context, options.Scope).ConfigureAwait(false);
                         await codeReceivedHandler(context).ConfigureAwait(false);
                     };

                     // Handling the token validated to get the client_info for cases where tenantId is not present (example: B2C)
                     var onTokenValidatedHandler = options.Events.OnTokenValidated;
                     options.Events.OnTokenValidated = async context =>
                     {
                         string? clientInfo = context.ProtocolMessage?.GetParameter(ClaimConstants.ClientInfo);

                         if (!string.IsNullOrEmpty(clientInfo))
                         {
                             ClientInfo? clientInfoFromServer = ClientInfo.CreateFromJson(clientInfo);

                             if (clientInfoFromServer != null)
                             {
                                 context.Principal.Identities.FirstOrDefault()?.AddClaim(new Claim(ClaimConstants.UniqueTenantIdentifier, clientInfoFromServer.UniqueTenantIdentifier));
                                 context.Principal.Identities.FirstOrDefault()?.AddClaim(new Claim(ClaimConstants.UniqueObjectIdentifier, clientInfoFromServer.UniqueObjectIdentifier));
                             }
                         }

                         await onTokenValidatedHandler(context).ConfigureAwait(false);
                     };

                     // Handling the sign-out: removing the account from MSAL.NET cache
                     var signOutHandler = options.Events.OnRedirectToIdentityProviderForSignOut;
                     options.Events.OnRedirectToIdentityProviderForSignOut = async context =>
                     {
                         // Remove the account from MSAL.NET token cache
                         var tokenAcquisition = context.HttpContext.RequestServices.GetRequiredService<ITokenAcquisitionInternal>();
                         await tokenAcquisition.RemoveAccountAsync(context).ConfigureAwait(false);
                         await signOutHandler(context).ConfigureAwait(false);
                     };
                 });
        }
    }
}<|MERGE_RESOLUTION|>--- conflicted
+++ resolved
@@ -54,11 +54,7 @@
         /// MSAL.NET confidential client application options.</param>
         /// <param name="initialScopes">Initial scopes.</param>
         /// <returns>The builder itself for chaining.</returns>
-<<<<<<< HEAD
-        public MicrosoftIdentityAppCallsWebApisAuthenticationBuilder EnableTokenAcquisitionToCallDownstreamApi(
-=======
         public MicrosoftIdentityAppCallsWebApiAuthenticationBuilder EnableTokenAcquisitionToCallDownstreamApi(
->>>>>>> 5283a234
             Action<ConfidentialClientApplicationOptions> configureConfidentialClientApplicationOptions,
             IEnumerable<string>? initialScopes = null)
         {
