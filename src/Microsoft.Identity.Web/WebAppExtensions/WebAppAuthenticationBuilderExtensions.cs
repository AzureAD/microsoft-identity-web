﻿// Copyright (c) Microsoft Corporation. All rights reserved.
// Licensed under the MIT License.

using System;
using Microsoft.AspNetCore.Authentication;
using Microsoft.AspNetCore.Authentication.Cookies;
using Microsoft.AspNetCore.Authentication.OAuth.Claims;
using Microsoft.AspNetCore.Authentication.OpenIdConnect;
using Microsoft.Extensions.Configuration;
using Microsoft.Extensions.DependencyInjection;
using Microsoft.Extensions.DependencyInjection.Extensions;
using Microsoft.Extensions.Options;
using Microsoft.Identity.Web.Resource;
using Microsoft.IdentityModel.Protocols.OpenIdConnect;

namespace Microsoft.Identity.Web
{
    /// <summary>
    /// Extensions for the <see cref="AuthenticationBuilder"/> for startup initialization.
    /// </summary>
    public static partial class WebAppAuthenticationBuilderExtensions
    {
        /// <summary>
        /// Add authentication to a Web app with Microsoft identity platform.
        /// This method expects the configuration file will have a section, named "AzureAd" as default,
        /// with the necessary settings to initialize authentication options.
        /// </summary>
        /// <param name="builder">The <see cref="AuthenticationBuilder"/> to which to add this configuration.</param>
        /// <param name="configuration">The configuration instance.</param>
        /// <param name="configSectionName">The configuration section with the necessary settings to initialize authentication options.</param>
        /// <param name="openIdConnectScheme">The OpenID Connect scheme name to be used. By default it uses "OpenIdConnect".</param>
        /// <param name="cookieScheme">The cookie-based scheme name to be used. By default it uses "Cookies".</param>
        /// <param name="subscribeToOpenIdConnectMiddlewareDiagnosticsEvents">
        /// Set to true if you want to debug, or just understand the OpenID Connect events.
        /// </param>
        /// <returns>The <see cref="MicrosoftWebAppAuthenticationBuilderWithConfiguration"/> builder for chaining.</returns>
        public static MicrosoftWebAppAuthenticationBuilderWithConfiguration AddMicrosoftIdentityPlatformWebApp(
            this AuthenticationBuilder builder,
            IConfiguration configuration,
            string configSectionName = Constants.AzureAd,
            string openIdConnectScheme = OpenIdConnectDefaults.AuthenticationScheme,
            string cookieScheme = CookieAuthenticationDefaults.AuthenticationScheme,
            bool subscribeToOpenIdConnectMiddlewareDiagnosticsEvents = false)
        {
            if (configuration == null)
            {
                throw new ArgumentException(nameof(configuration));
            }

            if (string.IsNullOrEmpty(configSectionName))
            {
                throw new ArgumentException(nameof(configSectionName));
            }

            IConfigurationSection configurationSection = configuration.GetSection(configSectionName);

            return builder.AddMicrosoftIdentityPlatformWebApp(
                configurationSection,
                openIdConnectScheme,
                cookieScheme,
                subscribeToOpenIdConnectMiddlewareDiagnosticsEvents);
        }

        /// <summary>
        /// Add authentication with Microsoft identity platform.
        /// This method expects the configuration file will have a section, named "AzureAd" as default, with the necessary settings to initialize authentication options.
        /// </summary>
        /// <param name="builder">The <see cref="AuthenticationBuilder"/> to which to add this configuration.</param>
        /// <param name="configurationSection">The configuration section from which to get the options.</param>
        /// <param name="openIdConnectScheme">The OpenID Connect scheme name to be used. By default it uses "OpenIdConnect".</param>
        /// <param name="cookieScheme">The cookie-based scheme name to be used. By default it uses "Cookies".</param>
        /// <param name="subscribeToOpenIdConnectMiddlewareDiagnosticsEvents">
        /// Set to true if you want to debug, or just understand the OpenID Connect events.
        /// </param>
        /// <returns>The authentication builder for chaining.</returns>
        public static MicrosoftWebAppAuthenticationBuilderWithConfiguration AddMicrosoftIdentityPlatformWebApp(
            this AuthenticationBuilder builder,
            IConfigurationSection configurationSection,
            string openIdConnectScheme = OpenIdConnectDefaults.AuthenticationScheme,
            string cookieScheme = CookieAuthenticationDefaults.AuthenticationScheme,
            bool subscribeToOpenIdConnectMiddlewareDiagnosticsEvents = false)
        {
            if (builder == null)
            {
                throw new ArgumentNullException(nameof(builder));
            }

            if (configurationSection == null)
            {
                throw new ArgumentException(nameof(configurationSection));
            }

            return builder.AddMicrosoftWebAppWithConfiguration(
                options => configurationSection.Bind(options),
                null,
                openIdConnectScheme,
                cookieScheme,
                subscribeToOpenIdConnectMiddlewareDiagnosticsEvents,
                configurationSection);
        }

        /// <summary>
        /// Add authentication with Microsoft identity platform.
        /// </summary>
        /// <param name="builder">The <see cref="AuthenticationBuilder"/> to which to add this configuration.</param>
        /// <param name="configureMicrosoftIdentityOptions">The action to configure <see cref="MicrosoftIdentityOptions"/>.</param>
        /// <param name="configureCookieAuthenticationOptions">The action to configure <see cref="CookieAuthenticationOptions"/>.</param>
        /// <param name="openIdConnectScheme">The OpenID Connect scheme name to be used. By default it uses "OpenIdConnect".</param>
        /// <param name="cookieScheme">The cookie-based scheme name to be used. By default it uses "Cookies".</param>
        /// <param name="subscribeToOpenIdConnectMiddlewareDiagnosticsEvents">
        /// Set to true if you want to debug, or just understand the OpenID Connect events.
        /// </param>
        /// <returns>The authentication builder for chaining.</returns>
        public static MicrosoftWebAppAuthenticationBuilder AddMicrosoftWebApp(
            this AuthenticationBuilder builder,
            Action<MicrosoftIdentityOptions> configureMicrosoftIdentityOptions,
            Action<CookieAuthenticationOptions>? configureCookieAuthenticationOptions = null,
            string openIdConnectScheme = OpenIdConnectDefaults.AuthenticationScheme,
            string cookieScheme = CookieAuthenticationDefaults.AuthenticationScheme,
            bool subscribeToOpenIdConnectMiddlewareDiagnosticsEvents = false)
        {
            if (builder == null)
            {
                throw new ArgumentNullException(nameof(builder));
            }

            return builder.AddMicrosoftWebAppWithoutConfiguration(
                configureMicrosoftIdentityOptions,
                configureCookieAuthenticationOptions,
                openIdConnectScheme,
                cookieScheme,
                subscribeToOpenIdConnectMiddlewareDiagnosticsEvents);
        }

        /// <summary>
        /// Add authentication with Microsoft identity platform.
        /// </summary>
        /// <param name="builder">The <see cref="AuthenticationBuilder"/> to which to add this configuration.</param>
        /// <param name="configureMicrosoftIdentityOptions">The action to configure <see cref="MicrosoftIdentityOptions"/>.</param>
        /// <param name="configureCookieAuthenticationOptions">The action to configure <see cref="CookieAuthenticationOptions"/>.</param>
        /// <param name="openIdConnectScheme">The OpenID Connect scheme name to be used. By default it uses "OpenIdConnect".</param>
        /// <param name="cookieScheme">The cookie-based scheme name to be used. By default it uses "Cookies".</param>
        /// <param name="subscribeToOpenIdConnectMiddlewareDiagnosticsEvents">
        /// Set to true if you want to debug, or just understand the OpenID Connect events.
        /// </param>
        /// <param name="configurationSection">Configuration section.</param>
        /// <returns>The authentication builder for chaining.</returns>
        private static MicrosoftWebAppAuthenticationBuilderWithConfiguration AddMicrosoftWebAppWithConfiguration(
                this AuthenticationBuilder builder,
                Action<MicrosoftIdentityOptions> configureMicrosoftIdentityOptions,
                Action<CookieAuthenticationOptions>? configureCookieAuthenticationOptions,
                string openIdConnectScheme,
                string cookieScheme,
                bool subscribeToOpenIdConnectMiddlewareDiagnosticsEvents,
                IConfigurationSection configurationSection)
        {
            AddMicrosoftWebAppInternal(
                builder,
                configureMicrosoftIdentityOptions,
                configureCookieAuthenticationOptions,
                openIdConnectScheme,
                cookieScheme,
                subscribeToOpenIdConnectMiddlewareDiagnosticsEvents);

            return new MicrosoftWebAppAuthenticationBuilderWithConfiguration(
                builder.Services,
                openIdConnectScheme,
                configureMicrosoftIdentityOptions,
                configurationSection);
        }

        /// <summary>
        /// Add authentication with Microsoft identity platform.
        /// </summary>
        /// <param name="builder">The <see cref="AuthenticationBuilder"/> to which to add this configuration.</param>
        /// <param name="configureMicrosoftIdentityOptions">The action to configure <see cref="MicrosoftIdentityOptions"/>.</param>
        /// <param name="configureCookieAuthenticationOptions">The action to configure <see cref="CookieAuthenticationOptions"/>.</param>
        /// <param name="openIdConnectScheme">The OpenID Connect scheme name to be used. By default it uses "OpenIdConnect".</param>
        /// <param name="cookieScheme">The cookie-based scheme name to be used. By default it uses "Cookies".</param>
        /// <param name="subscribeToOpenIdConnectMiddlewareDiagnosticsEvents">
        /// Set to true if you want to debug, or just understand the OpenID Connect events.
        /// </param>
        /// <returns>The authentication builder for chaining.</returns>
        private static MicrosoftWebAppAuthenticationBuilder AddMicrosoftWebAppWithoutConfiguration(
        this AuthenticationBuilder builder,
        Action<MicrosoftIdentityOptions> configureMicrosoftIdentityOptions,
        Action<CookieAuthenticationOptions>? configureCookieAuthenticationOptions,
        string openIdConnectScheme,
        string cookieScheme,
        bool subscribeToOpenIdConnectMiddlewareDiagnosticsEvents)
        {
            AddMicrosoftWebAppInternal(
                builder,
                configureMicrosoftIdentityOptions,
                configureCookieAuthenticationOptions,
                openIdConnectScheme,
                cookieScheme,
                subscribeToOpenIdConnectMiddlewareDiagnosticsEvents);

            return new MicrosoftWebAppAuthenticationBuilder(
                builder.Services,
                openIdConnectScheme,
                configureMicrosoftIdentityOptions,
                null);
        }

        private static void AddMicrosoftWebAppInternal(AuthenticationBuilder builder, Action<MicrosoftIdentityOptions> configureMicrosoftIdentityOptions, Action<CookieAuthenticationOptions>? configureCookieAuthenticationOptions, string openIdConnectScheme, string cookieScheme, bool subscribeToOpenIdConnectMiddlewareDiagnosticsEvents)
        {
            if (builder == null)
            {
                throw new ArgumentNullException(nameof(builder));
            }

            if (configureMicrosoftIdentityOptions == null)
            {
                throw new ArgumentNullException(nameof(configureMicrosoftIdentityOptions));
            }

            builder.Services.Configure(configureMicrosoftIdentityOptions);
            builder.Services.AddHttpClient();

            builder.Services.TryAddEnumerable(ServiceDescriptor.Singleton<IValidateOptions<MicrosoftIdentityOptions>, MicrosoftIdentityOptionsValidation>());

            builder.AddCookie(cookieScheme, configureCookieAuthenticationOptions);

            if (subscribeToOpenIdConnectMiddlewareDiagnosticsEvents)
            {
                builder.Services.AddSingleton<IOpenIdConnectMiddlewareDiagnostics, OpenIdConnectMiddlewareDiagnostics>();
            }

            builder.AddOpenIdConnect(openIdConnectScheme, options => { });
            builder.Services.AddOptions<OpenIdConnectOptions>(openIdConnectScheme)
                .Configure<IServiceProvider, IOptions<MicrosoftIdentityOptions>>((options, serviceProvider, microsoftIdentityOptions) =>
                {
                    PopulateOpenIdOptionsFromMicrosoftIdentityOptions(options, microsoftIdentityOptions.Value);
                    var b2cOidcHandlers = new AzureADB2COpenIDConnectEventHandlers(openIdConnectScheme, microsoftIdentityOptions.Value);

                    options.SignInScheme = cookieScheme;

                    if (string.IsNullOrWhiteSpace(options.Authority))
                    {
<<<<<<< HEAD
                        options.Authority = AuthorityHelpers.BuildAuthority(microsoftIdentityOptions.Value);
=======
                        context.ProtocolMessage.LoginHint = login;

                        // delete the login_hint from the Properties when we are done otherwise
                        // it will take up extra space in the cookie.
                        context.Properties.Parameters.Remove(OpenIdConnectParameterNames.LoginHint);
                    }

                    var domainHint = context.Properties.GetParameter<string>(OpenIdConnectParameterNames.DomainHint);
                    if (!string.IsNullOrWhiteSpace(domainHint))
                    {
                        context.ProtocolMessage.DomainHint = domainHint;

                        // delete the domain_hint from the Properties when we are done otherwise
                        // it will take up extra space in the cookie.
                        context.Properties.Parameters.Remove(OpenIdConnectParameterNames.DomainHint);
>>>>>>> 18fe4cef
                    }

                    // This is a Microsoft identity platform Web app
                    options.Authority = AuthorityHelpers.EnsureAuthorityIsV2(options.Authority);

                    options.TokenValidationParameters = options.TokenValidationParameters.Clone();

                    // B2C doesn't have preferred_username claims
                    if (microsoftIdentityOptions.Value.IsB2C)
                    {
                        options.TokenValidationParameters.NameClaimType = ClaimConstants.Name;
                    }
                    else
                    {
                        options.TokenValidationParameters.NameClaimType = ClaimConstants.PreferredUserName;
                    }

                    // If the developer registered an IssuerValidator, do not overwrite it
                    if (options.TokenValidationParameters.IssuerValidator == null)
                    {
                        // If you want to restrict the users that can sign-in to several organizations
                        // Set the tenant value in the appsettings.json file to 'organizations', and add the
                        // issuers you want to accept to options.TokenValidationParameters.ValidIssuers collection
                        options.TokenValidationParameters.IssuerValidator = AadIssuerValidator.GetIssuerValidator(options.Authority).Validate;
                    }

                    // Avoids having users being presented the select account dialog when they are already signed-in
                    // for instance when going through incremental consent
                    var redirectToIdpHandler = options.Events.OnRedirectToIdentityProvider;
                    options.Events.OnRedirectToIdentityProvider = async context =>
                    {
                        var login = context.Properties.GetParameter<string>(OpenIdConnectParameterNames.LoginHint);
                        if (!string.IsNullOrWhiteSpace(login))
                        {
                            context.ProtocolMessage.LoginHint = login;
                            context.ProtocolMessage.DomainHint = context.Properties.GetParameter<string>(
                                OpenIdConnectParameterNames.DomainHint);

                            // delete the login_hint and domainHint from the Properties when we are done otherwise
                            // it will take up extra space in the cookie.
                            context.Properties.Parameters.Remove(OpenIdConnectParameterNames.LoginHint);
                            context.Properties.Parameters.Remove(OpenIdConnectParameterNames.DomainHint);
                        }

                        context.ProtocolMessage.SetParameter(Constants.ClientInfo, Constants.One);

                        // Additional claims
                        if (context.Properties.Items.ContainsKey(OidcConstants.AdditionalClaims))
                        {
                            context.ProtocolMessage.SetParameter(
                                OidcConstants.AdditionalClaims,
                                context.Properties.Items[OidcConstants.AdditionalClaims]);
                        }

                        if (microsoftIdentityOptions.Value.IsB2C)
                        {
                            // When a new Challenge is returned using any B2C user flow different than susi, we must change
                            // the ProtocolMessage.IssuerAddress to the desired user flow otherwise the redirect would use the susi user flow
                            await b2cOidcHandlers.OnRedirectToIdentityProvider(context).ConfigureAwait(false);
                        }

                        await redirectToIdpHandler(context).ConfigureAwait(false);
                    };

                    if (microsoftIdentityOptions.Value.IsB2C)
                    {
                        var remoteFailureHandler = options.Events.OnRemoteFailure;
                        options.Events.OnRemoteFailure = async context =>
                        {
                            // Handles the error when a user cancels an action on the Azure Active Directory B2C UI.
                            // Handle the error code that Azure Active Directory B2C throws when trying to reset a password from the login page
                            // because password reset is not supported by a "sign-up or sign-in user flow".
                            await b2cOidcHandlers.OnRemoteFailure(context).ConfigureAwait(false);

                            await remoteFailureHandler(context).ConfigureAwait(false);
                        };
                    }

                    if (subscribeToOpenIdConnectMiddlewareDiagnosticsEvents)
                    {
                        var diagnostics = serviceProvider.GetRequiredService<IOpenIdConnectMiddlewareDiagnostics>();

                        diagnostics.Subscribe(options.Events);
                    }
                });
        }

        internal static void PopulateOpenIdOptionsFromMicrosoftIdentityOptions(OpenIdConnectOptions options, MicrosoftIdentityOptions microsoftIdentityOptions)
        {
            options.Authority = microsoftIdentityOptions.Authority;
            options.ClientId = microsoftIdentityOptions.ClientId;
            options.ClientSecret = microsoftIdentityOptions.ClientSecret;
            options.Configuration = microsoftIdentityOptions.Configuration;
            options.ConfigurationManager = microsoftIdentityOptions.ConfigurationManager;
            options.GetClaimsFromUserInfoEndpoint = microsoftIdentityOptions.GetClaimsFromUserInfoEndpoint;
            foreach (ClaimAction c in microsoftIdentityOptions.ClaimActions)
            {
                options.ClaimActions.Add(c);
            }

            options.RequireHttpsMetadata = microsoftIdentityOptions.RequireHttpsMetadata;
            options.MetadataAddress = microsoftIdentityOptions.MetadataAddress;
            options.Events = microsoftIdentityOptions.Events;
            options.MaxAge = microsoftIdentityOptions.MaxAge;
            options.ProtocolValidator = microsoftIdentityOptions.ProtocolValidator;
            options.SignedOutCallbackPath = microsoftIdentityOptions.SignedOutCallbackPath;
            options.SignedOutRedirectUri = microsoftIdentityOptions.SignedOutRedirectUri;
            options.RefreshOnIssuerKeyNotFound = microsoftIdentityOptions.RefreshOnIssuerKeyNotFound;
            options.AuthenticationMethod = microsoftIdentityOptions.AuthenticationMethod;
            options.Resource = microsoftIdentityOptions.Resource;
            options.ResponseMode = microsoftIdentityOptions.ResponseMode;
            options.ResponseType = microsoftIdentityOptions.ResponseType;
            options.Prompt = microsoftIdentityOptions.Prompt;

            foreach (string scope in microsoftIdentityOptions.Scope)
            {
                options.Scope.Add(scope);
            }

            options.RemoteSignOutPath = microsoftIdentityOptions.RemoteSignOutPath;
            options.SignOutScheme = microsoftIdentityOptions.SignOutScheme;
            options.StateDataFormat = microsoftIdentityOptions.StateDataFormat;
            options.StringDataFormat = microsoftIdentityOptions.StringDataFormat;
            options.SecurityTokenValidator = microsoftIdentityOptions.SecurityTokenValidator;
            options.TokenValidationParameters = microsoftIdentityOptions.TokenValidationParameters;
            options.UseTokenLifetime = microsoftIdentityOptions.UseTokenLifetime;
            options.SkipUnrecognizedRequests = microsoftIdentityOptions.SkipUnrecognizedRequests;
            options.DisableTelemetry = microsoftIdentityOptions.DisableTelemetry;
            options.NonceCookie = microsoftIdentityOptions.NonceCookie;
            options.UsePkce = microsoftIdentityOptions.UsePkce;
#if DOTNET_50_AND_ABOVE
            options.AutomaticRefreshInterval = microsoftIdentityOptions.AutomaticRefreshInterval;
            options.RefreshInterval = microsoftIdentityOptions.RefreshInterval;
#endif
            options.BackchannelTimeout = microsoftIdentityOptions.BackchannelTimeout;
            options.BackchannelHttpHandler = microsoftIdentityOptions.BackchannelHttpHandler;
            options.Backchannel = microsoftIdentityOptions.Backchannel;
            options.DataProtectionProvider = microsoftIdentityOptions.DataProtectionProvider;
            options.CallbackPath = microsoftIdentityOptions.CallbackPath;
            options.AccessDeniedPath = microsoftIdentityOptions.AccessDeniedPath;
            options.ReturnUrlParameter = microsoftIdentityOptions.ReturnUrlParameter;
            options.SignInScheme = microsoftIdentityOptions.SignInScheme;
            options.RemoteAuthenticationTimeout = microsoftIdentityOptions.RemoteAuthenticationTimeout;
            options.Events = microsoftIdentityOptions.Events;
            options.SaveTokens = microsoftIdentityOptions.SaveTokens;
            options.CorrelationCookie = microsoftIdentityOptions.CorrelationCookie;
            options.ClaimsIssuer = microsoftIdentityOptions.ClaimsIssuer;
            options.Events = microsoftIdentityOptions.Events;
            options.EventsType = microsoftIdentityOptions.EventsType;
            options.ForwardDefault = microsoftIdentityOptions.ForwardDefault;
            options.ForwardAuthenticate = microsoftIdentityOptions.ForwardAuthenticate;
            options.ForwardChallenge = microsoftIdentityOptions.ForwardChallenge;
            options.ForwardForbid = microsoftIdentityOptions.ForwardForbid;
            options.ForwardSignIn = microsoftIdentityOptions.ForwardSignIn;
            options.ForwardSignOut = microsoftIdentityOptions.ForwardSignOut;
            options.ForwardDefaultSelector = microsoftIdentityOptions.ForwardDefaultSelector;
        }
    }
}<|MERGE_RESOLUTION|>--- conflicted
+++ resolved
@@ -239,25 +239,7 @@
 
                     if (string.IsNullOrWhiteSpace(options.Authority))
                     {
-<<<<<<< HEAD
                         options.Authority = AuthorityHelpers.BuildAuthority(microsoftIdentityOptions.Value);
-=======
-                        context.ProtocolMessage.LoginHint = login;
-
-                        // delete the login_hint from the Properties when we are done otherwise
-                        // it will take up extra space in the cookie.
-                        context.Properties.Parameters.Remove(OpenIdConnectParameterNames.LoginHint);
-                    }
-
-                    var domainHint = context.Properties.GetParameter<string>(OpenIdConnectParameterNames.DomainHint);
-                    if (!string.IsNullOrWhiteSpace(domainHint))
-                    {
-                        context.ProtocolMessage.DomainHint = domainHint;
-
-                        // delete the domain_hint from the Properties when we are done otherwise
-                        // it will take up extra space in the cookie.
-                        context.Properties.Parameters.Remove(OpenIdConnectParameterNames.DomainHint);
->>>>>>> 18fe4cef
                     }
 
                     // This is a Microsoft identity platform Web app
@@ -284,23 +266,30 @@
                         options.TokenValidationParameters.IssuerValidator = AadIssuerValidator.GetIssuerValidator(options.Authority).Validate;
                     }
 
-                    // Avoids having users being presented the select account dialog when they are already signed-in
-                    // for instance when going through incremental consent
-                    var redirectToIdpHandler = options.Events.OnRedirectToIdentityProvider;
-                    options.Events.OnRedirectToIdentityProvider = async context =>
-                    {
-                        var login = context.Properties.GetParameter<string>(OpenIdConnectParameterNames.LoginHint);
-                        if (!string.IsNullOrWhiteSpace(login))
-                        {
-                            context.ProtocolMessage.LoginHint = login;
-                            context.ProtocolMessage.DomainHint = context.Properties.GetParameter<string>(
-                                OpenIdConnectParameterNames.DomainHint);
-
-                            // delete the login_hint and domainHint from the Properties when we are done otherwise
-                            // it will take up extra space in the cookie.
-                            context.Properties.Parameters.Remove(OpenIdConnectParameterNames.LoginHint);
-                            context.Properties.Parameters.Remove(OpenIdConnectParameterNames.DomainHint);
-                        }
+                // Avoids having users being presented the select account dialog when they are already signed-in
+                // for instance when going through incremental consent
+                var redirectToIdpHandler = options.Events.OnRedirectToIdentityProvider;
+                options.Events.OnRedirectToIdentityProvider = async context =>
+                {
+                    var login = context.Properties.GetParameter<string>(OpenIdConnectParameterNames.LoginHint);
+                    if (!string.IsNullOrWhiteSpace(login))
+                    {
+                        context.ProtocolMessage.LoginHint = login;
+
+                        // delete the login_hint from the Properties when we are done otherwise
+                        // it will take up extra space in the cookie.
+                        context.Properties.Parameters.Remove(OpenIdConnectParameterNames.LoginHint);
+                    }
+
+                    var domainHint = context.Properties.GetParameter<string>(OpenIdConnectParameterNames.DomainHint);
+                    if (!string.IsNullOrWhiteSpace(domainHint))
+                    {
+                        context.ProtocolMessage.DomainHint = domainHint;
+
+                        // delete the domain_hint from the Properties when we are done otherwise
+                        // it will take up extra space in the cookie.
+                        context.Properties.Parameters.Remove(OpenIdConnectParameterNames.DomainHint);
+                    }
 
                         context.ProtocolMessage.SetParameter(Constants.ClientInfo, Constants.One);
 
