--- conflicted
+++ resolved
@@ -25,12 +25,8 @@
         /// <param name="configSectionName">The section name in the config file (by default "AzureAd").</param>
         /// <param name="jwtBearerScheme">The scheme for the JWT bearer token.</param>
         /// <returns>The authentication builder to chain.</returns>
-<<<<<<< HEAD
-        [Obsolete("Rather use AddMicrosoftIdentityWebApi().CallsWebApi")]
+        [Obsolete("Rather use AddMicrosoftIdentityWebApi().EnableTokenAcquisitionToCallDownstreamApi")]
         [EditorBrowsable(EditorBrowsableState.Never)]
-=======
-        [Obsolete("Rather use AddMicrosoftIdentityWebApi().EnableTokenAcquisitionToCallDownstreamApi")]
->>>>>>> 5283a234
         public static AuthenticationBuilder AddMicrosoftWebApiCallsWebApi(
             this AuthenticationBuilder builder,
             IConfiguration configuration,
