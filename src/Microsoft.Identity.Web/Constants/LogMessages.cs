﻿// Copyright (c) Microsoft Corporation. All rights reserved.
// Licensed under the MIT License.

namespace Microsoft.Identity.Web
{
    /// <summary>
    /// Constants related to the log messages.
    /// </summary>
    internal static class LogMessages
    {
<<<<<<< HEAD
        public const string MissingRoles = "The 'roles' or 'role' claim does not contain roles '{0}' or was not found";
        public const string MissingScopes = "The 'scope' or 'scp' claim does not contain scopes '{0}' or was not found";
        public const string ExceptionOccurredWhenAddingAnAccountToTheCacheFromAuthCode = "Exception occurred while adding an account to the cache from the auth code. ";
=======
        // Diagnostics
        public const string MethodBegin = "Begin {0}. ";
        public const string MethodEnd = "End {0}. ";

        // Caching
        public const string DeserializingSessionCache = "Deserializing session {0}, cache key {1}. ";
        public const string SessionCacheKeyNotFound = "Cache key {0} not found in session {1}. ";
        public const string SerializingSessionCache = "Serializing session {0}, cache key {1}. ";
        public const string ClearingSessionCache = "Clearing session {0}, cache key {1}. ";
>>>>>>> 33d7bace
    }
}<|MERGE_RESOLUTION|>--- conflicted
+++ resolved
@@ -8,11 +8,10 @@
     /// </summary>
     internal static class LogMessages
     {
-<<<<<<< HEAD
         public const string MissingRoles = "The 'roles' or 'role' claim does not contain roles '{0}' or was not found";
         public const string MissingScopes = "The 'scope' or 'scp' claim does not contain scopes '{0}' or was not found";
         public const string ExceptionOccurredWhenAddingAnAccountToTheCacheFromAuthCode = "Exception occurred while adding an account to the cache from the auth code. ";
-=======
+
         // Diagnostics
         public const string MethodBegin = "Begin {0}. ";
         public const string MethodEnd = "End {0}. ";
@@ -22,6 +21,5 @@
         public const string SessionCacheKeyNotFound = "Cache key {0} not found in session {1}. ";
         public const string SerializingSessionCache = "Serializing session {0}, cache key {1}. ";
         public const string ClearingSessionCache = "Clearing session {0}, cache key {1}. ";
->>>>>>> 33d7bace
     }
 }