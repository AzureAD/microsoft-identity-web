﻿// Copyright (c) Microsoft Corporation. All rights reserved.
// Licensed under the MIT License.

namespace Microsoft.Identity.Web
{
    internal static class ErrorCodes
    {
        public const string MissingClientCredentials = "missing_client_credentials";
        public const string DuplicateClientCredentials = "duplicate_client_credentials";
<<<<<<< HEAD
        public const string B2CPasswordResetErrorCode = "AADSTS50013";
=======

        // AzureADB2COpenIDConnectEventHandlers
        public const string B2CForgottenPassword = "AADB2C90118";
        public const string AccessDenied = "access_denied";
>>>>>>> 33d7bace
    }
}<|MERGE_RESOLUTION|>--- conflicted
+++ resolved
@@ -7,13 +7,10 @@
     {
         public const string MissingClientCredentials = "missing_client_credentials";
         public const string DuplicateClientCredentials = "duplicate_client_credentials";
-<<<<<<< HEAD
+        
+        // AzureAD B2C
         public const string B2CPasswordResetErrorCode = "AADSTS50013";
-=======
-
-        // AzureADB2COpenIDConnectEventHandlers
         public const string B2CForgottenPassword = "AADB2C90118";
         public const string AccessDenied = "access_denied";
->>>>>>> 33d7bace
     }
 }