--- conflicted
+++ resolved
@@ -44,7 +44,7 @@
         public const string UserAgent = "User-Agent";
         public const string JwtSecurityTokenUsedToCallWebApi = "JwtSecurityTokenUsedToCallWebAPI";
         public const string AzureAd = "AzureAd";
-<<<<<<< HEAD
+        public const string AzureAdB2C = "AzureAdB2C";
         public const string PreferredUserName = "preferred_username";
         public const string NameClaim = "name";
         public const string Tfp = "tfp";
@@ -54,8 +54,5 @@
         public const string Scopes = "scopes";
         public const string ProposedAction = "proposedAction";
         public const string Bearer = "Bearer";
-=======
-        public const string AzureAdB2C = "AzureAdB2C";
->>>>>>> 33d7bace
     }
 }