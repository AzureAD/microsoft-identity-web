﻿// Copyright (c) Microsoft Corporation. All rights reserved.
// Licensed under the MIT License.

namespace Microsoft.Identity.Web
{
    /// <summary>
    /// General constants for Microsoft Identity Web.
    /// </summary>
    public static class Constants
    {
        /// <summary>
        /// LoginHint.
        /// Represents the preferred_username claim in the ID token.
        /// </summary>
        public const string LoginHint = "loginHint";

        /// <summary>
        /// DomainHint.
        /// Determined by the tenant Id.
        /// </summary>
        public const string DomainHint = "domainHint";

        /// <summary>
        /// Claims.
        /// Determined from the signed-in user.
        /// </summary>
        public const string Claims = "claims";

        /// <summary>
        /// Bearer.
        /// Predominant type of access token used with OAuth 2.0.
        /// </summary>
        public const string Bearer = "Bearer";

        /// <summary>
        /// AzureAd.
        /// Configuration section name for AzureAd.
        /// </summary>
        public const string AzureAd = "AzureAd";

        /// <summary>
        /// AzureAdB2C.
        /// Configuration section name for AzureAdB2C.
        /// </summary>
        public const string AzureAdB2C = "AzureAdB2C";

        /// <summary>
        /// Scope.
        /// </summary>
        public const string Scope = "scope";

        // IssuerMetadata
        internal const string TenantDiscoveryEndpoint = "tenant_discovery_endpoint";
        internal const string ApiVersion = "api-version";
        internal const string Metadata = "metadata";

        // Metadata
        internal const string PreferredNetwork = "preferred_network";
        internal const string PreferredCache = "preferred_cache";
        internal const string Aliases = "aliases";

        // AadIssuerValidator
        internal const string AzureADIssuerMetadataUrl = "https://login.microsoftonline.com/common/discovery/instance?authorization_endpoint=https://login.microsoftonline.com/common/oauth2/v2.0/authorize&api-version=1.1";
        internal const string FallbackAuthority = "https://login.microsoftonline.com/";

        // RegisterValidAudience
        internal const string Version = "ver";
        internal const string V1 = "1.0";
        internal const string V2 = "2.0";

        // ClaimsPrincipalExtension
        internal const string MsaTenantId = "9188040d-6c67-4c5b-b112-36a304b66dad";
        internal const string Consumers = "consumers";
        internal const string Organizations = "organizations";
        internal const string Common = "common";

        // ClientInfo
        internal const string ClientInfo = "client_info";
        internal const string One = "1";

        // Certificates
        internal const string MediaTypePksc12 = "application/x-pkcs12";
        internal const string PersonalUserCertificateStorePath = "CurrentUser/My";

        // Miscellaneous
        internal const string UserAgent = "User-Agent";
        internal const string JwtSecurityTokenUsedToCallWebApi = "JwtSecurityTokenUsedToCallWebAPI";
        internal const string PreferredUserName = "preferred_username";
        internal const string NameClaim = "name";
        internal const string Consent = "consent";
        internal const string ConsentUrl = "consentUri";
        internal const string Scopes = "scopes";
        internal const string ProposedAction = "proposedAction";
        internal const string Authorization = "Authorization";
        internal const string ApplicationJson = "application/json";
        internal const string ISessionStore = "ISessionStore";

        // Blazor challenge URI
        internal const string BlazorChallengeUri = "MicrosoftIdentity/Account/Challenge?redirectUri=";

        // Microsoft Graph
<<<<<<< HEAD
        internal const string UserReadScope = "user.read";
        internal const string GraphBaseUrlV1 = "https://graph.microsoft.com/v1.0";
=======
        public const string UserReadScope = "user.read";
        public const string GraphBaseUrlV1 = "https://graph.microsoft.com/v1.0";

        // Telemetry headers
        public const string TelemetryHeaderKey = "x-client-brkrver";
        public const string IDWebSku = "IDWeb.";
>>>>>>> 233d42d6
    }
}<|MERGE_RESOLUTION|>--- conflicted
+++ resolved
@@ -99,16 +99,11 @@
         internal const string BlazorChallengeUri = "MicrosoftIdentity/Account/Challenge?redirectUri=";
 
         // Microsoft Graph
-<<<<<<< HEAD
         internal const string UserReadScope = "user.read";
         internal const string GraphBaseUrlV1 = "https://graph.microsoft.com/v1.0";
-=======
-        public const string UserReadScope = "user.read";
-        public const string GraphBaseUrlV1 = "https://graph.microsoft.com/v1.0";
 
         // Telemetry headers
-        public const string TelemetryHeaderKey = "x-client-brkrver";
-        public const string IDWebSku = "IDWeb.";
->>>>>>> 233d42d6
+        internal const string TelemetryHeaderKey = "x-client-brkrver";
+        internal const string IDWebSku = "IDWeb.";
     }
 }