--- conflicted
+++ resolved
@@ -32,11 +32,7 @@
         /// This method expects the configuration file will have a section, named "AzureAd" as default, with the necessary settings to initialize authentication options.
         /// </summary>
         /// <returns>The authentication builder to chain.</returns>
-<<<<<<< HEAD
-        public MicrosoftIdentityAppCallsWebApisAuthenticationBuilder EnableTokenAcquisitionToCallDownstreamApi()
-=======
         public MicrosoftIdentityAppCallsWebApiAuthenticationBuilder EnableTokenAcquisitionToCallDownstreamApi()
->>>>>>> 5283a234
         {
             return EnableTokenAcquisitionToCallDownstreamApi(options => ConfigurationSection.Bind(options));
         }
