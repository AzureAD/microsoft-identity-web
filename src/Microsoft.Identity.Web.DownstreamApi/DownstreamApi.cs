--- conflicted
+++ resolved
@@ -98,12 +98,6 @@
         }
 
         /// <inheritdoc/>
-<<<<<<< HEAD
-#if NET6_0_OR_GREATER
-        [RequiresUnreferencedCode("Calls Microsoft.Identity.Web.DownstreamApi.SerializeInput<TInput>(TInput, DownstreamApiOptions)")]
-#endif
-=======
->>>>>>> fc6320db
         public async Task<TOutput?> CallApiForUserAsync<TInput, TOutput>(
             string? serviceName,
             TInput input,
@@ -128,12 +122,6 @@
 
         /// <inheritdoc/>
         [MethodImpl(MethodImplOptions.AggressiveInlining)]
-<<<<<<< HEAD
-#if NET6_0_OR_GREATER               
-        [RequiresUnreferencedCode("Calls Microsoft.Identity.Web.DownstreamApi.SerializeInput<TInput>(TInput, DownstreamApiOptions)")]
-#endif
-=======
->>>>>>> fc6320db
         public async Task<TOutput?> CallApiForAppAsync<TInput, TOutput>(
             string? serviceName,
             TInput input,
@@ -156,12 +144,6 @@
 
         /// <inheritdoc/>
         [MethodImpl(MethodImplOptions.AggressiveInlining)]
-<<<<<<< HEAD
-#if NET6_0_OR_GREATER
-        [RequiresUnreferencedCode("Calls Microsoft.Identity.Web.DownstreamApi.DeserializeOutput<TOutput>(HttpResponseMessage, DownstreamApiOptions)")]
-#endif
-=======
->>>>>>> fc6320db
         public async Task<TOutput?> CallApiForAppAsync<TOutput>(string serviceName,
             Action<DownstreamApiOptions>? downstreamApiOptionsOverride = null,
             CancellationToken cancellationToken = default) where TOutput : class
@@ -305,45 +287,45 @@
             // Downstream API URI
             string apiUrl = effectiveOptions.GetApiUrl();
 
-            using HttpClient client = string.IsNullOrEmpty(serviceName) ? _httpClientFactory.CreateClient() : _httpClientFactory.CreateClient(serviceName);
-
-            // Create an HTTP request message
-            using HttpRequestMessage httpRequestMessage = new(
+            using HttpClient client = string.IsNullOrEmpty(serviceName) ? _httpClientFactory.CreateClient() : _httpClientFactory.CreateClient(serviceName);
+
+            // Create an HTTP request message
+            using HttpRequestMessage httpRequestMessage = new(
                 new HttpMethod(effectiveOptions.HttpMethod),
                 apiUrl);
 
             await UpdateRequestAsync(httpRequestMessage, content, effectiveOptions, appToken, user, cancellationToken);
 
             // Send the HTTP message           
-            var downstreamApiResult = await client.SendAsync(httpRequestMessage, cancellationToken).ConfigureAwait(false);
-
-            if (downstreamApiResult.StatusCode != System.Net.HttpStatusCode.Unauthorized)
-            {
-                return downstreamApiResult;
-            }
-
-            // Retry if the resource send 401 Unauthorized with WWW-Authenticate header and claims
-            effectiveOptions.AcquireTokenOptions.Claims = WwwAuthenticateParameters.GetClaimChallengeFromResponseHeaders(downstreamApiResult.Headers);
-
-            using HttpRequestMessage retryHttpRequestMessage = new(
-                new HttpMethod(effectiveOptions.HttpMethod),
-                apiUrl);
-
-            await UpdateRequestAsync(retryHttpRequestMessage, content, effectiveOptions, appToken, user, cancellationToken);
-
-            return await client.SendAsync(retryHttpRequestMessage, cancellationToken).ConfigureAwait(false);
-        }
-
-        private async Task UpdateRequestAsync(
-            HttpRequestMessage request,
-            HttpContent? content,
-            DownstreamApiOptions effectiveOptions,
-            bool appToken,
-            ClaimsPrincipal? user,
-            CancellationToken cancellationToken)
-        {
-            request.Content = content;
-
+            var downstreamApiResult = await client.SendAsync(httpRequestMessage, cancellationToken).ConfigureAwait(false);
+
+            if (downstreamApiResult.StatusCode != System.Net.HttpStatusCode.Unauthorized)
+            {
+                return downstreamApiResult;
+            }
+
+            // Retry if the resource send 401 Unauthorized with WWW-Authenticate header and claims
+            effectiveOptions.AcquireTokenOptions.Claims = WwwAuthenticateParameters.GetClaimChallengeFromResponseHeaders(downstreamApiResult.Headers);
+
+            using HttpRequestMessage retryHttpRequestMessage = new(
+                new HttpMethod(effectiveOptions.HttpMethod),
+                apiUrl);
+
+            await UpdateRequestAsync(retryHttpRequestMessage, content, effectiveOptions, appToken, user, cancellationToken);
+
+            return await client.SendAsync(retryHttpRequestMessage, cancellationToken).ConfigureAwait(false);
+        }
+
+        private async Task UpdateRequestAsync(
+            HttpRequestMessage request,
+            HttpContent? content,
+            DownstreamApiOptions effectiveOptions,
+            bool appToken,
+            ClaimsPrincipal? user,
+            CancellationToken cancellationToken)
+        {
+            request.Content = content;
+
             // Obtention of the authorization header (except when calling an anonymous endpoint
             // which is done by not specifying any scopes
             if (effectiveOptions.Scopes != null && effectiveOptions.Scopes.Any())
@@ -358,14 +340,14 @@
                                             effectiveOptions,
                                             user,
                                             cancellationToken).ConfigureAwait(false);
-                request.Headers.Add(Authorization, authorizationHeader);
+                request.Headers.Add(Authorization, authorizationHeader);
             }
             else
             {
                 Logger.UnauthenticatedApiCall(_logger, null);
             }
             // Opportunity to change the request message
-            effectiveOptions.CustomizeHttpRequestMessage?.Invoke(request);
+            effectiveOptions.CustomizeHttpRequestMessage?.Invoke(request);
         }
     }
 }