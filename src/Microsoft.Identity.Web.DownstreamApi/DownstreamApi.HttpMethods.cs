--- conflicted
+++ resolved
@@ -1,4 +1,4 @@
-// Copyright (c) Microsoft Corporation. All rights reserved.
+﻿// Copyright (c) Microsoft Corporation. All rights reserved.
 // Licensed under the MIT License.
 
 using System;
@@ -39,16 +39,16 @@
                 HttpResponseMessage response = await CallApiInternalAsync(serviceName, effectiveOptions, false, null, user, cancellationToken).ConfigureAwait(false);
                 return await DeserializeOutputAsync<TOutput>(response, effectiveOptions, cancellationToken).ConfigureAwait(false);
             }
-            catch (Exception ex) when (
-                ex is InvalidOperationException
-                || ex is HttpRequestException)
-            {
-                Logger.HttpRequestError(
-                    _logger,
-                    serviceName!,
-                    effectiveOptions.BaseUrl!,
-                    effectiveOptions.RelativePath!,
-                    errorStatusCode,
+            catch(Exception ex) when (
+                ex is InvalidOperationException
+                || ex is HttpRequestException)
+            {
+                Logger.HttpRequestError(
+                    _logger, 
+                    serviceName!,
+                    effectiveOptions.BaseUrl!, 
+                    effectiveOptions.RelativePath!, 
+                    errorStatusCode, 
                     errorResponseContent, ex);
                 throw;
             }
@@ -83,26 +83,22 @@
                 }
                 if (response.IsSuccessStatusCode == false)
                 {
-<<<<<<< HEAD
-                    errorResponseContent = await ReadErrorResponseContentAsync(response, cancellationToken).ConfigureAwait(false);
-=======
-                    errorResponseContent = await response.Content.ReadAsStringAsync().ConfigureAwait(false);
-                    errorStatusCode = (int)response.StatusCode;
->>>>>>> 252e8c6f
+                    errorStatusCode = (int)response.StatusCode;
+                    errorResponseContent = await ReadErrorResponseContentAsync(response, cancellationToken).ConfigureAwait(false);
                 }
                 response.EnsureSuccessStatusCode();
                 return await DeserializeOutputAsync<TOutput>(response, effectiveOptions, cancellationToken).ConfigureAwait(false);
             }
-            catch (Exception ex) when (
-                ex is InvalidOperationException
-                || ex is HttpRequestException)
-            {
-                Logger.HttpRequestError(
-                    _logger,
-                    serviceName!,
-                    effectiveOptions.BaseUrl!,
-                    effectiveOptions.RelativePath!,
-                    errorStatusCode,
+            catch(Exception ex) when (
+                ex is InvalidOperationException
+                || ex is HttpRequestException)
+            {
+                Logger.HttpRequestError(
+                    _logger, 
+                    serviceName!,
+                    effectiveOptions.BaseUrl!, 
+                    effectiveOptions.RelativePath!, 
+                    errorStatusCode, 
                     errorResponseContent, ex);
                 throw;
             }
@@ -128,16 +124,16 @@
                 HttpResponseMessage response = await CallApiInternalAsync(serviceName, effectiveOptions, true, null, null, cancellationToken).ConfigureAwait(false);
                 return await DeserializeOutputAsync<TOutput>(response, effectiveOptions, cancellationToken).ConfigureAwait(false);
             }
-            catch (Exception ex) when (
-                ex is InvalidOperationException
-                || ex is HttpRequestException)
-            {
-                Logger.HttpRequestError(
-                    _logger,
-                    serviceName!,
-                    effectiveOptions.BaseUrl!,
-                    effectiveOptions.RelativePath!,
-                    errorStatusCode,
+            catch(Exception ex) when (
+                ex is InvalidOperationException
+                || ex is HttpRequestException)
+            {
+                Logger.HttpRequestError(
+                    _logger, 
+                    serviceName!,
+                    effectiveOptions.BaseUrl!, 
+                    effectiveOptions.RelativePath!, 
+                    errorStatusCode, 
                     errorResponseContent, ex);
                 throw;
             }
@@ -171,26 +167,22 @@
                 }
                 if (response.IsSuccessStatusCode == false)
                 {
-<<<<<<< HEAD
-                    errorResponseContent = await ReadErrorResponseContentAsync(response, cancellationToken).ConfigureAwait(false);
-=======
-                    errorResponseContent = await response.Content.ReadAsStringAsync().ConfigureAwait(false);
-                    errorStatusCode = (int)response.StatusCode;
->>>>>>> 252e8c6f
+                    errorStatusCode = (int)response.StatusCode;
+                    errorResponseContent = await ReadErrorResponseContentAsync(response, cancellationToken).ConfigureAwait(false);
                 }
                 response.EnsureSuccessStatusCode();
                 return await DeserializeOutputAsync<TOutput>(response, effectiveOptions, cancellationToken).ConfigureAwait(false);
             }
-            catch (Exception ex) when (
-                ex is InvalidOperationException
-                || ex is HttpRequestException)
-            {
-                Logger.HttpRequestError(
-                    _logger,
-                    serviceName!,
-                    effectiveOptions.BaseUrl!,
-                    effectiveOptions.RelativePath!,
-                    errorStatusCode,
+            catch(Exception ex) when (
+                ex is InvalidOperationException
+                || ex is HttpRequestException)
+            {
+                Logger.HttpRequestError(
+                    _logger, 
+                    serviceName!,
+                    effectiveOptions.BaseUrl!, 
+                    effectiveOptions.RelativePath!, 
+                    errorStatusCode, 
                     errorResponseContent, ex);
                 throw;
             }
@@ -224,25 +216,21 @@
                 }
                 if (response.IsSuccessStatusCode == false)
                 {
-<<<<<<< HEAD
-                    errorResponseContent = await ReadErrorResponseContentAsync(response, cancellationToken).ConfigureAwait(false);
-=======
-                    errorResponseContent = await response.Content.ReadAsStringAsync().ConfigureAwait(false);
-                    errorStatusCode = (int)response.StatusCode;
->>>>>>> 252e8c6f
-                }
-                response.EnsureSuccessStatusCode();
-            }
-            catch (Exception ex) when (
-                ex is InvalidOperationException
-                || ex is HttpRequestException)
-            {
-                Logger.HttpRequestError(
-                    _logger,
-                    serviceName!,
-                    effectiveOptions.BaseUrl!,
-                    effectiveOptions.RelativePath!,
-                    errorStatusCode,
+                    errorStatusCode = (int)response.StatusCode;
+                    errorResponseContent = await ReadErrorResponseContentAsync(response, cancellationToken).ConfigureAwait(false);
+                }
+                response.EnsureSuccessStatusCode();
+            }
+            catch(Exception ex) when (
+                ex is InvalidOperationException
+                || ex is HttpRequestException)
+            {
+                Logger.HttpRequestError(
+                    _logger, 
+                    serviceName!,
+                    effectiveOptions.BaseUrl!, 
+                    effectiveOptions.RelativePath!, 
+                    errorStatusCode, 
                     errorResponseContent, ex);
                 throw;
             }
@@ -277,26 +265,22 @@
                 }
                 if (response.IsSuccessStatusCode == false)
                 {
-<<<<<<< HEAD
-                    errorResponseContent = await ReadErrorResponseContentAsync(response, cancellationToken).ConfigureAwait(false);
-=======
-                    errorResponseContent = await response.Content.ReadAsStringAsync().ConfigureAwait(false);
-                    errorStatusCode = (int)response.StatusCode;
->>>>>>> 252e8c6f
+                    errorStatusCode = (int)response.StatusCode;
+                    errorResponseContent = await ReadErrorResponseContentAsync(response, cancellationToken).ConfigureAwait(false);
                 }
                 response.EnsureSuccessStatusCode();
                 return await DeserializeOutputAsync<TOutput>(response, effectiveOptions, cancellationToken).ConfigureAwait(false);
             }
-            catch (Exception ex) when (
-                ex is InvalidOperationException
-                || ex is HttpRequestException)
-            {
-                Logger.HttpRequestError(
-                    _logger,
-                    serviceName!,
-                    effectiveOptions.BaseUrl!,
-                    effectiveOptions.RelativePath!,
-                    errorStatusCode,
+            catch(Exception ex) when (
+                ex is InvalidOperationException
+                || ex is HttpRequestException)
+            {
+                Logger.HttpRequestError(
+                    _logger, 
+                    serviceName!,
+                    effectiveOptions.BaseUrl!, 
+                    effectiveOptions.RelativePath!, 
+                    errorStatusCode, 
                     errorResponseContent, ex);
                 throw;
             }
@@ -329,25 +313,21 @@
                 }
                 if (response.IsSuccessStatusCode == false)
                 {
-<<<<<<< HEAD
-                    errorResponseContent = await ReadErrorResponseContentAsync(response, cancellationToken).ConfigureAwait(false);
-=======
-                    errorResponseContent = await response.Content.ReadAsStringAsync().ConfigureAwait(false);
-                    errorStatusCode = (int)response.StatusCode;
->>>>>>> 252e8c6f
-                }
-                response.EnsureSuccessStatusCode();
-            }
-            catch (Exception ex) when (
-                ex is InvalidOperationException
-                || ex is HttpRequestException)
-            {
-                Logger.HttpRequestError(
-                    _logger,
-                    serviceName!,
-                    effectiveOptions.BaseUrl!,
-                    effectiveOptions.RelativePath!,
-                    errorStatusCode,
+                    errorStatusCode = (int)response.StatusCode;
+                    errorResponseContent = await ReadErrorResponseContentAsync(response, cancellationToken).ConfigureAwait(false);
+                }
+                response.EnsureSuccessStatusCode();
+            }
+            catch(Exception ex) when (
+                ex is InvalidOperationException
+                || ex is HttpRequestException)
+            {
+                Logger.HttpRequestError(
+                    _logger, 
+                    serviceName!,
+                    effectiveOptions.BaseUrl!, 
+                    effectiveOptions.RelativePath!, 
+                    errorStatusCode, 
                     errorResponseContent, ex);
                 throw;
             }
@@ -381,26 +361,22 @@
                 }
                 if (response.IsSuccessStatusCode == false)
                 {
-<<<<<<< HEAD
-                    errorResponseContent = await ReadErrorResponseContentAsync(response, cancellationToken).ConfigureAwait(false);
-=======
-                    errorResponseContent = await response.Content.ReadAsStringAsync().ConfigureAwait(false);
-                    errorStatusCode = (int)response.StatusCode;
->>>>>>> 252e8c6f
+                    errorStatusCode = (int)response.StatusCode;
+                    errorResponseContent = await ReadErrorResponseContentAsync(response, cancellationToken).ConfigureAwait(false);
                 }
                 response.EnsureSuccessStatusCode();
                 return await DeserializeOutputAsync<TOutput>(response, effectiveOptions, cancellationToken).ConfigureAwait(false);
             }
-            catch (Exception ex) when (
-                ex is InvalidOperationException
-                || ex is HttpRequestException)
-            {
-                Logger.HttpRequestError(
-                    _logger,
-                    serviceName!,
-                    effectiveOptions.BaseUrl!,
-                    effectiveOptions.RelativePath!,
-                    errorStatusCode,
+            catch(Exception ex) when (
+                ex is InvalidOperationException
+                || ex is HttpRequestException)
+            {
+                Logger.HttpRequestError(
+                    _logger, 
+                    serviceName!,
+                    effectiveOptions.BaseUrl!, 
+                    effectiveOptions.RelativePath!, 
+                    errorStatusCode, 
                     errorResponseContent, ex);
                 throw;
             }
@@ -434,25 +410,21 @@
                 }
                 if (response.IsSuccessStatusCode == false)
                 {
-<<<<<<< HEAD
-                    errorResponseContent = await ReadErrorResponseContentAsync(response, cancellationToken).ConfigureAwait(false);
-=======
-                    errorResponseContent = await response.Content.ReadAsStringAsync().ConfigureAwait(false);
-                    errorStatusCode = (int)response.StatusCode;
->>>>>>> 252e8c6f
-                }
-                response.EnsureSuccessStatusCode();
-            }
-            catch (Exception ex) when (
-                ex is InvalidOperationException
-                || ex is HttpRequestException)
-            {
-                Logger.HttpRequestError(
-                    _logger,
-                    serviceName!,
-                    effectiveOptions.BaseUrl!,
-                    effectiveOptions.RelativePath!,
-                    errorStatusCode,
+                    errorStatusCode = (int)response.StatusCode;
+                    errorResponseContent = await ReadErrorResponseContentAsync(response, cancellationToken).ConfigureAwait(false);
+                }
+                response.EnsureSuccessStatusCode();
+            }
+            catch(Exception ex) when (
+                ex is InvalidOperationException
+                || ex is HttpRequestException)
+            {
+                Logger.HttpRequestError(
+                    _logger, 
+                    serviceName!,
+                    effectiveOptions.BaseUrl!, 
+                    effectiveOptions.RelativePath!, 
+                    errorStatusCode, 
                     errorResponseContent, ex);
                 throw;
             }
@@ -487,26 +459,22 @@
                 }
                 if (response.IsSuccessStatusCode == false)
                 {
-<<<<<<< HEAD
-                    errorResponseContent = await ReadErrorResponseContentAsync(response, cancellationToken).ConfigureAwait(false);
-=======
-                    errorResponseContent = await response.Content.ReadAsStringAsync().ConfigureAwait(false);
-                    errorStatusCode = (int)response.StatusCode;
->>>>>>> 252e8c6f
+                    errorStatusCode = (int)response.StatusCode;
+                    errorResponseContent = await ReadErrorResponseContentAsync(response, cancellationToken).ConfigureAwait(false);
                 }
                 response.EnsureSuccessStatusCode();
                 return await DeserializeOutputAsync<TOutput>(response, effectiveOptions, cancellationToken).ConfigureAwait(false);
             }
-            catch (Exception ex) when (
-                ex is InvalidOperationException
-                || ex is HttpRequestException)
-            {
-                Logger.HttpRequestError(
-                    _logger,
-                    serviceName!,
-                    effectiveOptions.BaseUrl!,
-                    effectiveOptions.RelativePath!,
-                    errorStatusCode,
+            catch(Exception ex) when (
+                ex is InvalidOperationException
+                || ex is HttpRequestException)
+            {
+                Logger.HttpRequestError(
+                    _logger, 
+                    serviceName!,
+                    effectiveOptions.BaseUrl!, 
+                    effectiveOptions.RelativePath!, 
+                    errorStatusCode, 
                     errorResponseContent, ex);
                 throw;
             }
@@ -539,25 +507,21 @@
                 }
                 if (response.IsSuccessStatusCode == false)
                 {
-<<<<<<< HEAD
-                    errorResponseContent = await ReadErrorResponseContentAsync(response, cancellationToken).ConfigureAwait(false);
-=======
-                    errorResponseContent = await response.Content.ReadAsStringAsync().ConfigureAwait(false);
-                    errorStatusCode = (int)response.StatusCode;
->>>>>>> 252e8c6f
-                }
-                response.EnsureSuccessStatusCode();
-            }
-            catch (Exception ex) when (
-                ex is InvalidOperationException
-                || ex is HttpRequestException)
-            {
-                Logger.HttpRequestError(
-                    _logger,
-                    serviceName!,
-                    effectiveOptions.BaseUrl!,
-                    effectiveOptions.RelativePath!,
-                    errorStatusCode,
+                    errorStatusCode = (int)response.StatusCode;
+                    errorResponseContent = await ReadErrorResponseContentAsync(response, cancellationToken).ConfigureAwait(false);
+                }
+                response.EnsureSuccessStatusCode();
+            }
+            catch(Exception ex) when (
+                ex is InvalidOperationException
+                || ex is HttpRequestException)
+            {
+                Logger.HttpRequestError(
+                    _logger, 
+                    serviceName!,
+                    effectiveOptions.BaseUrl!, 
+                    effectiveOptions.RelativePath!, 
+                    errorStatusCode, 
                     errorResponseContent, ex);
                 throw;
             }
@@ -591,26 +555,22 @@
                 }
                 if (response.IsSuccessStatusCode == false)
                 {
-<<<<<<< HEAD
-                    errorResponseContent = await ReadErrorResponseContentAsync(response, cancellationToken).ConfigureAwait(false);
-=======
-                    errorResponseContent = await response.Content.ReadAsStringAsync().ConfigureAwait(false);
-                    errorStatusCode = (int)response.StatusCode;
->>>>>>> 252e8c6f
+                    errorStatusCode = (int)response.StatusCode;
+                    errorResponseContent = await ReadErrorResponseContentAsync(response, cancellationToken).ConfigureAwait(false);
                 }
                 response.EnsureSuccessStatusCode();
                 return await DeserializeOutputAsync<TOutput>(response, effectiveOptions, cancellationToken).ConfigureAwait(false);
             }
-            catch (Exception ex) when (
-                ex is InvalidOperationException
-                || ex is HttpRequestException)
-            {
-                Logger.HttpRequestError(
-                    _logger,
-                    serviceName!,
-                    effectiveOptions.BaseUrl!,
-                    effectiveOptions.RelativePath!,
-                    errorStatusCode,
+            catch(Exception ex) when (
+                ex is InvalidOperationException
+                || ex is HttpRequestException)
+            {
+                Logger.HttpRequestError(
+                    _logger, 
+                    serviceName!,
+                    effectiveOptions.BaseUrl!, 
+                    effectiveOptions.RelativePath!, 
+                    errorStatusCode, 
                     errorResponseContent, ex);
                 throw;
             }
@@ -646,25 +606,21 @@
                 }
                 if (response.IsSuccessStatusCode == false)
                 {
-<<<<<<< HEAD
-                    errorResponseContent = await ReadErrorResponseContentAsync(response, cancellationToken).ConfigureAwait(false);
-=======
-                    errorResponseContent = await response.Content.ReadAsStringAsync().ConfigureAwait(false);
-                    errorStatusCode = (int)response.StatusCode;
->>>>>>> 252e8c6f
-                }
-                response.EnsureSuccessStatusCode();
-            }
-            catch (Exception ex) when (
-                ex is InvalidOperationException
-                || ex is HttpRequestException)
-            {
-                Logger.HttpRequestError(
-                    _logger,
-                    serviceName!,
-                    effectiveOptions.BaseUrl!,
-                    effectiveOptions.RelativePath!,
-                    errorStatusCode,
+                    errorStatusCode = (int)response.StatusCode;
+                    errorResponseContent = await ReadErrorResponseContentAsync(response, cancellationToken).ConfigureAwait(false);
+                }
+                response.EnsureSuccessStatusCode();
+            }
+            catch(Exception ex) when (
+                ex is InvalidOperationException
+                || ex is HttpRequestException)
+            {
+                Logger.HttpRequestError(
+                    _logger, 
+                    serviceName!,
+                    effectiveOptions.BaseUrl!, 
+                    effectiveOptions.RelativePath!, 
+                    errorStatusCode, 
                     errorResponseContent, ex);
                 throw;
             }
@@ -699,26 +655,22 @@
                 }
                 if (response.IsSuccessStatusCode == false)
                 {
-<<<<<<< HEAD
-                    errorResponseContent = await ReadErrorResponseContentAsync(response, cancellationToken).ConfigureAwait(false);
-=======
-                    errorResponseContent = await response.Content.ReadAsStringAsync().ConfigureAwait(false);
-                    errorStatusCode = (int)response.StatusCode;
->>>>>>> 252e8c6f
+                    errorStatusCode = (int)response.StatusCode;
+                    errorResponseContent = await ReadErrorResponseContentAsync(response, cancellationToken).ConfigureAwait(false);
                 }
                 response.EnsureSuccessStatusCode();
                 return await DeserializeOutputAsync<TOutput>(response, effectiveOptions, cancellationToken).ConfigureAwait(false);
             }
-            catch (Exception ex) when (
-                ex is InvalidOperationException
-                || ex is HttpRequestException)
-            {
-                Logger.HttpRequestError(
-                    _logger,
-                    serviceName!,
-                    effectiveOptions.BaseUrl!,
-                    effectiveOptions.RelativePath!,
-                    errorStatusCode,
+            catch(Exception ex) when (
+                ex is InvalidOperationException
+                || ex is HttpRequestException)
+            {
+                Logger.HttpRequestError(
+                    _logger, 
+                    serviceName!,
+                    effectiveOptions.BaseUrl!, 
+                    effectiveOptions.RelativePath!, 
+                    errorStatusCode, 
                     errorResponseContent, ex);
                 throw;
             }
@@ -751,25 +703,21 @@
                 }
                 if (response.IsSuccessStatusCode == false)
                 {
-<<<<<<< HEAD
-                    errorResponseContent = await ReadErrorResponseContentAsync(response, cancellationToken).ConfigureAwait(false);
-=======
-                    errorResponseContent = await response.Content.ReadAsStringAsync().ConfigureAwait(false);
-                    errorStatusCode = (int)response.StatusCode;
->>>>>>> 252e8c6f
-                }
-                response.EnsureSuccessStatusCode();
-            }
-            catch (Exception ex) when (
-                ex is InvalidOperationException
-                || ex is HttpRequestException)
-            {
-                Logger.HttpRequestError(
-                    _logger,
-                    serviceName!,
-                    effectiveOptions.BaseUrl!,
-                    effectiveOptions.RelativePath!,
-                    errorStatusCode,
+                    errorStatusCode = (int)response.StatusCode;
+                    errorResponseContent = await ReadErrorResponseContentAsync(response, cancellationToken).ConfigureAwait(false);
+                }
+                response.EnsureSuccessStatusCode();
+            }
+            catch(Exception ex) when (
+                ex is InvalidOperationException
+                || ex is HttpRequestException)
+            {
+                Logger.HttpRequestError(
+                    _logger, 
+                    serviceName!,
+                    effectiveOptions.BaseUrl!, 
+                    effectiveOptions.RelativePath!, 
+                    errorStatusCode, 
                     errorResponseContent, ex);
                 throw;
             }
@@ -803,26 +751,22 @@
                 }
                 if (response.IsSuccessStatusCode == false)
                 {
-<<<<<<< HEAD
-                    errorResponseContent = await ReadErrorResponseContentAsync(response, cancellationToken).ConfigureAwait(false);
-=======
-                    errorResponseContent = await response.Content.ReadAsStringAsync().ConfigureAwait(false);
-                    errorStatusCode = (int)response.StatusCode;
->>>>>>> 252e8c6f
+                    errorStatusCode = (int)response.StatusCode;
+                    errorResponseContent = await ReadErrorResponseContentAsync(response, cancellationToken).ConfigureAwait(false);
                 }
                 response.EnsureSuccessStatusCode();
                 return await DeserializeOutputAsync<TOutput>(response, effectiveOptions, cancellationToken).ConfigureAwait(false);
             }
-            catch (Exception ex) when (
-                ex is InvalidOperationException
-                || ex is HttpRequestException)
-            {
-                Logger.HttpRequestError(
-                    _logger,
-                    serviceName!,
-                    effectiveOptions.BaseUrl!,
-                    effectiveOptions.RelativePath!,
-                    errorStatusCode,
+            catch(Exception ex) when (
+                ex is InvalidOperationException
+                || ex is HttpRequestException)
+            {
+                Logger.HttpRequestError(
+                    _logger, 
+                    serviceName!,
+                    effectiveOptions.BaseUrl!, 
+                    effectiveOptions.RelativePath!, 
+                    errorStatusCode, 
                     errorResponseContent, ex);
                 throw;
             }
@@ -858,25 +802,21 @@
                 }
                 if (response.IsSuccessStatusCode == false)
                 {
-<<<<<<< HEAD
-                    errorResponseContent = await ReadErrorResponseContentAsync(response, cancellationToken).ConfigureAwait(false);
-=======
-                    errorResponseContent = await response.Content.ReadAsStringAsync().ConfigureAwait(false);
-                    errorStatusCode = (int)response.StatusCode;
->>>>>>> 252e8c6f
-                }
-                response.EnsureSuccessStatusCode();
-            }
-            catch (Exception ex) when (
-                ex is InvalidOperationException
-                || ex is HttpRequestException)
-            {
-                Logger.HttpRequestError(
-                    _logger,
-                    serviceName!,
-                    effectiveOptions.BaseUrl!,
-                    effectiveOptions.RelativePath!,
-                    errorStatusCode,
+                    errorStatusCode = (int)response.StatusCode;
+                    errorResponseContent = await ReadErrorResponseContentAsync(response, cancellationToken).ConfigureAwait(false);
+                }
+                response.EnsureSuccessStatusCode();
+            }
+            catch(Exception ex) when (
+                ex is InvalidOperationException
+                || ex is HttpRequestException)
+            {
+                Logger.HttpRequestError(
+                    _logger, 
+                    serviceName!,
+                    effectiveOptions.BaseUrl!, 
+                    effectiveOptions.RelativePath!, 
+                    errorStatusCode, 
                     errorResponseContent, ex);
                 throw;
             }
@@ -911,26 +851,22 @@
                 }
                 if (response.IsSuccessStatusCode == false)
                 {
-<<<<<<< HEAD
-                    errorResponseContent = await ReadErrorResponseContentAsync(response, cancellationToken).ConfigureAwait(false);
-=======
-                    errorResponseContent = await response.Content.ReadAsStringAsync().ConfigureAwait(false);
-                    errorStatusCode = (int)response.StatusCode;
->>>>>>> 252e8c6f
+                    errorStatusCode = (int)response.StatusCode;
+                    errorResponseContent = await ReadErrorResponseContentAsync(response, cancellationToken).ConfigureAwait(false);
                 }
                 response.EnsureSuccessStatusCode();
                 return await DeserializeOutputAsync<TOutput>(response, effectiveOptions, cancellationToken).ConfigureAwait(false);
             }
-            catch (Exception ex) when (
-                ex is InvalidOperationException
-                || ex is HttpRequestException)
-            {
-                Logger.HttpRequestError(
-                    _logger,
-                    serviceName!,
-                    effectiveOptions.BaseUrl!,
-                    effectiveOptions.RelativePath!,
-                    errorStatusCode,
+            catch(Exception ex) when (
+                ex is InvalidOperationException
+                || ex is HttpRequestException)
+            {
+                Logger.HttpRequestError(
+                    _logger, 
+                    serviceName!,
+                    effectiveOptions.BaseUrl!, 
+                    effectiveOptions.RelativePath!, 
+                    errorStatusCode, 
                     errorResponseContent, ex);
                 throw;
             }
@@ -963,25 +899,21 @@
                 }
                 if (response.IsSuccessStatusCode == false)
                 {
-<<<<<<< HEAD
-                    errorResponseContent = await ReadErrorResponseContentAsync(response, cancellationToken).ConfigureAwait(false);
-=======
-                    errorResponseContent = await response.Content.ReadAsStringAsync().ConfigureAwait(false);
-                    errorStatusCode = (int)response.StatusCode;
->>>>>>> 252e8c6f
-                }
-                response.EnsureSuccessStatusCode();
-            }
-            catch (Exception ex) when (
-                ex is InvalidOperationException
-                || ex is HttpRequestException)
-            {
-                Logger.HttpRequestError(
-                    _logger,
-                    serviceName!,
-                    effectiveOptions.BaseUrl!,
-                    effectiveOptions.RelativePath!,
-                    errorStatusCode,
+                    errorStatusCode = (int)response.StatusCode;
+                    errorResponseContent = await ReadErrorResponseContentAsync(response, cancellationToken).ConfigureAwait(false);
+                }
+                response.EnsureSuccessStatusCode();
+            }
+            catch(Exception ex) when (
+                ex is InvalidOperationException
+                || ex is HttpRequestException)
+            {
+                Logger.HttpRequestError(
+                    _logger, 
+                    serviceName!,
+                    effectiveOptions.BaseUrl!, 
+                    effectiveOptions.RelativePath!, 
+                    errorStatusCode, 
                     errorResponseContent, ex);
                 throw;
             }
@@ -1015,26 +947,22 @@
                 }
                 if (response.IsSuccessStatusCode == false)
                 {
-<<<<<<< HEAD
-                    errorResponseContent = await ReadErrorResponseContentAsync(response, cancellationToken).ConfigureAwait(false);
-=======
-                    errorResponseContent = await response.Content.ReadAsStringAsync().ConfigureAwait(false);
-                    errorStatusCode = (int)response.StatusCode;
->>>>>>> 252e8c6f
+                    errorStatusCode = (int)response.StatusCode;
+                    errorResponseContent = await ReadErrorResponseContentAsync(response, cancellationToken).ConfigureAwait(false);
                 }
                 response.EnsureSuccessStatusCode();
                 return await DeserializeOutputAsync<TOutput>(response, effectiveOptions, cancellationToken).ConfigureAwait(false);
             }
-            catch (Exception ex) when (
-                ex is InvalidOperationException
-                || ex is HttpRequestException)
-            {
-                Logger.HttpRequestError(
-                    _logger,
-                    serviceName!,
-                    effectiveOptions.BaseUrl!,
-                    effectiveOptions.RelativePath!,
-                    errorStatusCode,
+            catch(Exception ex) when (
+                ex is InvalidOperationException
+                || ex is HttpRequestException)
+            {
+                Logger.HttpRequestError(
+                    _logger, 
+                    serviceName!,
+                    effectiveOptions.BaseUrl!, 
+                    effectiveOptions.RelativePath!, 
+                    errorStatusCode, 
                     errorResponseContent, ex);
                 throw;
             }
@@ -1060,16 +988,16 @@
                 HttpResponseMessage response = await CallApiInternalAsync(serviceName, effectiveOptions, false, null, user, cancellationToken).ConfigureAwait(false);
                 return await DeserializeOutputAsync<TOutput>(response, effectiveOptions, outputJsonTypeInfo, cancellationToken).ConfigureAwait(false);
             }
-            catch (Exception ex) when (
-                ex is InvalidOperationException
-                || ex is HttpRequestException)
-            {
-                Logger.HttpRequestError(
-                    _logger,
-                    serviceName!,
-                    effectiveOptions.BaseUrl!,
-                    effectiveOptions.RelativePath!,
-                    errorStatusCode,
+            catch(Exception ex) when (
+                ex is InvalidOperationException
+                || ex is HttpRequestException)
+            {
+                Logger.HttpRequestError(
+                    _logger, 
+                    serviceName!,
+                    effectiveOptions.BaseUrl!, 
+                    effectiveOptions.RelativePath!, 
+                    errorStatusCode, 
                     errorResponseContent, ex);
                 throw;
             }
@@ -1102,26 +1030,22 @@
                 }
                 if (response.IsSuccessStatusCode == false)
                 {
-<<<<<<< HEAD
-                    errorResponseContent = await ReadErrorResponseContentAsync(response, cancellationToken).ConfigureAwait(false);
-=======
-                    errorResponseContent = await response.Content.ReadAsStringAsync().ConfigureAwait(false);
-                    errorStatusCode = (int)response.StatusCode;
->>>>>>> 252e8c6f
+                    errorStatusCode = (int)response.StatusCode;
+                    errorResponseContent = await ReadErrorResponseContentAsync(response, cancellationToken).ConfigureAwait(false);
                 }
                 response.EnsureSuccessStatusCode();
                 return await DeserializeOutputAsync<TOutput>(response, effectiveOptions, outputJsonTypeInfo, cancellationToken).ConfigureAwait(false);
             }
-            catch (Exception ex) when (
-                ex is InvalidOperationException
-                || ex is HttpRequestException)
-            {
-                Logger.HttpRequestError(
-                    _logger,
-                    serviceName!,
-                    effectiveOptions.BaseUrl!,
-                    effectiveOptions.RelativePath!,
-                    errorStatusCode,
+            catch(Exception ex) when (
+                ex is InvalidOperationException
+                || ex is HttpRequestException)
+            {
+                Logger.HttpRequestError(
+                    _logger, 
+                    serviceName!,
+                    effectiveOptions.BaseUrl!, 
+                    effectiveOptions.RelativePath!, 
+                    errorStatusCode, 
                     errorResponseContent, ex);
                 throw;
             }
@@ -1144,16 +1068,16 @@
                 HttpResponseMessage response = await CallApiInternalAsync(serviceName, effectiveOptions, true, null, null, cancellationToken).ConfigureAwait(false);
                 return await DeserializeOutputAsync<TOutput>(response, effectiveOptions, outputJsonTypeInfo, cancellationToken).ConfigureAwait(false);
             }
-            catch (Exception ex) when (
-                ex is InvalidOperationException
-                || ex is HttpRequestException)
-            {
-                Logger.HttpRequestError(
-                    _logger,
-                    serviceName!,
-                    effectiveOptions.BaseUrl!,
-                    effectiveOptions.RelativePath!,
-                    errorStatusCode,
+            catch(Exception ex) when (
+                ex is InvalidOperationException
+                || ex is HttpRequestException)
+            {
+                Logger.HttpRequestError(
+                    _logger, 
+                    serviceName!,
+                    effectiveOptions.BaseUrl!, 
+                    effectiveOptions.RelativePath!, 
+                    errorStatusCode, 
                     errorResponseContent, ex);
                 throw;
             }
@@ -1185,26 +1109,22 @@
                 }
                 if (response.IsSuccessStatusCode == false)
                 {
-<<<<<<< HEAD
-                    errorResponseContent = await ReadErrorResponseContentAsync(response, cancellationToken).ConfigureAwait(false);
-=======
-                    errorResponseContent = await response.Content.ReadAsStringAsync().ConfigureAwait(false);
-                    errorStatusCode = (int)response.StatusCode;
->>>>>>> 252e8c6f
+                    errorStatusCode = (int)response.StatusCode;
+                    errorResponseContent = await ReadErrorResponseContentAsync(response, cancellationToken).ConfigureAwait(false);
                 }
                 response.EnsureSuccessStatusCode();
                 return await DeserializeOutputAsync<TOutput>(response, effectiveOptions, outputJsonTypeInfo, cancellationToken).ConfigureAwait(false);
             }
-            catch (Exception ex) when (
-                ex is InvalidOperationException
-                || ex is HttpRequestException)
-            {
-                Logger.HttpRequestError(
-                    _logger,
-                    serviceName!,
-                    effectiveOptions.BaseUrl!,
-                    effectiveOptions.RelativePath!,
-                    errorStatusCode,
+            catch(Exception ex) when (
+                ex is InvalidOperationException
+                || ex is HttpRequestException)
+            {
+                Logger.HttpRequestError(
+                    _logger, 
+                    serviceName!,
+                    effectiveOptions.BaseUrl!, 
+                    effectiveOptions.RelativePath!, 
+                    errorStatusCode, 
                     errorResponseContent, ex);
                 throw;
             }
@@ -1235,25 +1155,21 @@
                 }
                 if (response.IsSuccessStatusCode == false)
                 {
-<<<<<<< HEAD
-                    errorResponseContent = await ReadErrorResponseContentAsync(response, cancellationToken).ConfigureAwait(false);
-=======
-                    errorResponseContent = await response.Content.ReadAsStringAsync().ConfigureAwait(false);
-                    errorStatusCode = (int)response.StatusCode;
->>>>>>> 252e8c6f
-                }
-                response.EnsureSuccessStatusCode();
-            }
-            catch (Exception ex) when (
-                ex is InvalidOperationException
-                || ex is HttpRequestException)
-            {
-                Logger.HttpRequestError(
-                    _logger,
-                    serviceName!,
-                    effectiveOptions.BaseUrl!,
-                    effectiveOptions.RelativePath!,
-                    errorStatusCode,
+                    errorStatusCode = (int)response.StatusCode;
+                    errorResponseContent = await ReadErrorResponseContentAsync(response, cancellationToken).ConfigureAwait(false);
+                }
+                response.EnsureSuccessStatusCode();
+            }
+            catch(Exception ex) when (
+                ex is InvalidOperationException
+                || ex is HttpRequestException)
+            {
+                Logger.HttpRequestError(
+                    _logger, 
+                    serviceName!,
+                    effectiveOptions.BaseUrl!, 
+                    effectiveOptions.RelativePath!, 
+                    errorStatusCode, 
                     errorResponseContent, ex);
                 throw;
             }
@@ -1286,26 +1202,22 @@
                 }
                 if (response.IsSuccessStatusCode == false)
                 {
-<<<<<<< HEAD
-                    errorResponseContent = await ReadErrorResponseContentAsync(response, cancellationToken).ConfigureAwait(false);
-=======
-                    errorResponseContent = await response.Content.ReadAsStringAsync().ConfigureAwait(false);
-                    errorStatusCode = (int)response.StatusCode;
->>>>>>> 252e8c6f
+                    errorStatusCode = (int)response.StatusCode;
+                    errorResponseContent = await ReadErrorResponseContentAsync(response, cancellationToken).ConfigureAwait(false);
                 }
                 response.EnsureSuccessStatusCode();
                 return await DeserializeOutputAsync<TOutput>(response, effectiveOptions, outputJsonTypeInfo, cancellationToken).ConfigureAwait(false);
             }
-            catch (Exception ex) when (
-                ex is InvalidOperationException
-                || ex is HttpRequestException)
-            {
-                Logger.HttpRequestError(
-                    _logger,
-                    serviceName!,
-                    effectiveOptions.BaseUrl!,
-                    effectiveOptions.RelativePath!,
-                    errorStatusCode,
+            catch(Exception ex) when (
+                ex is InvalidOperationException
+                || ex is HttpRequestException)
+            {
+                Logger.HttpRequestError(
+                    _logger, 
+                    serviceName!,
+                    effectiveOptions.BaseUrl!, 
+                    effectiveOptions.RelativePath!, 
+                    errorStatusCode, 
                     errorResponseContent, ex);
                 throw;
             }
@@ -1335,25 +1247,21 @@
                 }
                 if (response.IsSuccessStatusCode == false)
                 {
-<<<<<<< HEAD
-                    errorResponseContent = await ReadErrorResponseContentAsync(response, cancellationToken).ConfigureAwait(false);
-=======
-                    errorResponseContent = await response.Content.ReadAsStringAsync().ConfigureAwait(false);
-                    errorStatusCode = (int)response.StatusCode;
->>>>>>> 252e8c6f
-                }
-                response.EnsureSuccessStatusCode();
-            }
-            catch (Exception ex) when (
-                ex is InvalidOperationException
-                || ex is HttpRequestException)
-            {
-                Logger.HttpRequestError(
-                    _logger,
-                    serviceName!,
-                    effectiveOptions.BaseUrl!,
-                    effectiveOptions.RelativePath!,
-                    errorStatusCode,
+                    errorStatusCode = (int)response.StatusCode;
+                    errorResponseContent = await ReadErrorResponseContentAsync(response, cancellationToken).ConfigureAwait(false);
+                }
+                response.EnsureSuccessStatusCode();
+            }
+            catch(Exception ex) when (
+                ex is InvalidOperationException
+                || ex is HttpRequestException)
+            {
+                Logger.HttpRequestError(
+                    _logger, 
+                    serviceName!,
+                    effectiveOptions.BaseUrl!, 
+                    effectiveOptions.RelativePath!, 
+                    errorStatusCode, 
                     errorResponseContent, ex);
                 throw;
             }
@@ -1385,26 +1293,22 @@
                 }
                 if (response.IsSuccessStatusCode == false)
                 {
-<<<<<<< HEAD
-                    errorResponseContent = await ReadErrorResponseContentAsync(response, cancellationToken).ConfigureAwait(false);
-=======
-                    errorResponseContent = await response.Content.ReadAsStringAsync().ConfigureAwait(false);
-                    errorStatusCode = (int)response.StatusCode;
->>>>>>> 252e8c6f
+                    errorStatusCode = (int)response.StatusCode;
+                    errorResponseContent = await ReadErrorResponseContentAsync(response, cancellationToken).ConfigureAwait(false);
                 }
                 response.EnsureSuccessStatusCode();
                 return await DeserializeOutputAsync<TOutput>(response, effectiveOptions, outputJsonTypeInfo, cancellationToken).ConfigureAwait(false);
             }
-            catch (Exception ex) when (
-                ex is InvalidOperationException
-                || ex is HttpRequestException)
-            {
-                Logger.HttpRequestError(
-                    _logger,
-                    serviceName!,
-                    effectiveOptions.BaseUrl!,
-                    effectiveOptions.RelativePath!,
-                    errorStatusCode,
+            catch(Exception ex) when (
+                ex is InvalidOperationException
+                || ex is HttpRequestException)
+            {
+                Logger.HttpRequestError(
+                    _logger, 
+                    serviceName!,
+                    effectiveOptions.BaseUrl!, 
+                    effectiveOptions.RelativePath!, 
+                    errorStatusCode, 
                     errorResponseContent, ex);
                 throw;
             }
@@ -1435,25 +1339,21 @@
                 }
                 if (response.IsSuccessStatusCode == false)
                 {
-<<<<<<< HEAD
-                    errorResponseContent = await ReadErrorResponseContentAsync(response, cancellationToken).ConfigureAwait(false);
-=======
-                    errorResponseContent = await response.Content.ReadAsStringAsync().ConfigureAwait(false);
-                    errorStatusCode = (int)response.StatusCode;
->>>>>>> 252e8c6f
-                }
-                response.EnsureSuccessStatusCode();
-            }
-            catch (Exception ex) when (
-                ex is InvalidOperationException
-                || ex is HttpRequestException)
-            {
-                Logger.HttpRequestError(
-                    _logger,
-                    serviceName!,
-                    effectiveOptions.BaseUrl!,
-                    effectiveOptions.RelativePath!,
-                    errorStatusCode,
+                    errorStatusCode = (int)response.StatusCode;
+                    errorResponseContent = await ReadErrorResponseContentAsync(response, cancellationToken).ConfigureAwait(false);
+                }
+                response.EnsureSuccessStatusCode();
+            }
+            catch(Exception ex) when (
+                ex is InvalidOperationException
+                || ex is HttpRequestException)
+            {
+                Logger.HttpRequestError(
+                    _logger, 
+                    serviceName!,
+                    effectiveOptions.BaseUrl!, 
+                    effectiveOptions.RelativePath!, 
+                    errorStatusCode, 
                     errorResponseContent, ex);
                 throw;
             }
@@ -1486,26 +1386,22 @@
                 }
                 if (response.IsSuccessStatusCode == false)
                 {
-<<<<<<< HEAD
-                    errorResponseContent = await ReadErrorResponseContentAsync(response, cancellationToken).ConfigureAwait(false);
-=======
-                    errorResponseContent = await response.Content.ReadAsStringAsync().ConfigureAwait(false);
-                    errorStatusCode = (int)response.StatusCode;
->>>>>>> 252e8c6f
+                    errorStatusCode = (int)response.StatusCode;
+                    errorResponseContent = await ReadErrorResponseContentAsync(response, cancellationToken).ConfigureAwait(false);
                 }
                 response.EnsureSuccessStatusCode();
                 return await DeserializeOutputAsync<TOutput>(response, effectiveOptions, outputJsonTypeInfo, cancellationToken).ConfigureAwait(false);
             }
-            catch (Exception ex) when (
-                ex is InvalidOperationException
-                || ex is HttpRequestException)
-            {
-                Logger.HttpRequestError(
-                    _logger,
-                    serviceName!,
-                    effectiveOptions.BaseUrl!,
-                    effectiveOptions.RelativePath!,
-                    errorStatusCode,
+            catch(Exception ex) when (
+                ex is InvalidOperationException
+                || ex is HttpRequestException)
+            {
+                Logger.HttpRequestError(
+                    _logger, 
+                    serviceName!,
+                    effectiveOptions.BaseUrl!, 
+                    effectiveOptions.RelativePath!, 
+                    errorStatusCode, 
                     errorResponseContent, ex);
                 throw;
             }
@@ -1535,25 +1431,21 @@
                 }
                 if (response.IsSuccessStatusCode == false)
                 {
-<<<<<<< HEAD
-                    errorResponseContent = await ReadErrorResponseContentAsync(response, cancellationToken).ConfigureAwait(false);
-=======
-                    errorResponseContent = await response.Content.ReadAsStringAsync().ConfigureAwait(false);
-                    errorStatusCode = (int)response.StatusCode;
->>>>>>> 252e8c6f
-                }
-                response.EnsureSuccessStatusCode();
-            }
-            catch (Exception ex) when (
-                ex is InvalidOperationException
-                || ex is HttpRequestException)
-            {
-                Logger.HttpRequestError(
-                    _logger,
-                    serviceName!,
-                    effectiveOptions.BaseUrl!,
-                    effectiveOptions.RelativePath!,
-                    errorStatusCode,
+                    errorStatusCode = (int)response.StatusCode;
+                    errorResponseContent = await ReadErrorResponseContentAsync(response, cancellationToken).ConfigureAwait(false);
+                }
+                response.EnsureSuccessStatusCode();
+            }
+            catch(Exception ex) when (
+                ex is InvalidOperationException
+                || ex is HttpRequestException)
+            {
+                Logger.HttpRequestError(
+                    _logger, 
+                    serviceName!,
+                    effectiveOptions.BaseUrl!, 
+                    effectiveOptions.RelativePath!, 
+                    errorStatusCode, 
                     errorResponseContent, ex);
                 throw;
             }
@@ -1585,26 +1477,22 @@
                 }
                 if (response.IsSuccessStatusCode == false)
                 {
-<<<<<<< HEAD
-                    errorResponseContent = await ReadErrorResponseContentAsync(response, cancellationToken).ConfigureAwait(false);
-=======
-                    errorResponseContent = await response.Content.ReadAsStringAsync().ConfigureAwait(false);
-                    errorStatusCode = (int)response.StatusCode;
->>>>>>> 252e8c6f
+                    errorStatusCode = (int)response.StatusCode;
+                    errorResponseContent = await ReadErrorResponseContentAsync(response, cancellationToken).ConfigureAwait(false);
                 }
                 response.EnsureSuccessStatusCode();
                 return await DeserializeOutputAsync<TOutput>(response, effectiveOptions, outputJsonTypeInfo, cancellationToken).ConfigureAwait(false);
             }
-            catch (Exception ex) when (
-                ex is InvalidOperationException
-                || ex is HttpRequestException)
-            {
-                Logger.HttpRequestError(
-                    _logger,
-                    serviceName!,
-                    effectiveOptions.BaseUrl!,
-                    effectiveOptions.RelativePath!,
-                    errorStatusCode,
+            catch(Exception ex) when (
+                ex is InvalidOperationException
+                || ex is HttpRequestException)
+            {
+                Logger.HttpRequestError(
+                    _logger, 
+                    serviceName!,
+                    effectiveOptions.BaseUrl!, 
+                    effectiveOptions.RelativePath!, 
+                    errorStatusCode, 
                     errorResponseContent, ex);
                 throw;
             }
@@ -1635,25 +1523,21 @@
                 }
                 if (response.IsSuccessStatusCode == false)
                 {
-<<<<<<< HEAD
-                    errorResponseContent = await ReadErrorResponseContentAsync(response, cancellationToken).ConfigureAwait(false);
-=======
-                    errorResponseContent = await response.Content.ReadAsStringAsync().ConfigureAwait(false);
-                    errorStatusCode = (int)response.StatusCode;
->>>>>>> 252e8c6f
-                }
-                response.EnsureSuccessStatusCode();
-            }
-            catch (Exception ex) when (
-                ex is InvalidOperationException
-                || ex is HttpRequestException)
-            {
-                Logger.HttpRequestError(
-                    _logger,
-                    serviceName!,
-                    effectiveOptions.BaseUrl!,
-                    effectiveOptions.RelativePath!,
-                    errorStatusCode,
+                    errorStatusCode = (int)response.StatusCode;
+                    errorResponseContent = await ReadErrorResponseContentAsync(response, cancellationToken).ConfigureAwait(false);
+                }
+                response.EnsureSuccessStatusCode();
+            }
+            catch(Exception ex) when (
+                ex is InvalidOperationException
+                || ex is HttpRequestException)
+            {
+                Logger.HttpRequestError(
+                    _logger, 
+                    serviceName!,
+                    effectiveOptions.BaseUrl!, 
+                    effectiveOptions.RelativePath!, 
+                    errorStatusCode, 
                     errorResponseContent, ex);
                 throw;
             }
@@ -1686,26 +1570,22 @@
                 }
                 if (response.IsSuccessStatusCode == false)
                 {
-<<<<<<< HEAD
-                    errorResponseContent = await ReadErrorResponseContentAsync(response, cancellationToken).ConfigureAwait(false);
-=======
-                    errorResponseContent = await response.Content.ReadAsStringAsync().ConfigureAwait(false);
-                    errorStatusCode = (int)response.StatusCode;
->>>>>>> 252e8c6f
+                    errorStatusCode = (int)response.StatusCode;
+                    errorResponseContent = await ReadErrorResponseContentAsync(response, cancellationToken).ConfigureAwait(false);
                 }
                 response.EnsureSuccessStatusCode();
                 return await DeserializeOutputAsync<TOutput>(response, effectiveOptions, outputJsonTypeInfo, cancellationToken).ConfigureAwait(false);
             }
-            catch (Exception ex) when (
-                ex is InvalidOperationException
-                || ex is HttpRequestException)
-            {
-                Logger.HttpRequestError(
-                    _logger,
-                    serviceName!,
-                    effectiveOptions.BaseUrl!,
-                    effectiveOptions.RelativePath!,
-                    errorStatusCode,
+            catch(Exception ex) when (
+                ex is InvalidOperationException
+                || ex is HttpRequestException)
+            {
+                Logger.HttpRequestError(
+                    _logger, 
+                    serviceName!,
+                    effectiveOptions.BaseUrl!, 
+                    effectiveOptions.RelativePath!, 
+                    errorStatusCode, 
                     errorResponseContent, ex);
                 throw;
             }
@@ -1735,25 +1615,21 @@
                 }
                 if (response.IsSuccessStatusCode == false)
                 {
-<<<<<<< HEAD
-                    errorResponseContent = await ReadErrorResponseContentAsync(response, cancellationToken).ConfigureAwait(false);
-=======
-                    errorResponseContent = await response.Content.ReadAsStringAsync().ConfigureAwait(false);
-                    errorStatusCode = (int)response.StatusCode;
->>>>>>> 252e8c6f
-                }
-                response.EnsureSuccessStatusCode();
-            }
-            catch (Exception ex) when (
-                ex is InvalidOperationException
-                || ex is HttpRequestException)
-            {
-                Logger.HttpRequestError(
-                    _logger,
-                    serviceName!,
-                    effectiveOptions.BaseUrl!,
-                    effectiveOptions.RelativePath!,
-                    errorStatusCode,
+                    errorStatusCode = (int)response.StatusCode;
+                    errorResponseContent = await ReadErrorResponseContentAsync(response, cancellationToken).ConfigureAwait(false);
+                }
+                response.EnsureSuccessStatusCode();
+            }
+            catch(Exception ex) when (
+                ex is InvalidOperationException
+                || ex is HttpRequestException)
+            {
+                Logger.HttpRequestError(
+                    _logger, 
+                    serviceName!,
+                    effectiveOptions.BaseUrl!, 
+                    effectiveOptions.RelativePath!, 
+                    errorStatusCode, 
                     errorResponseContent, ex);
                 throw;
             }
@@ -1785,26 +1661,22 @@
                 }
                 if (response.IsSuccessStatusCode == false)
                 {
-<<<<<<< HEAD
-                    errorResponseContent = await ReadErrorResponseContentAsync(response, cancellationToken).ConfigureAwait(false);
-=======
-                    errorResponseContent = await response.Content.ReadAsStringAsync().ConfigureAwait(false);
-                    errorStatusCode = (int)response.StatusCode;
->>>>>>> 252e8c6f
+                    errorStatusCode = (int)response.StatusCode;
+                    errorResponseContent = await ReadErrorResponseContentAsync(response, cancellationToken).ConfigureAwait(false);
                 }
                 response.EnsureSuccessStatusCode();
                 return await DeserializeOutputAsync<TOutput>(response, effectiveOptions, outputJsonTypeInfo, cancellationToken).ConfigureAwait(false);
             }
-            catch (Exception ex) when (
-                ex is InvalidOperationException
-                || ex is HttpRequestException)
-            {
-                Logger.HttpRequestError(
-                    _logger,
-                    serviceName!,
-                    effectiveOptions.BaseUrl!,
-                    effectiveOptions.RelativePath!,
-                    errorStatusCode,
+            catch(Exception ex) when (
+                ex is InvalidOperationException
+                || ex is HttpRequestException)
+            {
+                Logger.HttpRequestError(
+                    _logger, 
+                    serviceName!,
+                    effectiveOptions.BaseUrl!, 
+                    effectiveOptions.RelativePath!, 
+                    errorStatusCode, 
                     errorResponseContent, ex);
                 throw;
             }
@@ -1835,25 +1707,21 @@
                 }
                 if (response.IsSuccessStatusCode == false)
                 {
-<<<<<<< HEAD
-                    errorResponseContent = await ReadErrorResponseContentAsync(response, cancellationToken).ConfigureAwait(false);
-=======
-                    errorResponseContent = await response.Content.ReadAsStringAsync().ConfigureAwait(false);
-                    errorStatusCode = (int)response.StatusCode;
->>>>>>> 252e8c6f
-                }
-                response.EnsureSuccessStatusCode();
-            }
-            catch (Exception ex) when (
-                ex is InvalidOperationException
-                || ex is HttpRequestException)
-            {
-                Logger.HttpRequestError(
-                    _logger,
-                    serviceName!,
-                    effectiveOptions.BaseUrl!,
-                    effectiveOptions.RelativePath!,
-                    errorStatusCode,
+                    errorStatusCode = (int)response.StatusCode;
+                    errorResponseContent = await ReadErrorResponseContentAsync(response, cancellationToken).ConfigureAwait(false);
+                }
+                response.EnsureSuccessStatusCode();
+            }
+            catch(Exception ex) when (
+                ex is InvalidOperationException
+                || ex is HttpRequestException)
+            {
+                Logger.HttpRequestError(
+                    _logger, 
+                    serviceName!,
+                    effectiveOptions.BaseUrl!, 
+                    effectiveOptions.RelativePath!, 
+                    errorStatusCode, 
                     errorResponseContent, ex);
                 throw;
             }
@@ -1886,26 +1754,22 @@
                 }
                 if (response.IsSuccessStatusCode == false)
                 {
-<<<<<<< HEAD
-                    errorResponseContent = await ReadErrorResponseContentAsync(response, cancellationToken).ConfigureAwait(false);
-=======
-                    errorResponseContent = await response.Content.ReadAsStringAsync().ConfigureAwait(false);
-                    errorStatusCode = (int)response.StatusCode;
->>>>>>> 252e8c6f
+                    errorStatusCode = (int)response.StatusCode;
+                    errorResponseContent = await ReadErrorResponseContentAsync(response, cancellationToken).ConfigureAwait(false);
                 }
                 response.EnsureSuccessStatusCode();
                 return await DeserializeOutputAsync<TOutput>(response, effectiveOptions, outputJsonTypeInfo, cancellationToken).ConfigureAwait(false);
             }
-            catch (Exception ex) when (
-                ex is InvalidOperationException
-                || ex is HttpRequestException)
-            {
-                Logger.HttpRequestError(
-                    _logger,
-                    serviceName!,
-                    effectiveOptions.BaseUrl!,
-                    effectiveOptions.RelativePath!,
-                    errorStatusCode,
+            catch(Exception ex) when (
+                ex is InvalidOperationException
+                || ex is HttpRequestException)
+            {
+                Logger.HttpRequestError(
+                    _logger, 
+                    serviceName!,
+                    effectiveOptions.BaseUrl!, 
+                    effectiveOptions.RelativePath!, 
+                    errorStatusCode, 
                     errorResponseContent, ex);
                 throw;
             }
@@ -1935,25 +1799,21 @@
                 }
                 if (response.IsSuccessStatusCode == false)
                 {
-<<<<<<< HEAD
-                    errorResponseContent = await ReadErrorResponseContentAsync(response, cancellationToken).ConfigureAwait(false);
-=======
-                    errorResponseContent = await response.Content.ReadAsStringAsync().ConfigureAwait(false);
-                    errorStatusCode = (int)response.StatusCode;
->>>>>>> 252e8c6f
-                }
-                response.EnsureSuccessStatusCode();
-            }
-            catch (Exception ex) when (
-                ex is InvalidOperationException
-                || ex is HttpRequestException)
-            {
-                Logger.HttpRequestError(
-                    _logger,
-                    serviceName!,
-                    effectiveOptions.BaseUrl!,
-                    effectiveOptions.RelativePath!,
-                    errorStatusCode,
+                    errorStatusCode = (int)response.StatusCode;
+                    errorResponseContent = await ReadErrorResponseContentAsync(response, cancellationToken).ConfigureAwait(false);
+                }
+                response.EnsureSuccessStatusCode();
+            }
+            catch(Exception ex) when (
+                ex is InvalidOperationException
+                || ex is HttpRequestException)
+            {
+                Logger.HttpRequestError(
+                    _logger, 
+                    serviceName!,
+                    effectiveOptions.BaseUrl!, 
+                    effectiveOptions.RelativePath!, 
+                    errorStatusCode, 
                     errorResponseContent, ex);
                 throw;
             }
@@ -1985,30 +1845,26 @@
                 }
                 if (response.IsSuccessStatusCode == false)
                 {
-<<<<<<< HEAD
-                    errorResponseContent = await ReadErrorResponseContentAsync(response, cancellationToken).ConfigureAwait(false);
-=======
-                    errorResponseContent = await response.Content.ReadAsStringAsync().ConfigureAwait(false);
-                    errorStatusCode = (int)response.StatusCode;
->>>>>>> 252e8c6f
+                    errorStatusCode = (int)response.StatusCode;
+                    errorResponseContent = await ReadErrorResponseContentAsync(response, cancellationToken).ConfigureAwait(false);
                 }
                 response.EnsureSuccessStatusCode();
                 return await DeserializeOutputAsync<TOutput>(response, effectiveOptions, outputJsonTypeInfo, cancellationToken).ConfigureAwait(false);
             }
-            catch (Exception ex) when (
-                ex is InvalidOperationException
-                || ex is HttpRequestException)
-            {
-                Logger.HttpRequestError(
-                    _logger,
-                    serviceName!,
-                    effectiveOptions.BaseUrl!,
-                    effectiveOptions.RelativePath!,
-                    errorStatusCode,
+            catch(Exception ex) when (
+                ex is InvalidOperationException
+                || ex is HttpRequestException)
+            {
+                Logger.HttpRequestError(
+                    _logger, 
+                    serviceName!,
+                    effectiveOptions.BaseUrl!, 
+                    effectiveOptions.RelativePath!, 
+                    errorStatusCode, 
                     errorResponseContent, ex);
                 throw;
             }
         }
 #endif // NET8_0_OR_GREATER
-    }
+   }
 }