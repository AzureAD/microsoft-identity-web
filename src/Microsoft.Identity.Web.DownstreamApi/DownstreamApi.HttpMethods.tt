﻿<#@ template debug="false" hostspecific="false" language="C#" #>
<#@ assembly name="System.Core" #>
<#@ import namespace="System.Linq" #>
<#@ import namespace="System.Text" #>
<#@ import namespace="System.Collections.Generic" #>
<#@ output extension=".cs" #>
// Copyright (c) Microsoft Corporation. All rights reserved.
// Licensed under the MIT License.

using System;
using System.Diagnostics.CodeAnalysis;
using System.Net.Http;
using System.Security.Claims;
using System.Threading;
using System.Threading.Tasks;
using Microsoft.Identity.Abstractions;

#if NET8_0_OR_GREATER
using System.Text.Json.Serialization.Metadata;
#endif

namespace Microsoft.Identity.Web
{
    /// <inheritdoc/>
    internal partial class DownstreamApi : IDownstreamApi
    {
<#
  bool firstMethod = true;

  foreach(string framework in new string[]{  "all", "net8" } )
  {
    if (framework == "net8")
    {
#>

#if NET8_0_OR_GREATER
<#
    }
  foreach(string httpMethod in new string[]{  "Get", "Post", "Put", "Patch", "Delete"} )
  {
   if (httpMethod == "Patch" && framework != "net8")
   {
#>

#if !NETFRAMEWORK && !NETSTANDARD2_0
<#
   }

   foreach(string token in new string[] {"User", "App"})
   {
    foreach(string template in new string[] {"<TInput>", "<TOutput>", "<TInput, TOutput>"} )
    {
     bool hasOutput =  template.Contains("TOutput");
     bool hasInput = template.Contains("TInput");

     if (httpMethod == "Get" && !hasOutput)
      continue;

     if ((httpMethod == "Post" || httpMethod == "Put" || httpMethod == "Delete" || httpMethod == "Patch") && !hasInput)
      continue;

     bool hasApp = (token == "App");
     string returnType = hasOutput ? "Task<TOutput?>" : "Task";
     string content = hasInput ? "effectiveInput" : "null";
     string user = !hasApp ? "user" : "null";
     if (!firstMethod) {
#>

<#   }
     firstMethod = false; 
#>
        /// <inheritdoc/>

<# if ((hasInput || hasOutput) && (framework != "net8" && framework != "net9")){ #>
#if NET8_0_OR_GREATER
        [RequiresUnreferencedCode("Calls JsonSerializer.Serialize<TInput>")]
        [RequiresDynamicCode("Calls JsonSerializer.Serialize<TInput>")]
#endif
<# } #>
        public async <#= returnType #> <#= httpMethod #>For<#= token #>Async<#= template #>(
            string? serviceName,
<# if (hasInput){ #>
            TInput input,
<# } #>
<# if (hasInput && (framework == "net8" || framework == "net9")){ #>
            JsonTypeInfo<TInput> inputJsonTypeInfo,
<# } #>
<# if (hasOutput && (framework == "net8" || framework == "net9")){ #>
            JsonTypeInfo<TOutput> outputJsonTypeInfo,
<# } #>
            Action<DownstreamApiOptionsReadOnlyHttpMethod>? downstreamApiOptionsOverride = null,
<# if (!hasApp){ #>
            ClaimsPrincipal? user = null,
<# } #>
            CancellationToken cancellationToken = default)
<# if (hasOutput){ #>
            where TOutput : class
<# } #>
        {
            DownstreamApiOptions effectiveOptions = MergeOptions(serviceName, downstreamApiOptionsOverride, HttpMethod.<#=httpMethod#>);
<# if (hasInput) {
   if (framework == "net8"){
#>
            HttpContent? effectiveInput = SerializeInput(input, effectiveOptions, inputJsonTypeInfo);
<# } else { #>
            HttpContent? effectiveInput = SerializeInput(input, effectiveOptions);
<# } } #>
            string errorResponseContent = string.Empty;
            int errorStatusCode = 0;
            try
            {
                HttpResponseMessage response = await CallApiInternalAsync(serviceName, effectiveOptions, <#= hasApp ? "true" : "false" #>, <#= content #>, <#= user #>, cancellationToken).ConfigureAwait(false);
<# if (hasInput){ #>

                // Only dispose the HttpContent if was created here, not provided by the caller.
                if (input is not HttpContent)
                {
                    effectiveInput?.Dispose();
                }
                if (response.IsSuccessStatusCode == false)
                {
<<<<<<< HEAD
                    errorResponseContent = await ReadErrorResponseContentAsync(response, cancellationToken).ConfigureAwait(false);
=======
                    errorResponseContent = await response.Content.ReadAsStringAsync().ConfigureAwait(false);
                    errorStatusCode = (int)response.StatusCode;
>>>>>>> 252e8c6f
                }
                response.EnsureSuccessStatusCode();
<# }
   if (hasOutput && framework == "net8")
   { #>
                return await DeserializeOutputAsync<TOutput>(response, effectiveOptions, outputJsonTypeInfo, cancellationToken).ConfigureAwait(false);
<# } 
   else if (hasOutput)
   {#>
                return await DeserializeOutputAsync<TOutput>(response, effectiveOptions, cancellationToken).ConfigureAwait(false);
<# } #>
            }
            catch(Exception ex) when (
                ex is InvalidOperationException
                || ex is HttpRequestException)
            {
                Logger.HttpRequestError(
                    _logger, 
                    serviceName!,
                    effectiveOptions.BaseUrl!, 
                    effectiveOptions.RelativePath!, 
                    errorStatusCode, 
                    errorResponseContent, ex);
                throw;
            }
        }
<#
    }
   }
#>
<#
     if (httpMethod == "Patch" && framework != "net8")
     {
#>

#endif // !NETFRAMEWORK && !NETSTANDARD2_0
<#
    }
  }
if (framework == "net8") {#>
#endif // NET8_0_OR_GREATER
<#}
}
#>   }
}<|MERGE_RESOLUTION|>--- conflicted
+++ resolved
@@ -119,12 +119,8 @@
                 }
                 if (response.IsSuccessStatusCode == false)
                 {
-<<<<<<< HEAD
+                    errorStatusCode = (int)response.StatusCode;
                     errorResponseContent = await ReadErrorResponseContentAsync(response, cancellationToken).ConfigureAwait(false);
-=======
-                    errorResponseContent = await response.Content.ReadAsStringAsync().ConfigureAwait(false);
-                    errorStatusCode = (int)response.StatusCode;
->>>>>>> 252e8c6f
                 }
                 response.EnsureSuccessStatusCode();
 <# }
