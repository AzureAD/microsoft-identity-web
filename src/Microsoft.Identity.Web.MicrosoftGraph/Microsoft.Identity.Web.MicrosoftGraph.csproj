﻿<Project Sdk="Microsoft.NET.Sdk">
  <PropertyGroup>

    <Title>Microsoft Identity Web, Microsoft Graph helper</Title>
    <Product>Microsoft Identity Web</Product>
    <Description>
      This package enables ASP.NET Core web apps and web APIs to use the Microsoft identity platform (formerly Azure AD v2.0).
      This package is specifically used for web applications, which sign-in users and call Microsoft Graph, and for protected web APIs
      that call Microsoft Graph.
    </Description>
    <ProjectGuid>{E4BC2331-6822-45C3-9702-D76DD0556532}</ProjectGuid>
  </PropertyGroup>

  <PropertyGroup>
    <TargetFrameworks>netcoreapp3.1; net5.0</TargetFrameworks>
  </PropertyGroup>

  <ItemGroup>
    <PackageReference Include="Microsoft.Graph" Version="$(MicrosoftGraphVersion)" />
  </ItemGroup>

  <ItemGroup>
    <ProjectReference Include="..\Microsoft.Identity.Web\Microsoft.Identity.Web.csproj" />
  </ItemGroup>

<<<<<<< HEAD
  <PropertyGroup>
    <TargetFrameworks>netcoreapp3.1; net5.0; net462; net472</TargetFrameworks>
    <SignAssembly>true</SignAssembly>
    <AssemblyOriginatorKeyFile>../../build/MSAL.snk</AssemblyOriginatorKeyFile>
    <GenerateDocumentationFile>true</GenerateDocumentationFile>
    <Nullable>enable</Nullable>
    <LangVersion>8.0</LangVersion>
  </PropertyGroup>

  <PropertyGroup>
    <!-- The MSAL.snk has both private and public keys -->
    <DelaySign>false</DelaySign>
    <CodeAnalysisRuleSet>..\..\.sonarlint\azuread_microsoft-identity-webcsharp.ruleset</CodeAnalysisRuleSet>
  </PropertyGroup>

  <PropertyGroup Condition="'$(TF_BUILD)' == 'true'">
    <ContinuousIntegrationBuild>true</ContinuousIntegrationBuild>
    <PublishRepositoryUrl>true</PublishRepositoryUrl>
    <IncludeSymbols>true</IncludeSymbols>
    <SymbolPackageFormat>snupkg</SymbolPackageFormat>
    <EmbedUntrackedSources>true</EmbedUntrackedSources>
  </PropertyGroup>
  
=======
>>>>>>> 07317ac2
</Project><|MERGE_RESOLUTION|>--- conflicted
+++ resolved
@@ -23,30 +23,8 @@
     <ProjectReference Include="..\Microsoft.Identity.Web\Microsoft.Identity.Web.csproj" />
   </ItemGroup>
 
-<<<<<<< HEAD
   <PropertyGroup>
     <TargetFrameworks>netcoreapp3.1; net5.0; net462; net472</TargetFrameworks>
-    <SignAssembly>true</SignAssembly>
-    <AssemblyOriginatorKeyFile>../../build/MSAL.snk</AssemblyOriginatorKeyFile>
-    <GenerateDocumentationFile>true</GenerateDocumentationFile>
-    <Nullable>enable</Nullable>
-    <LangVersion>8.0</LangVersion>
   </PropertyGroup>
 
-  <PropertyGroup>
-    <!-- The MSAL.snk has both private and public keys -->
-    <DelaySign>false</DelaySign>
-    <CodeAnalysisRuleSet>..\..\.sonarlint\azuread_microsoft-identity-webcsharp.ruleset</CodeAnalysisRuleSet>
-  </PropertyGroup>
-
-  <PropertyGroup Condition="'$(TF_BUILD)' == 'true'">
-    <ContinuousIntegrationBuild>true</ContinuousIntegrationBuild>
-    <PublishRepositoryUrl>true</PublishRepositoryUrl>
-    <IncludeSymbols>true</IncludeSymbols>
-    <SymbolPackageFormat>snupkg</SymbolPackageFormat>
-    <EmbedUntrackedSources>true</EmbedUntrackedSources>
-  </PropertyGroup>
-  
-=======
->>>>>>> 07317ac2
 </Project>