--- conflicted
+++ resolved
@@ -8,57 +8,7 @@
       This package is specifically used for web applications, which sign-in users, and protected web APIs, which optionally call downstream web APIs.
     </Description>
     <ProjectGuid>{2467D9A0-045B-4B45-8CCB-1AA229093F9F}</ProjectGuid>
-<<<<<<< HEAD
-  </PropertyGroup>
-  <PropertyGroup Label="Source Link">
-    <PublishRepositoryUrl>true</PublishRepositoryUrl>
-    <EmbedUntrackedSources>true</EmbedUntrackedSources>
-    <!-- Build symbol package (.snupkg) to distribute the PDB containing Source Link -->
-    <IncludeSymbols>true</IncludeSymbols>
-    <SymbolPackageFormat>snupkg</SymbolPackageFormat>
-  </PropertyGroup>
-
-  <ItemGroup>
-    <AdditionalFiles Include="..\..\stylecop.json" />
-  </ItemGroup>
-
-  <ItemGroup>
-    <AdditionalFiles Include="..\..\.sonarlint\azuread_microsoft-identity-web\CSharp\SonarLint.xml" Link="SonarLint.xml" />
-  </ItemGroup>
-
-  <ItemGroup>
-    <None Include="..\..\LICENSE">
-      <Pack>True</Pack>
-      <PackagePath></PackagePath>
-    </None>
-  </ItemGroup>
-
-  <ItemGroup Label="Build Tools" Condition="$([MSBuild]::IsOsPlatform('Windows'))">
-    <PackageReference Include="Microsoft.SourceLink.GitHub" Version="1.0.0" PrivateAssets="All" />
-  </ItemGroup>
-
-  <PropertyGroup>
-    <TargetFrameworks>net462</TargetFrameworks>
-    <SignAssembly>true</SignAssembly>
-    <AssemblyOriginatorKeyFile>../../build/MSAL.snk</AssemblyOriginatorKeyFile>
-    <GenerateDocumentationFile>true</GenerateDocumentationFile>
-    <Nullable>enable</Nullable>
-    <AllowUnsafeBlocks>true</AllowUnsafeBlocks>
-    <LangVersion>8.0</LangVersion>
-  </PropertyGroup>
-
-  <!-- 
-   TODO: use the predefined constants
-   https://docs.microsoft.com/en-us/dotnet/csharp/language-reference/preprocessor-directives
-  -->
-
-  <PropertyGroup>
-    <!-- The MSAL.snk has both private and public keys -->
-    <DelaySign>false</DelaySign>
-    <CodeAnalysisRuleSet>..\..\.sonarlint\azuread_microsoft-identity-webcsharp.ruleset</CodeAnalysisRuleSet>
-=======
     <TargetFrameworks>net472</TargetFrameworks>
->>>>>>> 3e4f4c3f
   </PropertyGroup>
 
   <PropertyGroup Condition="'$(Configuration)|$(Platform)'=='Debug|AnyCPU'">
