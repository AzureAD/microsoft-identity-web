// Copyright (c) Microsoft Corporation. All rights reserved.
// Licensed under the MIT License.

using System.Threading.Tasks;

namespace Microsoft.Identity.App
{
    /// <summary>
    /// 
    /// </summary>
    public static class Program
    {
        /// <summary>
        /// Creates or updates an Azure AD / Azure AD B2C application, and updates the code, using
        /// your developer credentials (from Visual Studio, Azure CLI, Azure RM PowerShell, VS Code).
        /// Use this tool in folders containing applications created with the following command:
        /// 
        ///   <c>dotnet new template --auth authOption [--calls-graph] [--called-api-url URI --called-api-scopes scopes]</c>
        /// 
        /// where the template is in <c>webapp</c>, <c>mvc</c>, <c>webapi</c>, <c>blazorserver</c>, <c>blazorwasm</c>.
        /// See https://aka.ms/ms-identity-app-registration.
        /// </summary>
        /// <param name="tenantId">Azure AD or Azure AD B2C tenant in which to create/update the app. 
        /// - If specified, the tool will create the application in the specified tenant. 
        /// - Otherwise it will create the app in your home tenant.</param>
        /// <param name="username">Username to use to connect to the Azure AD or Azure AD B2C tenant.
        /// It's only needed when you are signed-in in Visual Studio, or Azure CLI with 
        /// several identities. In that case, the username param is used to disambiguate
        /// which  identity to use to create the app in the tenant.</param>
        /// <param name="clientId">Client ID of an existing application from which to update the code. This is
        /// used when you don't want to register a new app, but want to configure the code 
        /// from an existing application (which can also be updated by the tool if needed).
        /// You might want to also pass-in the <paramref name="clientSecret"/> if you know it.</param>
        /// <param name="folder">When specified, will analyze the application code in the specified folder. 
        /// Otherwise analyzes the code in the current directory.</param>
        /// <param name="clientSecret">Client secret to use as a client credential.</param>
<<<<<<< HEAD
        /// <param name="apiClientId">Client ID of the blazorwasm hosted web API. 
        /// This is only used on the case of a blazorwasm hosted application where you only
        /// want to configure the code.</param>
=======
        /// <param name="susiPolicyId">Sign-up/Sign-in policy required for configurating 
        /// a B2C application from code that was created for AAD.</param>
        /// <param name="unregister">Unregister the application, instead of registering it.</param>
>>>>>>> a5eef2ca
        /// <returns></returns>
        static public async Task Main(
            string? tenantId,
            string? username,
            string? clientId,
            string? folder,
            string? clientSecret,
<<<<<<< HEAD
            string? apiClientId,
=======
            string? susiPolicyId,
>>>>>>> a5eef2ca
            bool? unregister)
        {
            // Read options
            ProvisioningToolOptions provisioningToolOptions = new ProvisioningToolOptions
            {
                Username = username,
                ClientId = clientId,
                ClientSecret = clientSecret,
                TenantId = tenantId,
<<<<<<< HEAD
                WebApiClientId = apiClientId,
                Unregister = unregister.HasValue ? unregister.Value : false
=======
                SusiPolicyId = susiPolicyId,
                Unregister = unregister ?? false
>>>>>>> a5eef2ca
            };

            if (folder != null)
            {
                provisioningToolOptions.CodeFolder = folder;
            }

            AppProvisioningTool appProvisionningTool = new AppProvisioningTool(provisioningToolOptions);
            await appProvisionningTool.Run();
        }

        private static void GenerateTests()
        {
            string parentFolder = @"C:\gh\microsoft-identity-web\ProjectTemplates\bin\Debug\tests";

            foreach (string subFolder in System.IO.Directory.GetDirectories(parentFolder))
            {
                foreach (string projectFolder in System.IO.Directory.GetDirectories(subFolder))
                {
                    System.Console.WriteLine($"[InlineData(@\"{System.IO.Path.GetFileName(subFolder)}\\{System.IO.Path.GetFileName(projectFolder)}\", {projectFolder.Contains("b2c")}, \"dotnet-WebApp\")]");
                }
            }
        }
    }
}<|MERGE_RESOLUTION|>--- conflicted
+++ resolved
@@ -34,15 +34,12 @@
         /// <param name="folder">When specified, will analyze the application code in the specified folder. 
         /// Otherwise analyzes the code in the current directory.</param>
         /// <param name="clientSecret">Client secret to use as a client credential.</param>
-<<<<<<< HEAD
+        /// <param name="susiPolicyId">Sign-up/Sign-in policy required for configurating 
+        /// a B2C application from code that was created for AAD.</param>
+        /// <param name="unregister">Unregister the application, instead of registering it.</param>
         /// <param name="apiClientId">Client ID of the blazorwasm hosted web API. 
         /// This is only used on the case of a blazorwasm hosted application where you only
         /// want to configure the code.</param>
-=======
-        /// <param name="susiPolicyId">Sign-up/Sign-in policy required for configurating 
-        /// a B2C application from code that was created for AAD.</param>
-        /// <param name="unregister">Unregister the application, instead of registering it.</param>
->>>>>>> a5eef2ca
         /// <returns></returns>
         static public async Task Main(
             string? tenantId,
@@ -50,11 +47,8 @@
             string? clientId,
             string? folder,
             string? clientSecret,
-<<<<<<< HEAD
+            string? susiPolicyId,
             string? apiClientId,
-=======
-            string? susiPolicyId,
->>>>>>> a5eef2ca
             bool? unregister)
         {
             // Read options
@@ -64,13 +58,9 @@
                 ClientId = clientId,
                 ClientSecret = clientSecret,
                 TenantId = tenantId,
-<<<<<<< HEAD
-                WebApiClientId = apiClientId,
-                Unregister = unregister.HasValue ? unregister.Value : false
-=======
                 SusiPolicyId = susiPolicyId,
-                Unregister = unregister ?? false
->>>>>>> a5eef2ca
+                Unregister = unregister ?? false,
+                WebApiClientId = apiClientId
             };
 
             if (folder != null)
