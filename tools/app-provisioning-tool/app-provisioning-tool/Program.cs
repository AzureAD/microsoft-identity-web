--- conflicted
+++ resolved
@@ -1,4 +1,4 @@
-﻿// Copyright (c) Microsoft Corporation. All rights reserved.
+// Copyright (c) Microsoft Corporation. All rights reserved.
 // Licensed under the MIT License.
 
 using System.Threading.Tasks;
@@ -42,11 +42,7 @@
             string? clientId,
             string? folder,
             string? clientSecret,
-<<<<<<< HEAD
-            bool? unregister = false)
-=======
             bool? unregister)
->>>>>>> e3dc8fc4
         {
             // Read options
             ProvisioningToolOptions provisioningToolOptions = new ProvisioningToolOptions
