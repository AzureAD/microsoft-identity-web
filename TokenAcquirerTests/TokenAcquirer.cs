// Copyright (c) Microsoft Corporation. All rights reserved.
// Licensed under the MIT License.

using System;
using System.Linq;
using System.Threading.Tasks;
using Azure.Identity;
using Microsoft.Extensions.DependencyInjection;
using Microsoft.Extensions.Options;
using Microsoft.Graph;
using Microsoft.Identity.Web;
using Microsoft.Identity.Web.TokenCacheProviders.InMemory;
using Xunit;

namespace TokenAcquirerTests
{
#if !FROM_GITHUB_ACTION
    public class TokenAcquirer
    {
<<<<<<< HEAD
        private static readonly string s_optionName = string.Empty;
        private static readonly CredentialDescription[] s_clientCredentials = new[]
        {
            CertificateDescription.FromKeyVault(
                "https://webappsapistests.vault.azure.net",
                "Self-Signed-5-5-22")
        };

        [Theory]
        [InlineData(false)]
        [InlineData(true)]
        public async Task AcquireToken_WithMicrosoftIdentityOptions_ClientCredentialsAsync(bool withClientCredentials)
=======
        [IgnoreOnAzureDevopsFact]
        //[Theory]
        //[InlineData(false)]
        //[InlineData(true)]
        public async Task AcquireToken_ClientCredentialsAsync()
>>>>>>> 6e8805f0
        {
            bool withClientCredentials = false; //add as param above
            TokenAcquirerFactory tokenAcquirerFactory = TokenAcquirerFactory.GetDefaultInstance();
            IServiceCollection services = tokenAcquirerFactory.Services;


            services.Configure<MicrosoftIdentityOptions>(s_optionName, option =>
            {
                option.Instance = "https://login.microsoftonline.com/";
                option.TenantId = "msidentitysamplestesting.onmicrosoft.com";
                option.ClientId = "6af093f3-b445-4b7a-beae-046864468ad6";
                if (withClientCredentials)
                {
                    option.ClientCertificates = s_clientCredentials.OfType<CertificateDescription>();
                }
                else
                {
                    option.ClientCredentials = s_clientCredentials;
                }
            });

            await CreateGraphClientAndAssert(tokenAcquirerFactory, services);
        }

        [IgnoreOnAzureDevopsFact]
        //[Fact]
        public async Task AcquireToken_WithMicrosoftAuthenticationOptions_ClientCredentialsAsync()
        {
            TokenAcquirerFactory tokenAcquirerFactory = TokenAcquirerFactory.GetDefaultInstance();
            IServiceCollection services = tokenAcquirerFactory.Services;

            services.Configure<MicrosoftAuthenticationOptions>(s_optionName, option =>
            {
                option.Instance = "https://login.microsoftonline.com/";
                option.TenantId = "msidentitysamplestesting.onmicrosoft.com";
                option.ClientId = "6af093f3-b445-4b7a-beae-046864468ad6";
                option.ClientCredentials = s_clientCredentials;
            });

            await CreateGraphClientAndAssert(tokenAcquirerFactory, services);
        }

<<<<<<< HEAD
        [Fact]
        public async Task AcquireToken_WithFactoryAndMicrosoftAuthenticationOptions_ClientCredentialsAsync()
        {
            TokenAcquirerFactory tokenAcquirerFactory = TokenAcquirerFactory.GetDefaultInstance();
            tokenAcquirerFactory.Services.AddInMemoryTokenCaches();
            tokenAcquirerFactory.Build();

            // Get the token acquirer from the options.
            var tokenAcquirer = tokenAcquirerFactory.GetTokenAcquirer(new MicrosoftAuthenticationOptions
            {
                ClientId = "6af093f3-b445-4b7a-beae-046864468ad6",
                Authority = "https://login.microsoftonline.com/msidentitysamplestesting.onmicrosoft.com",
                ClientCredentials = s_clientCredentials
            });
           
            var result = await tokenAcquirer.GetTokenForAppAsync("https://graph.microsoft.com/.default");
            Assert.False(string.IsNullOrEmpty(result.AccessToken));
        }

        [Fact]
        public async Task AcquireToken_WithFactoryAndAuthorityClientIdCert_ClientCredentialsAsync()
        {
            TokenAcquirerFactory tokenAcquirerFactory = TokenAcquirerFactory.GetDefaultInstance();
            tokenAcquirerFactory.Services.AddInMemoryTokenCaches();
            tokenAcquirerFactory.Build();

            var tokenAcquirer = tokenAcquirerFactory.GetTokenAcquirer(
                authority: "https://login.microsoftonline.com/msidentitysamplestesting.onmicrosoft.com",
                clientId: "6af093f3-b445-4b7a-beae-046864468ad6",
                clientCredentials: s_clientCredentials);

            var result = await tokenAcquirer.GetTokenForAppAsync("https://graph.microsoft.com/.default");
            Assert.False(string.IsNullOrEmpty(result.AccessToken));
        }

        [Fact]
=======
        [IgnoreOnAzureDevopsFact]
        //[Fact]
>>>>>>> 6e8805f0
        public async Task AcquireTokenWithPop_ClientCredentialsAsync()
        {
            TokenAcquirerFactory tokenAcquirerFactory = TokenAcquirerFactory.GetDefaultInstance();
            IServiceCollection services = tokenAcquirerFactory.Services;

            services.Configure<MicrosoftAuthenticationOptions>(s_optionName, option =>
            {
                option.Instance = "https://login.microsoftonline.com/";
                option.TenantId = "msidentitysamplestesting.onmicrosoft.com";
                option.ClientId = "6af093f3-b445-4b7a-beae-046864468ad6";
                option.ClientCredentials = s_clientCredentials;
            });

            services.AddInMemoryTokenCaches();
            var serviceProvider = tokenAcquirerFactory.Build();
            var options = serviceProvider.GetRequiredService<IOptions<MicrosoftAuthenticationOptions>>().Value;
            var cert = options.ClientCredentials.First().Certificate;

            // Get the token acquisition service
            ITokenAcquirer tokenAcquirer = tokenAcquirerFactory.GetTokenAcquirer(string.Empty);
            var result = await tokenAcquirer.GetTokenForAppAsync("https://graph.microsoft.com/.default", new TokenAcquisitionOptions() { PopPublicKey = cert?.GetPublicKeyString() });
            Assert.NotNull(result.AccessToken);
        }

        private static async Task CreateGraphClientAndAssert(TokenAcquirerFactory tokenAcquirerFactory, IServiceCollection services)
        {
            services.AddInMemoryTokenCaches();
            services.AddMicrosoftGraph();
            var serviceProvider = tokenAcquirerFactory.Build();
            GraphServiceClient graphServiceClient = serviceProvider.GetRequiredService<GraphServiceClient>();
            var users = await graphServiceClient.Users
                .Request()
                .WithAppOnly()
                //     .WithAuthenticationOptions(options => options.ProtocolScheme = "Pop")
                .GetAsync();
            Assert.Equal(50, users.Count);

            // Alternatively to calling Microsoft Graph, you can get a token acquirer service
            // and get a token, and use it in an SDK.
            ITokenAcquirer tokenAcquirer = tokenAcquirerFactory.GetTokenAcquirer(s_optionName);
            var result = await tokenAcquirer.GetTokenForAppAsync("https://graph.microsoft.com/.default");
            Assert.NotNull(result.AccessToken);
        }
    }
#endif //FROM_GITHUB_ACTION
}<|MERGE_RESOLUTION|>--- conflicted
+++ resolved
@@ -17,7 +17,6 @@
 #if !FROM_GITHUB_ACTION
     public class TokenAcquirer
     {
-<<<<<<< HEAD
         private static readonly string s_optionName = string.Empty;
         private static readonly CredentialDescription[] s_clientCredentials = new[]
         {
@@ -26,17 +25,11 @@
                 "Self-Signed-5-5-22")
         };
 
-        [Theory]
-        [InlineData(false)]
-        [InlineData(true)]
-        public async Task AcquireToken_WithMicrosoftIdentityOptions_ClientCredentialsAsync(bool withClientCredentials)
-=======
         [IgnoreOnAzureDevopsFact]
         //[Theory]
         //[InlineData(false)]
         //[InlineData(true)]
-        public async Task AcquireToken_ClientCredentialsAsync()
->>>>>>> 6e8805f0
+        public async Task AcquireToken_WithMicrosoftIdentityOptions_ClientCredentialsAsync(/*bool withClientCredentials*/)
         {
             bool withClientCredentials = false; //add as param above
             TokenAcquirerFactory tokenAcquirerFactory = TokenAcquirerFactory.GetDefaultInstance();
@@ -79,8 +72,8 @@
             await CreateGraphClientAndAssert(tokenAcquirerFactory, services);
         }
 
-<<<<<<< HEAD
-        [Fact]
+        [IgnoreOnAzureDevopsFact]
+        // [Fact]
         public async Task AcquireToken_WithFactoryAndMicrosoftAuthenticationOptions_ClientCredentialsAsync()
         {
             TokenAcquirerFactory tokenAcquirerFactory = TokenAcquirerFactory.GetDefaultInstance();
@@ -99,7 +92,8 @@
             Assert.False(string.IsNullOrEmpty(result.AccessToken));
         }
 
-        [Fact]
+        [IgnoreOnAzureDevopsFact]
+        // [Fact]
         public async Task AcquireToken_WithFactoryAndAuthorityClientIdCert_ClientCredentialsAsync()
         {
             TokenAcquirerFactory tokenAcquirerFactory = TokenAcquirerFactory.GetDefaultInstance();
@@ -115,11 +109,8 @@
             Assert.False(string.IsNullOrEmpty(result.AccessToken));
         }
 
-        [Fact]
-=======
         [IgnoreOnAzureDevopsFact]
         //[Fact]
->>>>>>> 6e8805f0
         public async Task AcquireTokenWithPop_ClientCredentialsAsync()
         {
             TokenAcquirerFactory tokenAcquirerFactory = TokenAcquirerFactory.GetDefaultInstance();
@@ -136,7 +127,7 @@
             services.AddInMemoryTokenCaches();
             var serviceProvider = tokenAcquirerFactory.Build();
             var options = serviceProvider.GetRequiredService<IOptions<MicrosoftAuthenticationOptions>>().Value;
-            var cert = options.ClientCredentials.First().Certificate;
+            var cert = options.ClientCredentials.First()!.Certificate;
 
             // Get the token acquisition service
             ITokenAcquirer tokenAcquirer = tokenAcquirerFactory.GetTokenAcquirer(string.Empty);
