<Project>
  <PropertyGroup>
    <!--This should be passed from the VSTS build-->
    <ClientSemVer Condition="'$(ClientSemVer)' == ''">1.0.0-localbuild</ClientSemVer>
    <!--This will generate AssemblyVersion, AssemblyFileVersion and AssemblyInformationVersion-->
    <Version>$(ClientSemVer)</Version>

    <AssemblyOriginatorKeyFile>$(MSBuildThisFileDirectory)\build\35MSSharedLib1024.snk</AssemblyOriginatorKeyFile>
    <RepositoryType>git</RepositoryType>
    <Authors>Microsoft</Authors>
    <Company>Microsoft Corporation</Company>
    <Copyright>© Microsoft Corporation. All rights reserved.</Copyright>
    <PackageLicenseExpression>MIT</PackageLicenseExpression>
    <PackageProjectUrl>https://github.com/AzureAD/microsoft-identity-web</PackageProjectUrl>
    <RepositoryUrl>https://github.com/AzureAD/microsoft-identity-web</RepositoryUrl>
    <PackageReleaseNotes>The release notes are available at https://github.com/AzureAD/microsoft-identity-web/releases and the roadmap at https://github.com/AzureAD/microsoft-identity-web/wiki#roadmap </PackageReleaseNotes>
    <PackageTags>Microsoft Identity Web UI;Microsoft identity platform;Microsoft Identity Web;.NET;ASP.NET Core;Web App;Web API;B2C;Azure Active Directory;AAD;Identity;Authentication;Authorization</PackageTags>
    <DefineConstants>$(DefineConstants);WEB</DefineConstants>
    <PackageRequireLicenseAcceptance>true</PackageRequireLicenseAcceptance>
  </PropertyGroup>

  <PropertyGroup>
<<<<<<< HEAD
    <TargetFramework>net6.0</TargetFramework>
    <TargetFrameworks>net6.0; net7.0; net462; net472; netstandard2.0</TargetFrameworks>
=======
    <TargetFrameworks>net6.0; net7.0; net462; net472; netstandard2.0; netcoreapp3.1</TargetFrameworks>
>>>>>>> f7e9ca13
    <SignAssembly>true</SignAssembly>
    <AssemblyOriginatorKeyFile>../../build/MSAL.snk</AssemblyOriginatorKeyFile>
    <GenerateDocumentationFile>true</GenerateDocumentationFile>
    <Nullable>enable</Nullable>
    <EnableNETAnalyzers>true</EnableNETAnalyzers>
    <EnforceCodeStyleInBuild>true</EnforceCodeStyleInBuild>
  </PropertyGroup>

  <PropertyGroup Condition="'$(TF_BUILD)' == 'true'">
    <ContinuousIntegrationBuild>true</ContinuousIntegrationBuild>
  </PropertyGroup>

  <ItemGroup>
    <None Include="..\..\LICENSE">
      <Pack>True</Pack>
      <PackagePath></PackagePath>
    </None>
  </ItemGroup>

  <ItemGroup Label="Build Tools" Condition="$([MSBuild]::IsOsPlatform('Windows'))">
    <PackageReference Include="Microsoft.SourceLink.GitHub" Version="1.0.0" PrivateAssets="All" />
  </ItemGroup>

  <PropertyGroup Label="Source Link">
    <PublishRepositoryUrl>true</PublishRepositoryUrl>
    <EmbedUntrackedSources>true</EmbedUntrackedSources>
    <!-- Build symbol package (.snupkg) to distribute the PDB containing Source Link -->
    <IncludeSymbols>true</IncludeSymbols>
    <SymbolPackageFormat>snupkg</SymbolPackageFormat>
    <!-- The MSAL.snk has both private and public keys -->
    <DelaySign>false</DelaySign>
  </PropertyGroup>

  <PropertyGroup Condition="'$(TargetFramework)' == 'net472' Or '$(TargetFramework)' == 'net462' Or '$(TargetFramework)' == 'netstandard2.0' Or '$(TargetFramework)' == 'netstandard2.1' Or '$(TargetFramework)' == 'netcoreapp3.1'">
    <LangVersion>10.0</LangVersion>
  </PropertyGroup>

  <PropertyGroup Label="Common dependency versions">
    <IdentityModelVersion>6.25.1</IdentityModelVersion>
    <MicrosoftIdentityClientVersion>4.48.1</MicrosoftIdentityClientVersion>
    <FxCopAnalyzersVersion>3.3.0</FxCopAnalyzersVersion>
    <SystemTextEncodingsWebVersion>4.7.2</SystemTextEncodingsWebVersion>
    <AzureSecurityKeyVaultSecretsVersion>4.1.0</AzureSecurityKeyVaultSecretsVersion>
    <AzureIdentityVersion>1.3.0</AzureIdentityVersion>
    <AzureSecurityKeyVaultCertificatesVersion>4.1.0</AzureSecurityKeyVaultCertificatesVersion>
    <MicrosoftGraphVersion>4.34.0</MicrosoftGraphVersion>
    <MicrosoftGraphBetaVersion>4.50.0-preview</MicrosoftGraphBetaVersion>
    <MicrosoftExtensionsHttpVersion>3.1.3</MicrosoftExtensionsHttpVersion>
    <MicrosoftIdentityAbstractions>2.0.1</MicrosoftIdentityAbstractions>
    <!--CVE-2021-24112-->
    <SystemDrawingCommon>4.7.2</SystemDrawingCommon>
  </PropertyGroup>

  <PropertyGroup Condition="'$(TargetFramework)' == 'net7.0'">
    <MicrosoftAspNetCoreAuthenticationJwtBearerVersion>7.0.1</MicrosoftAspNetCoreAuthenticationJwtBearerVersion>
    <MicrosoftAspNetCoreAuthenticationOpenIdConnectVersion>7.0.1</MicrosoftAspNetCoreAuthenticationOpenIdConnectVersion>
    <MicrosoftExtensionsCachingMemoryVersion>7.*</MicrosoftExtensionsCachingMemoryVersion>
    <MicrosoftExtensionsHostingVersion>7.*</MicrosoftExtensionsHostingVersion>
    <MicrosoftAspNetCoreDataProtectionVersion>7.*</MicrosoftAspNetCoreDataProtectionVersion>
    <SystemSecurityCryptographyXmlVersion>7.*</SystemSecurityCryptographyXmlVersion>
    <MicrosoftExtensionsLoggingVersion>7.*</MicrosoftExtensionsLoggingVersion>
    <SystemTextEncodingsWebVersion>7.*</SystemTextEncodingsWebVersion>
    <MicrosoftExtensionsConfigurationBinderVersion>7.*</MicrosoftExtensionsConfigurationBinderVersion>
    <MicrosoftExtensionsDependencyInjectionVersion>7.*</MicrosoftExtensionsDependencyInjectionVersion>
  </PropertyGroup>

  <PropertyGroup Condition="'$(TargetFramework)' == 'net6.0'">
    <MicrosoftAspNetCoreAuthenticationJwtBearerVersion>6.0.12</MicrosoftAspNetCoreAuthenticationJwtBearerVersion>
    <MicrosoftAspNetCoreAuthenticationOpenIdConnectVersion>6.0.12</MicrosoftAspNetCoreAuthenticationOpenIdConnectVersion>
    <MicrosoftExtensionsCachingMemoryVersion>6.*</MicrosoftExtensionsCachingMemoryVersion>
    <MicrosoftExtensionsHostingVersion>6.*</MicrosoftExtensionsHostingVersion>
    <MicrosoftAspNetCoreDataProtectionVersion>6.*</MicrosoftAspNetCoreDataProtectionVersion>
    <SystemSecurityCryptographyXmlVersion>6.0.1</SystemSecurityCryptographyXmlVersion>
    <!-- CVE-2022-34716 due to DataProtection 5.0.8 -->
    <MicrosoftExtensionsLoggingVersion>6.*</MicrosoftExtensionsLoggingVersion>
    <SystemTextEncodingsWebVersion>6.*</SystemTextEncodingsWebVersion>
    <MicrosoftExtensionsConfigurationBinderVersion>6.*</MicrosoftExtensionsConfigurationBinderVersion>
    <MicrosoftExtensionsDependencyInjectionVersion>6.*</MicrosoftExtensionsDependencyInjectionVersion>
  </PropertyGroup>

  <PropertyGroup Condition="'$(TargetFramework)' == 'net462'">
    <MicrosoftAspNetCoreAuthenticationJwtBearerVersion>5.0.12-*</MicrosoftAspNetCoreAuthenticationJwtBearerVersion>
    <MicrosoftAspNetCoreAuthenticationOpenIdConnectVersion>5.0.12-*</MicrosoftAspNetCoreAuthenticationOpenIdConnectVersion>
    <MicrosoftExtensionsCachingMemoryVersion>5.0.0</MicrosoftExtensionsCachingMemoryVersion>
    <!-- Microsoft.Extensions.Hosting 5.* are obsoleted -->    
    <MicrosoftExtensionsHostingVersion>6.0.0</MicrosoftExtensionsHostingVersion>
    <MicrosoftAspNetCoreDataProtectionVersion>5.0.8</MicrosoftAspNetCoreDataProtectionVersion>
    <SystemSecurityCryptographyXmlVersion>6.0.1</SystemSecurityCryptographyXmlVersion>
    
    <!-- CVE-2022-34716 due to DataProtection 5.0.8 -->
    <MicrosoftExtensionsLoggingVersion>5.0.0</MicrosoftExtensionsLoggingVersion>
    <SystemTextEncodingsWebVersion>6.0.0</SystemTextEncodingsWebVersion>
    
    <!-- Microsoft.Extensions.Configuration.Binder 6.* are obsoleted -->
    <MicrosoftExtensionsConfigurationBinderVersion>6.0.0</MicrosoftExtensionsConfigurationBinderVersion>    
    <MicrosoftExtensionsDependencyInjectionVersion>2.1.0</MicrosoftExtensionsDependencyInjectionVersion>
  </PropertyGroup>

  <PropertyGroup Condition="'$(TargetFramework)' == 'netstandard2.0' Or '$(TargetFramework)' == 'net472'">
    <MicrosoftAspNetCoreDataProtectionVersion>2.1.0</MicrosoftAspNetCoreDataProtectionVersion>
    <!-- CVE-2022-34716 due to DataProtection 2.1.0 -->
    <SystemSecurityCryptographyXmlVersion>4.7.1</SystemSecurityCryptographyXmlVersion>
    <MicrosoftExtensionsLoggingVersion>4.7.1</MicrosoftExtensionsLoggingVersion>
    <MicrosoftExtensionsCachingMemoryVersion>2.1.0</MicrosoftExtensionsCachingMemoryVersion>
    <MicrosoftExtensionsHostingVersion>2.1.1</MicrosoftExtensionsHostingVersion>
    <MicrosoftExtensionsLoggingVersion>2.1.0</MicrosoftExtensionsLoggingVersion>
    <MicrosoftExtensionsDependencyInjectionVersion>2.1.0</MicrosoftExtensionsDependencyInjectionVersion>
    <MicrosoftExtensionsConfigurationBinderVersion>2.2.4</MicrosoftExtensionsConfigurationBinderVersion>
  </PropertyGroup>

  <PropertyGroup Condition="'$(TargetFramework)' == 'netcoreapp3.1'">
    <MicrosoftAspNetCoreAuthenticationJwtBearerVersion>3.1.18</MicrosoftAspNetCoreAuthenticationJwtBearerVersion>
    <MicrosoftAspNetCoreAuthenticationOpenIdConnectVersion>3.1.18</MicrosoftAspNetCoreAuthenticationOpenIdConnectVersion>
    <MicrosoftAspNetCoreDataProtectionVersion>3.1.30</MicrosoftAspNetCoreDataProtectionVersion>
    <MicrosoftExtensionsCachingMemoryVersion>3.1.30</MicrosoftExtensionsCachingMemoryVersion>
    <MicrosoftExtensionsLoggingVersion>3.1.30</MicrosoftExtensionsLoggingVersion>
    <MicrosoftExtensionsConfigurationBinderVersion>3.1.30</MicrosoftExtensionsConfigurationBinderVersion>
    <MicrosoftExtensionsDependencyInjectionVersion>3.1.30</MicrosoftExtensionsDependencyInjectionVersion>
  </PropertyGroup>
</Project><|MERGE_RESOLUTION|>--- conflicted
+++ resolved
@@ -20,12 +20,7 @@
   </PropertyGroup>
 
   <PropertyGroup>
-<<<<<<< HEAD
-    <TargetFramework>net6.0</TargetFramework>
-    <TargetFrameworks>net6.0; net7.0; net462; net472; netstandard2.0</TargetFrameworks>
-=======
     <TargetFrameworks>net6.0; net7.0; net462; net472; netstandard2.0; netcoreapp3.1</TargetFrameworks>
->>>>>>> f7e9ca13
     <SignAssembly>true</SignAssembly>
     <AssemblyOriginatorKeyFile>../../build/MSAL.snk</AssemblyOriginatorKeyFile>
     <GenerateDocumentationFile>true</GenerateDocumentationFile>
