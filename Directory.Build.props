--- conflicted
+++ resolved
@@ -1,15 +1,10 @@
 <Project>
   <PropertyGroup>
     <!--This should be passed from the VSTS build-->
-<<<<<<< HEAD
     <!-- This needs to be greater than or equal to the validation baseline version. The conditional logic around TargetNetNext is there
     to avoid NU5104 for packing a release version library with prerelease deps. By adding preview to it, that warning is avoided.
     -->
-  <MicrosoftIdentityWebVersion Condition="'$(MicrosoftIdentityWebVersion)' == ''">3.13.2</MicrosoftIdentityWebVersion>
-=======
-    <!-- This needs to be greater than or equal to the validation baseline version -->
-    <MicrosoftIdentityWebVersion Condition="'$(MicrosoftIdentityWebVersion)' == ''">3.14.1</MicrosoftIdentityWebVersion>
->>>>>>> 0c99e5f1
+  <MicrosoftIdentityWebVersion Condition="'$(MicrosoftIdentityWebVersion)' == ''">3.14.1</MicrosoftIdentityWebVersion>
     <!--This will generate AssemblyVersion, AssemblyFileVersion and AssemblyInformationVersion-->
     <Version>$(MicrosoftIdentityWebVersion)</Version>
 
