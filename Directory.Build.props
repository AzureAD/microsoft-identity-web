--- conflicted
+++ resolved
@@ -1,16 +1,11 @@
 <Project>
   <PropertyGroup>
     <!--This should be passed from the VSTS build-->
-<<<<<<< HEAD
     <!-- This needs to be greater than or equal to the validation baseline version. The conditional logic around TargetNetNext is there
     to avoid NU5104 for packing a release version library with prerelease deps. By adding preview to it, that warning is avoided.
     -->
   <MicrosoftIdentityWebVersion Condition="'$(MicrosoftIdentityWebVersion)' == '' and '$(TargetNetNext)' != 'True'">3.13.2</MicrosoftIdentityWebVersion>
   <MicrosoftIdentityWebVersion Condition="'$(MicrosoftIdentityWebVersion)' == '' and '$(TargetNetNext)' == 'True'">3.14.0-preview.net10.1</MicrosoftIdentityWebVersion>
-=======
-    <!-- This needs to be greater than or equal to the validation baseline version -->
-    <MicrosoftIdentityWebVersion Condition="'$(MicrosoftIdentityWebVersion)' == ''">3.13.2</MicrosoftIdentityWebVersion>
->>>>>>> 3ec9ba8d
     <!--This will generate AssemblyVersion, AssemblyFileVersion and AssemblyInformationVersion-->
     <Version>$(MicrosoftIdentityWebVersion)</Version>
 
