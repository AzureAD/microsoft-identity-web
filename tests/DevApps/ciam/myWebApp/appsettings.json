--- conflicted
+++ resolved
@@ -1,16 +1,9 @@
 {
     "AzureAd": {
-<<<<<<< HEAD
-        "ClientId": "4c8068d9-c00f-4908-afd7-44e4b263f66c",
-        "ClientCertificates": [],
-        "CallbackPath": "/signin-oidc",
-        "Authority": "https://TrialTenantJmprieur.ciamlogin.com/",
-=======
         "ClientId": "b244c86f-ed88-45bf-abda-6b37aa482c79",
         "ClientCertificates": [],
         "CallbackPath": "/signin-oidc",
         "Authority": "https://MSIDLABCIAM6.ciamlogin.com",
->>>>>>> f9e1f0a0
         "Prompt": "login",
         "ClientCredentials": [
             //{
@@ -29,13 +22,8 @@
         ]
     },
   "DownstreamApi": {
-<<<<<<< HEAD
-    "BaseUrl": "https://localhost:7082",
-    "Scopes": [ "api://63e6d091-0e6d-4c8b-be67-d405e02ae3d8/.default" ]
-=======
     "BaseUrl": "https://localhost:7082/WeatherForecast",
     "Scopes": [ "api://634de702-3173-4a71-b336-a4fab786a479/.default" ]
->>>>>>> f9e1f0a0
   },
   "Logging": {
     "LogLevel": {
