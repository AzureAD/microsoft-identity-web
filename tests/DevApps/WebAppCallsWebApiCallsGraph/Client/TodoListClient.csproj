<Project Sdk="Microsoft.NET.Sdk.Web">

  <PropertyGroup>
    <UserSecretsId>aspnet-WebApp_OpenIDConnect_DotNet-81EA87AD-E64D-4755-A1CC-5EA47F49B5D0</UserSecretsId>
    <WebProject_DirectoryAccessLevelKey>0</WebProject_DirectoryAccessLevelKey>
  </PropertyGroup>

  <ItemGroup>
    <Compile Remove="AppCreationScripts\**" />
    <Compile Remove="ReadmeFiles\**" />
    <Content Remove="AppCreationScripts\**" />
    <Content Remove="ReadmeFiles\**" />
    <EmbeddedResource Remove="AppCreationScripts\**" />
    <EmbeddedResource Remove="ReadmeFiles\**" />
    <None Remove="AppCreationScripts\**" />
    <None Remove="ReadmeFiles\**" />
  </ItemGroup>

  <ItemGroup>
    <Compile Include="..\TodoListService\Models\TodoItem.cs" Link="Models\TodoItem.cs" />
  </ItemGroup>

  <ItemGroup>
<<<<<<< HEAD
    <PackageReference Include="Google.Protobuf" Version="3.23.4" />
    <PackageReference Include="Grpc.Net.Client" Version="2.55.0" />
    <PackageReference Include="Grpc.Tools" Version="2.56.0">
=======
    <PackageReference Include="Google.Protobuf" Version="3.21.6" />
    <PackageReference Include="Grpc.Net.Client" Version="2.52.0" />
    <PackageReference Include="Grpc.Tools" Version="2.44.0">
>>>>>>> bd99dcd8
      <PrivateAssets>all</PrivateAssets>
      <IncludeAssets>runtime; build; native; contentfiles; analyzers; buildtransitive</IncludeAssets>
    </PackageReference>
    <!--<PackageReference Include="Microsoft.AspNetCore.DataProtection.Abstractions" Version="3.1.1" />-->
    <PackageReference Include="Microsoft.Extensions.Caching.StackExchangeRedis" Version="5.0.1" />
    <PackageReference Include="StackExchange.Redis" Version="2.2.4" />
    <!--CVE-2021-24112-->
    <PackageReference Include="System.Drawing.Common" Version="5.0.3" />  
  </ItemGroup>

  <ItemGroup>
    <ProjectReference Include="..\..\..\..\src\Microsoft.Identity.Web.DownstreamApi\Microsoft.Identity.Web.DownstreamApi.csproj" />
    <ProjectReference Include="..\..\..\..\src\Microsoft.Identity.Web.UI\Microsoft.Identity.Web.UI.csproj" />
    <ProjectReference Include="..\..\..\..\src\Microsoft.Identity.Web\Microsoft.Identity.Web.csproj" />
  </ItemGroup>

  <ItemGroup>
    <Folder Include="Protos\" />
  </ItemGroup>

  <ItemGroup>
    <Protobuf Include="..\gRPC\Protos\greet.proto" GrpcServices="Client">
      <Link>Protos\greet.proto</Link>
    </Protobuf>
  </ItemGroup>

</Project><|MERGE_RESOLUTION|>--- conflicted
+++ resolved
@@ -21,15 +21,9 @@
   </ItemGroup>
 
   <ItemGroup>
-<<<<<<< HEAD
-    <PackageReference Include="Google.Protobuf" Version="3.23.4" />
-    <PackageReference Include="Grpc.Net.Client" Version="2.55.0" />
-    <PackageReference Include="Grpc.Tools" Version="2.56.0">
-=======
     <PackageReference Include="Google.Protobuf" Version="3.21.6" />
     <PackageReference Include="Grpc.Net.Client" Version="2.52.0" />
     <PackageReference Include="Grpc.Tools" Version="2.44.0">
->>>>>>> bd99dcd8
       <PrivateAssets>all</PrivateAssets>
       <IncludeAssets>runtime; build; native; contentfiles; analyzers; buildtransitive</IncludeAssets>
     </PackageReference>
