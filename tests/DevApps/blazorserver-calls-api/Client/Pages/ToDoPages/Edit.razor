--- conflicted
+++ resolved
@@ -23,15 +23,9 @@
 
     protected async Task EditTask()
     {
-<<<<<<< HEAD
-        await _downstreamApi.CallApiForUserAsync<ToDo, ToDo>(
-                 "TodoList", toDo,
-                 options => { options.RelativePath = $"api/todolist/{Id}"; options.HttpMethod = HttpMethod.Patch; });
-=======
         await _downstreamApi.PatchForUserAsync<ToDo, ToDo>(
                  "TodoList", toDo,
                  options => options.RelativePath = $"api/todolist/{Id}");
->>>>>>> 9b5dce9a
         Navigation.NavigateTo("todolist");
     }
 }