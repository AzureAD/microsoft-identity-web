// Copyright (c) Microsoft Corporation. All rights reserved.
// Licensed under the MIT License.

using System;
using System.Collections.Concurrent;
using System.Linq;
using System.Security.Cryptography;
using System.Security.Cryptography.X509Certificates;
using System.Threading;
using System.Threading.Tasks;
using Microsoft.Extensions.DependencyInjection;
using Microsoft.Extensions.Options;
using Microsoft.Graph;
using Microsoft.Identity.Abstractions;
using Microsoft.Identity.Lab.Api;
using Microsoft.Identity.Web;
using Microsoft.Identity.Web.Test.Common;
using Microsoft.Identity.Web.TestOnly;
using Microsoft.Identity.Web.TokenCacheProviders.InMemory;
using Microsoft.IdentityModel.Tokens;
using Xunit;
using TaskStatus = System.Threading.Tasks.TaskStatus;

namespace TokenAcquirerTests
{
<<<<<<< HEAD
    [CollectionDefinition(nameof(TokenAcquirerFactorySingletonProtection), DisableParallelization = true)]
=======
    [Collection(nameof(TokenAcquirerFactorySingletonProtection))]
>>>>>>> a49fc853
#if !FROM_GITHUB_ACTION
    public class TokenAcquirer
    {
        private static readonly string s_optionName = string.Empty;
        private static readonly CredentialDescription[] s_clientCredentials = new[]
        {
            CertificateDescription.FromKeyVault(
                "https://webappsapistests.vault.azure.net",
                "Self-Signed-5-5-22")
        };

        private static readonly CredentialDescription[] s_ciamClientCredentials = new[]
        {
            CertificateDescription.FromKeyVault(
                "https://buildautomation.vault.azure.net",
                "AzureADIdentityDivisionTestAgentCert")
        };

        [Fact]
        public void TokenAcquirerFactoryDoesNotUseAspNetCoreHost()
        {
            TokenAcquirerFactoryTesting.ResetTokenAcquirerFactoryInTest();
            TokenAcquirerFactory tokenAcquirerFactory = TokenAcquirerFactory.GetDefaultInstance();
            var serviceProvider = tokenAcquirerFactory.Build();
            var service = serviceProvider.GetService<ITokenAcquisitionHost>();
            Assert.NotNull(service);
            Assert.Equal("Microsoft.Identity.Web.Hosts.DefaultTokenAcquisitionHost", service.GetType().FullName);
        }

        [Fact]
        public void DefaultTokenAcquirer_GetKeyHandlesNulls()
        {
            var res = DefaultTokenAcquirerFactoryImplementation.GetKey("1", "2", "3");
            Assert.Equal("123", res);

            var no_region = DefaultTokenAcquirerFactoryImplementation.GetKey("1", "2", null);
            Assert.Equal("12", no_region);
        }

        [Fact]
        public void AcquireToken_WithMultipleRegions()
        {
            TokenAcquirerFactoryTesting.ResetTokenAcquirerFactoryInTest();
            var tokenAcquirerFactory = TokenAcquirerFactory.GetDefaultInstance();
            _ = tokenAcquirerFactory.Build();

            ITokenAcquirer tokenAcquirerA = tokenAcquirerFactory.GetTokenAcquirer(
               authority: "https://login.microsoftonline.com/msidentitysamplestesting.onmicrosoft.com",
               clientId: "6af093f3-b445-4b7a-beae-046864468ad6",
               clientCredentials: s_clientCredentials,
               "US");

            ITokenAcquirer tokenAcquirerB = tokenAcquirerFactory.GetTokenAcquirer(
               authority: "https://login.microsoftonline.com/msidentitysamplestesting.onmicrosoft.com",
               clientId: "6af093f3-b445-4b7a-beae-046864468ad6",
               clientCredentials: s_clientCredentials,
               "US");

            ITokenAcquirer tokenAcquirerC = tokenAcquirerFactory.GetTokenAcquirer(
               authority: "https://login.microsoftonline.com/msidentitysamplestesting.onmicrosoft.com",
               clientId: "6af093f3-b445-4b7a-beae-046864468ad6",
               clientCredentials: s_clientCredentials,
               "EU");

            Assert.Equal(tokenAcquirerA, tokenAcquirerB);
            Assert.NotEqual(tokenAcquirerA, tokenAcquirerC);
        }

        [Fact]
        public async Task AcquireToken_ROPC_CCAasync()
        {
            TokenAcquirerFactoryTesting.ResetTokenAcquirerFactoryInTest();
            var tokenAcquirerFactory = TokenAcquirerFactory.GetDefaultInstance();
            _ = tokenAcquirerFactory.Build();

            var labResponse = await LabUserHelper.GetDefaultUserAsync();

            ITokenAcquirer tokenAcquirer = tokenAcquirerFactory.GetTokenAcquirer(
               authority: "https://login.microsoftonline.com/organizations",
               clientId: "9a192b78-6580-4f8a-aace-f36ffea4f7be",
               clientCredentials: s_clientCredentials);

            var user = ClaimsPrincipalFactory.FromUsernamePassword(labResponse.User.Upn, labResponse.User.GetOrFetchPassword());

            var result = await tokenAcquirer.GetTokenForUserAsync(
                scopes: new[] { "https://graph.microsoft.com/.default" }, user: user);

            Assert.NotNull(result);
            Assert.NotNull(result.AccessToken);

            var result2 = await tokenAcquirer.GetTokenForUserAsync(
                scopes: new[] { "https://graph.microsoft.com/.default" }, user: user);

            Assert.NotNull(result2);
            Assert.NotNull(result2.AccessToken);
            Assert.Equal(result.AccessToken, result2.AccessToken);
        }

        [Fact]
        public async Task AcquireToken_ROPC_CCA_WithForceRefresh_async()
        {
            TokenAcquirerFactoryTesting.ResetTokenAcquirerFactoryInTest();
            var tokenAcquirerFactory = TokenAcquirerFactory.GetDefaultInstance();
            _ = tokenAcquirerFactory.Build();

            var labResponse = await LabUserHelper.GetDefaultUserAsync();

            ITokenAcquirer tokenAcquirer = tokenAcquirerFactory.GetTokenAcquirer(
               authority: "https://login.microsoftonline.com/organizations",
               clientId: "9a192b78-6580-4f8a-aace-f36ffea4f7be",
               clientCredentials: s_clientCredentials);

            var user = ClaimsPrincipalFactory.FromUsernamePassword(labResponse.User.Upn, labResponse.User.GetOrFetchPassword());

            var result = await tokenAcquirer.GetTokenForUserAsync(
                scopes: new[] { "https://graph.microsoft.com/.default" }, user: user);

            Assert.NotNull(result);
            Assert.NotNull(result.AccessToken);

            AcquireTokenOptions options = new AcquireTokenOptions { ForceRefresh = true };

            var result2 = await tokenAcquirer.GetTokenForUserAsync(tokenAcquisitionOptions: options,
                scopes: new[] { "https://graph.microsoft.com/.default" }, user: user);

            Assert.NotNull(result2);
            Assert.NotNull(result2.AccessToken);
            Assert.NotEqual(result.AccessToken, result2.AccessToken);
        }

        [Fact]
        public void AcquireToken_SafeFromMultipleThreads()
        {
            TokenAcquirerFactoryTesting.ResetTokenAcquirerFactoryInTest();
            var tokenAcquirerFactory = TokenAcquirerFactory.GetDefaultInstance();
            _ = tokenAcquirerFactory.Build();

            var count = new ConcurrentDictionary<ITokenAcquirer, bool>();

            var action = () =>
            {
                for (int i = 0; i < 1000; i++)
                {
                    ITokenAcquirer res = tokenAcquirerFactory.GetTokenAcquirer(
                      authority: "https://login.microsoftonline.com/msidentitysamplestesting.onmicrosoft.com",
                      clientId: "6af093f3-b445-4b7a-beae-046864468ad6",
                      clientCredentials: s_clientCredentials,
                      "" + (i%11));

                    count.TryAdd(res, true);
                }
            };

            Thread[] threads = new Thread[16];
            for (int i = 0; i < 16; i++)
            {
                threads[i] = new Thread(() => action());
                threads[i].Start();
            }

            foreach (Thread thread in threads)
            {
                thread.Join();
            }

            Assert.Equal(11, count.Count);
        }

        [IgnoreOnAzureDevopsFact]
        //[Theory]
        //[InlineData(false)]
        //[InlineData(true)]
        public async Task AcquireToken_WithMicrosoftIdentityOptions_ClientCredentialsAsync(/*bool withClientCredentials*/)
        {
            bool withClientCredentials = false; //add as param above
            TokenAcquirerFactoryTesting.ResetTokenAcquirerFactoryInTest();
            TokenAcquirerFactory tokenAcquirerFactory = TokenAcquirerFactory.GetDefaultInstance();
            IServiceCollection services = tokenAcquirerFactory.Services;

            services.Configure<MicrosoftIdentityOptions>(s_optionName, option =>
            {
                option.Instance = "https://login.microsoftonline.com/";
                option.TenantId = "msidlab4.onmicrosoft.com";
                option.ClientId = "f6b698c0-140c-448f-8155-4aa9bf77ceba";
                if (withClientCredentials)
                {
                    option.ClientCertificates = s_clientCredentials.OfType<CertificateDescription>();
                }
                else
                {
                    option.ClientCredentials = s_clientCredentials;
                }
            });

            await CreateGraphClientAndAssertAsync(tokenAcquirerFactory, services);
        }

        [IgnoreOnAzureDevopsFact]
        //[Fact]
        public async Task AcquireToken_WithMicrosoftIdentityApplicationOptions_ClientCredentialsAsync()
        {
            TokenAcquirerFactoryTesting.ResetTokenAcquirerFactoryInTest();
            TokenAcquirerFactory tokenAcquirerFactory = TokenAcquirerFactory.GetDefaultInstance();
            IServiceCollection services = tokenAcquirerFactory.Services;

            services.Configure<MicrosoftIdentityApplicationOptions>(s_optionName, option =>
            {
                option.Instance = "https://login.microsoftonline.com/";
                option.TenantId = "msidlab4.onmicrosoft.com";
                option.ClientId = "f6b698c0-140c-448f-8155-4aa9bf77ceba";
                option.ClientCredentials = s_clientCredentials;
            });

            await CreateGraphClientAndAssertAsync(tokenAcquirerFactory, services);
        }

        [IgnoreOnAzureDevopsFact(Skip = "https://github.com/AzureAD/microsoft-identity-web/issues/2732")]
        //[Fact]
        public async Task AcquireToken_WithMicrosoftIdentityApplicationOptions_ClientCredentialsCiamAsync()
        {
            TokenAcquirerFactoryTesting.ResetTokenAcquirerFactoryInTest();
            TokenAcquirerFactory tokenAcquirerFactory = TokenAcquirerFactory.GetDefaultInstance();
            IServiceCollection services = tokenAcquirerFactory.Services;

            services.Configure<MicrosoftIdentityApplicationOptions>(s_optionName, option =>
            {
                option.Authority = "https://MSIDLABCIAM6.ciamlogin.com";
                option.ClientId = "b244c86f-ed88-45bf-abda-6b37aa482c79";
                option.ClientCredentials = s_clientCredentials;
            });

            await CreateGraphClientAndAssertAsync(tokenAcquirerFactory, services);
        }

        [IgnoreOnAzureDevopsFact]
        // [Fact]
        public async Task AcquireToken_WithFactoryAndMicrosoftIdentityApplicationOptions_ClientCredentialsAsync()
        {
            TokenAcquirerFactoryTesting.ResetTokenAcquirerFactoryInTest();
            TokenAcquirerFactory tokenAcquirerFactory = TokenAcquirerFactory.GetDefaultInstance();
            tokenAcquirerFactory.Services.AddInMemoryTokenCaches();
            tokenAcquirerFactory.Build();

            // Get the token acquirer from the options.
            var tokenAcquirer = tokenAcquirerFactory.GetTokenAcquirer(new MicrosoftIdentityApplicationOptions
            {
                ClientId = "f6b698c0-140c-448f-8155-4aa9bf77ceba",
                Authority = "https://login.microsoftonline.com/msidlab4.onmicrosoft.com",
                ClientCredentials = s_clientCredentials
            });

            var result = await tokenAcquirer.GetTokenForAppAsync("https://graph.microsoft.com/.default");
            Assert.False(string.IsNullOrEmpty(result.AccessToken));
        }

        [IgnoreOnAzureDevopsFact]
        // [Fact]
        public async Task AcquireToken_WithFactoryAndAuthorityClientIdCert_ClientCredentialsAsync()
        {
            TokenAcquirerFactoryTesting.ResetTokenAcquirerFactoryInTest();
            TokenAcquirerFactory tokenAcquirerFactory = TokenAcquirerFactory.GetDefaultInstance();
            tokenAcquirerFactory.Services.AddInMemoryTokenCaches();
            tokenAcquirerFactory.Build();

            var tokenAcquirer = tokenAcquirerFactory.GetTokenAcquirer(
                authority: "https://login.microsoftonline.com/msidlab4.onmicrosoft.com",
                clientId: "f6b698c0-140c-448f-8155-4aa9bf77ceba",
                clientCredentials: s_clientCredentials);

            var result = await tokenAcquirer.GetTokenForAppAsync("https://graph.microsoft.com/.default");
            Assert.False(string.IsNullOrEmpty(result.AccessToken));
        }

        [IgnoreOnAzureDevopsFact]
        //[Fact]
        public async Task LoadCredentialsIfNeededAsync_MultipleThreads_WaitsForSemaphoreAsync()
        {
            TokenAcquirerFactoryTesting.ResetTokenAcquirerFactoryInTest();
            TokenAcquirerFactory tokenAcquirerFactory = TokenAcquirerFactory.GetDefaultInstance();
            IServiceCollection services = tokenAcquirerFactory.Services;

            services.Configure<MicrosoftIdentityApplicationOptions>(s_optionName, option =>
            {
                option.Instance = "https://login.microsoftonline.com/";
                option.TenantId = "msidlab4.onmicrosoft.com";
                option.ClientId = "f6b698c0-140c-448f-8155-4aa9bf77ceba";
                option.ClientCredentials = s_clientCredentials;
            });

            services.AddInMemoryTokenCaches();
            var serviceProvider = tokenAcquirerFactory.Build();
            var options = serviceProvider.GetRequiredService<IOptionsMonitor<MicrosoftIdentityApplicationOptions>>().Get(s_optionName);
            var credentialsLoader = serviceProvider.GetRequiredService<ICredentialsLoader>();

            var task1 = Task.Run(async () =>
            {
                await credentialsLoader.LoadCredentialsIfNeededAsync(options.ClientCredentials!.First());
            });

            var task2 = Task.Run(async () =>
            {
                await credentialsLoader.LoadCredentialsIfNeededAsync(options.ClientCredentials!.First());
            });

            // Run task1 and task2 concurrently
            await Task.WhenAll(task1, task2);

            var cert = options.ClientCredentials!.First().Certificate;

            Assert.NotNull(cert);
            Assert.Equal(TaskStatus.RanToCompletion, task1.Status);
            Assert.Equal(TaskStatus.RanToCompletion, task2.Status);
        }

        [IgnoreOnAzureDevopsFact]
        //[Fact]
        public async Task AcquireTokenWithPop_ClientCredentialsAsync()
        {
            TokenAcquirerFactoryTesting.ResetTokenAcquirerFactoryInTest();
            TokenAcquirerFactory tokenAcquirerFactory = TokenAcquirerFactory.GetDefaultInstance();
            IServiceCollection services = tokenAcquirerFactory.Services;

            services.Configure<MicrosoftIdentityApplicationOptions>(s_optionName, option =>
            {
                option.Instance = "https://login.microsoftonline.com/";
                option.TenantId = "msidlab4.onmicrosoft.com";
                option.ClientId = "f6b698c0-140c-448f-8155-4aa9bf77ceba";
                option.ClientCredentials = s_clientCredentials;
            });

            services.AddInMemoryTokenCaches();
            var serviceProvider = tokenAcquirerFactory.Build();
            var options = serviceProvider.GetRequiredService<IOptionsMonitor<MicrosoftIdentityApplicationOptions>>().Get(s_optionName);
            var credentialsLoader = serviceProvider.GetRequiredService<ICredentialsLoader>();
            await credentialsLoader.LoadCredentialsIfNeededAsync(options.ClientCredentials!.First());
            var cert = options.ClientCredentials!.First().Certificate;

            // Get the token acquisition service
            ITokenAcquirer tokenAcquirer = tokenAcquirerFactory.GetTokenAcquirer(s_optionName);
            var result = await tokenAcquirer.GetTokenForAppAsync("https://graph.microsoft.com/.default",
                   new TokenAcquisitionOptions() { PopPublicKey = ComputePublicKeyString(cert) });
            Assert.NotNull(result.AccessToken);
        }

        [IgnoreOnAzureDevopsFact]
        //[Fact]
        public async Task AcquireTokenWithMs10AtPop_ClientCredentialsAsync()
        {
            TokenAcquirerFactoryTesting.ResetTokenAcquirerFactoryInTest();
            TokenAcquirerFactory tokenAcquirerFactory = TokenAcquirerFactory.GetDefaultInstance();
            IServiceCollection services = tokenAcquirerFactory.Services;

            services.Configure<MicrosoftIdentityApplicationOptions>(s_optionName, option =>
            {
                option.Instance = "https://login.microsoftonline.com/";
                option.TenantId = "msidlab4.onmicrosoft.com";
                option.ClientId = "f6b698c0-140c-448f-8155-4aa9bf77ceba";
                option.ClientCredentials = s_clientCredentials;
            });

            services.AddInMemoryTokenCaches();
            var serviceProvider = tokenAcquirerFactory.Build();
            var options = serviceProvider.GetRequiredService<IOptionsMonitor<MicrosoftIdentityApplicationOptions>>().Get(s_optionName);
            var credentialsLoader = serviceProvider.GetRequiredService<ICredentialsLoader>();
            await credentialsLoader.LoadCredentialsIfNeededAsync(options.ClientCredentials!.First());
            var cert = options.ClientCredentials!.First().Certificate;

            // Get the token acquisition service
            ITokenAcquirer tokenAcquirer = tokenAcquirerFactory.GetTokenAcquirer(s_optionName);
            RsaSecurityKey rsaSecurityKey = CreateRsaSecurityKey();
            var result = await tokenAcquirer.GetTokenForAppAsync("https://graph.microsoft.com/.default",
                   new TokenAcquisitionOptions()
                   {
                       PopPublicKey = rsaSecurityKey.KeyId,
                       PopClaim = CreatePopClaim(rsaSecurityKey, SecurityAlgorithms.RsaSha256)
                   });
            Assert.NotNull(result.AccessToken);
        }

        private static string CreatePopClaim(RsaSecurityKey key, string algorithm)
        {
            var parameters = key.Rsa == null ? key.Parameters : key.Rsa.ExportParameters(false);
            return "{\"kty\":\"RSA\",\"n\":\"" + Base64UrlEncoder.Encode(parameters.Modulus) + "\",\"e\":\"" + Base64UrlEncoder.Encode(parameters.Exponent) + "\",\"alg\":\"" + algorithm + "\",\"kid\":\"" + key.KeyId + "\"}";
        }

        private static RsaSecurityKey CreateRsaSecurityKey()
        {
#if NET472
            RSA rsa = RSA.Create(2048);
#else
            RSA rsa = new RSACryptoServiceProvider(2048);
#endif
            // the reason for creating the RsaSecurityKey from RSAParameters is so that a SignatureProvider created with this key
            // will own the RSA object and dispose it. If we pass a RSA object, the SignatureProvider does not own the object, the RSA object will not be disposed.
            RSAParameters rsaParameters = rsa.ExportParameters(true);
            RsaSecurityKey rsaSecuirtyKey = new(rsaParameters) { KeyId = CreateRsaKeyId(rsaParameters) };
            rsa.Dispose();
            return rsaSecuirtyKey;
        }

        private static string CreateRsaKeyId(RSAParameters rsaParameters)
        {
            Throws.IfNull(rsaParameters.Exponent);
            Throws.IfNull(rsaParameters.Modulus);

            byte[] kidBytes = new byte[rsaParameters.Exponent.Length + rsaParameters.Modulus.Length];
            Array.Copy(rsaParameters.Exponent, 0, kidBytes, 0, rsaParameters.Exponent.Length);
            Array.Copy(rsaParameters.Modulus, 0, kidBytes, rsaParameters.Exponent.Length, rsaParameters.Modulus.Length);
            using (var sha2 = SHA256.Create())
            {
                return Base64UrlEncoder.Encode(sha2.ComputeHash(kidBytes));
            }
        }

        private string? ComputePublicKeyString(X509Certificate2? certificate)
        {
            if (certificate == null)
            {
                return null;
            }
            // We Create the Pop public key
            var key = new X509SecurityKey(certificate);
            string base64EncodedJwk = Base64UrlEncoder.Encode(key.ComputeJwkThumbprint());
            var reqCnf = $@"{{""kid"":""{base64EncodedJwk}""}}";
            // 1.4. Base64 encode it again
            var keyId = Base64UrlEncoder.Encode(reqCnf);
            return keyId;
        }

        private static async Task CreateGraphClientAndAssertAsync(TokenAcquirerFactory tokenAcquirerFactory, IServiceCollection services)
        {
            services.AddInMemoryTokenCaches();
            services.AddMicrosoftGraph();
            var serviceProvider = tokenAcquirerFactory.Build();

            GraphServiceClient graphServiceClient = serviceProvider.GetRequiredService<GraphServiceClient>();
/*
            var users = await graphServiceClient.Users
                .GetAsync(o => o.Options
                                 .WithAppOnly()
                                 .WithAuthenticationScheme(s_optionName));
            Assert.True(users!=null && users.Value!=null && users.Value.Count >0);
*/


            // Alternatively to calling Microsoft Graph, you can get a token acquirer service
            // and get a token, and use it in an SDK.
            ITokenAcquirer tokenAcquirer = tokenAcquirerFactory.GetTokenAcquirer(s_optionName);
            var result = await tokenAcquirer.GetTokenForAppAsync("https://graph.microsoft.com/.default");
            Assert.NotNull(result.AccessToken);
        }
    }

<<<<<<< HEAD
    [CollectionDefinition(nameof(TokenAcquirerFactorySingletonProtection), DisableParallelization = true)]
=======
    [Collection(nameof(TokenAcquirerFactorySingletonProtection))]
>>>>>>> a49fc853
    public class AcquireTokenManagedIdentity
    {
        [OnlyOnAzureDevopsFact]
        //[Fact]
        public async Task AcquireTokenWithManagedIdentity_UserAssignedAsync()
        {
            // Arrange
            const string scope = "https://vault.azure.net/.default";
            const string baseUrl = "https://vault.azure.net";
            const string clientId = "5bcd1685-b002-4fd1-8ebd-1ec3e1e4ca4d";
            TokenAcquirerFactoryTesting.ResetTokenAcquirerFactoryInTest();
            TokenAcquirerFactory tokenAcquirerFactory = TokenAcquirerFactory.GetDefaultInstance();
            IServiceProvider serviceProvider = tokenAcquirerFactory.Build();

            // Act: Get the authorization header provider and add the options to tell it to use Managed Identity
            IAuthorizationHeaderProvider? api = serviceProvider.GetRequiredService<IAuthorizationHeaderProvider>();
            Assert.NotNull(api);
            string result = await api.CreateAuthorizationHeaderForAppAsync(scope, GetAuthHeaderOptions_ManagedId(baseUrl, clientId));

            // Assert: Make sure we got a token
            Assert.False(string.IsNullOrEmpty(result));

            result = await api.CreateAuthorizationHeaderAsync([scope], GetAuthHeaderOptions_ManagedId(baseUrl, clientId));
            Assert.False(string.IsNullOrEmpty(result));
        }

        private static AuthorizationHeaderProviderOptions GetAuthHeaderOptions_ManagedId(string baseUrl, string? userAssignedClientId = null)
        {
            ManagedIdentityOptions managedIdentityOptions = new()
            {
                UserAssignedClientId = userAssignedClientId
            };
            AcquireTokenOptions aquireTokenOptions = new()
            {
                ManagedIdentity = managedIdentityOptions
            };
            return new AuthorizationHeaderProviderOptions()
            {
                BaseUrl = baseUrl,
                AcquireTokenOptions = aquireTokenOptions
            };
        }
    }
#endif //FROM_GITHUB_ACTION
}<|MERGE_RESOLUTION|>--- conflicted
+++ resolved
@@ -23,11 +23,7 @@
 
 namespace TokenAcquirerTests
 {
-<<<<<<< HEAD
     [CollectionDefinition(nameof(TokenAcquirerFactorySingletonProtection), DisableParallelization = true)]
-=======
-    [Collection(nameof(TokenAcquirerFactorySingletonProtection))]
->>>>>>> a49fc853
 #if !FROM_GITHUB_ACTION
     public class TokenAcquirer
     {
@@ -481,11 +477,8 @@
         }
     }
 
-<<<<<<< HEAD
     [CollectionDefinition(nameof(TokenAcquirerFactorySingletonProtection), DisableParallelization = true)]
-=======
-    [Collection(nameof(TokenAcquirerFactorySingletonProtection))]
->>>>>>> a49fc853
+
     public class AcquireTokenManagedIdentity
     {
         [OnlyOnAzureDevopsFact]
