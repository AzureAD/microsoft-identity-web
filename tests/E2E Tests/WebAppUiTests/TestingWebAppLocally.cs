--- conflicted
+++ resolved
@@ -43,11 +43,7 @@
 
         var clientEnvVars = new Dictionary<string, string>();
 
-<<<<<<< HEAD
         await ExecuteWebAppCallsGraphFlowAsync(labResponse.User.Upn, labResponse.User.GetOrFetchPassword(), clientEnvVars, TraceFileClassName).ConfigureAwait(false);
-=======
-        await ExecuteWebAppCallsGraphFlow(labResponse.User.Upn, labResponse.User.GetOrFetchPassword(), clientEnvVars, TraceFileClassName);
->>>>>>> 070153c4
     }
 
     [Theory]
@@ -65,11 +61,7 @@
             {"AzureAd__Instance", "" }
         };
 
-<<<<<<< HEAD
         await ExecuteWebAppCallsGraphFlowAsync("idlab@msidlabciam6.onmicrosoft.com", LabUserHelper.FetchUserPassword("msidlabciam6"), clientEnvVars, TraceFileClassNameCiam).ConfigureAwait(false);
-=======
-        await ExecuteWebAppCallsGraphFlow("idlab@msidlabciam6.onmicrosoft.com", LabUserHelper.FetchUserPassword("msidlabciam6"), clientEnvVars, TraceFileClassNameCiam);
->>>>>>> 070153c4
     }
 
     private async Task ExecuteWebAppCallsGraphFlowAsync(string upn, string credential, Dictionary<string, string>? clientEnvVars, string traceFileClassName)
