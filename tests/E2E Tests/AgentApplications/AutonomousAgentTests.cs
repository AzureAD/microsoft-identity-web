// Copyright (c) Microsoft Corporation. All rights reserved.
// Licensed under the MIT License.
#if !FROM_GITHUB_ACTION

using System.IdentityModel.Tokens.Jwt;
using Microsoft.Extensions.Configuration;
using Microsoft.Extensions.DependencyInjection;
using Microsoft.Graph;
using Microsoft.Identity.Abstractions;
using Microsoft.Identity.Web;
using Microsoft.Identity.Web.TokenCacheProviders.InMemory;
using Microsoft.IdentityModel.Tokens;

namespace AgentApplicationsTests
{
    public class AutonomousAgentTests
    {
        const string overriddenTenantId = "31a58c3b-ae9c-4448-9e8f-e9e143e800df";
        [Theory]
        [InlineData("organizations")]
        [InlineData("31a58c3b-ae9c-4448-9e8f-e9e143e800df")]
        public async Task AutonomousAgentGetsAppTokenForAgentIdentityToCallGraphAsync(string configuredTenantId)
        {
            IServiceCollection services = new ServiceCollection();
            IConfiguration configuration = new ConfigurationBuilder().AddInMemoryCollection().Build();

            configuration["AzureAd:Instance"] = "https://login.microsoftonline.com/";
<<<<<<< HEAD
            configuration["AzureAd:TenantId"] = configuredTenantId;
=======
            configuration["AzureAd:TenantId"] = configuredTenantId; // Set to the GUID or organizations
>>>>>>> 7d94f312
            configuration["AzureAd:ClientId"] = "d05619c9-dbf2-4e60-95fd-cc75dd0db451"; // Agent application.
            configuration["AzureAd:ClientCredentials:0:SourceType"] = "StoreWithDistinguishedName";
            configuration["AzureAd:ClientCredentials:0:CertificateStorePath"] = "LocalMachine/My";
            configuration["AzureAd:ClientCredentials:0:CertificateDistinguishedName"] = "CN=LabAuth.MSIDLab.com";
            //configuration["AzureAd:ExtraQueryParameters:dc"] = "ESTS-PUB-SCUS-FD000-TEST1-100";

            services.AddSingleton(configuration);
            services.AddTokenAcquisition(true);
            services.AddHttpClient();
            services.AddInMemoryTokenCaches();
            services.Configure<MicrosoftIdentityApplicationOptions>(configuration.GetSection("AzureAd"));
            services.AddAgentIdentities();
            services.AddMicrosoftGraph(); // If you want to call Microsoft Graph
            var serviceProvider = services.BuildServiceProvider();

            string agentIdentity = "edbfbbe7-d240-40dd-aee2-435201dbaa9c"; // Replace with the actual agent identity

            //// Get an authorization header and handle the call to the downstream API yoursel
            IAuthorizationHeaderProvider authorizationHeaderProvider = serviceProvider.GetService<IAuthorizationHeaderProvider>()!;
            AuthorizationHeaderProviderOptions options = new AuthorizationHeaderProviderOptions().WithAgentIdentity(agentIdentity);
            if (configuredTenantId == "organizations")
            {
                options.AcquireTokenOptions.Tenant = overriddenTenantId;
            }

            //// Request user tokens in autonomous agents.
            string authorizationHeaderWithAppToken = await authorizationHeaderProvider.CreateAuthorizationHeaderForAppAsync("https://graph.microsoft.com/.default", options);

            // Extract token from authorization header and validate claims using extension methods
            string token = authorizationHeaderWithAppToken.Substring("Bearer ".Length);
            var handler = new JwtSecurityTokenHandler();
            var jwtToken = handler.ReadJwtToken(token);
            var claimsIdentity = new CaseSensitiveClaimsIdentity(jwtToken.Claims);

            // Verify the token does not represent an agent user identity using the extension method
            Assert.False(claimsIdentity.IsAgentUserIdentity());

            // Verify we can retrieve the parent agent blueprint if present
            string? parentBlueprint = claimsIdentity.GetParentAgentBlueprint();
            string agentApplication = configuration["AzureAd:ClientId"]!;
            Assert.Equal(agentApplication, parentBlueprint);

            //// If you want to call Microsoft Graph, just inject and use the Microsoft Graph SDK with the agent identity.
            GraphServiceClient graphServiceClient = serviceProvider.GetRequiredService<GraphServiceClient>();
            var apps = await graphServiceClient.Applications.GetAsync(r => r.Options.WithAuthenticationOptions(options =>
            {
                options.WithAgentIdentity(agentIdentity);
                options.RequestAppToken = true;
                options.AcquireTokenOptions.Tenant = configuredTenantId == "organizations" ? overriddenTenantId : null;
            }));
            Assert.NotNull(apps);

            //// If you want to call downstream APIs letting IdWeb handle authentication.
            //IDownstreamApi downstream = serviceProvider.GetService<IDownstreamApi>()!;
            //string? response = await downstream.GetForAppAsync<string>("api", options => options.WithAgentIdentity("your-agent-identity-here"));
            //response = await downstream.GetForUserAsync<string>("api", options => options.WithAgentIdentity("your-agent-identity-here"));


            Assert.NotNull(authorizationHeaderWithAppToken);
        }
    }
}
#endif // !FROM_GITHUB_ACTION<|MERGE_RESOLUTION|>--- conflicted
+++ resolved
@@ -25,11 +25,7 @@
             IConfiguration configuration = new ConfigurationBuilder().AddInMemoryCollection().Build();
 
             configuration["AzureAd:Instance"] = "https://login.microsoftonline.com/";
-<<<<<<< HEAD
-            configuration["AzureAd:TenantId"] = configuredTenantId;
-=======
             configuration["AzureAd:TenantId"] = configuredTenantId; // Set to the GUID or organizations
->>>>>>> 7d94f312
             configuration["AzureAd:ClientId"] = "d05619c9-dbf2-4e60-95fd-cc75dd0db451"; // Agent application.
             configuration["AzureAd:ClientCredentials:0:SourceType"] = "StoreWithDistinguishedName";
             configuration["AzureAd:ClientCredentials:0:CertificateStorePath"] = "LocalMachine/My";
