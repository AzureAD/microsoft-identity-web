--- conflicted
+++ resolved
@@ -16,13 +16,6 @@
   <ItemGroup>
     <PackageReference Include="coverlet.collector" Version="6.0.0" />
     <PackageReference Include="Microsoft.NET.Test.Sdk" Version="17.8.0" />
-<<<<<<< HEAD
-    <PackageReference Include="xunit" Version="2.5.3" />
-    <PackageReference Include="xunit.runner.visualstudio" Version="2.5.3" />
-    <PackageReference Include="System.Net.Http" Version="$(SystemNetHttpVersion)" />
-    <PackageReference Include="System.Text.RegularExpressions" Version="$(SystemTextRegularExpressionsVersion)" />
-=======
->>>>>>> 0c99e5f1
   </ItemGroup>
 
   <ItemGroup>
