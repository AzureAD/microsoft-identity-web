--- conflicted
+++ resolved
@@ -1,24 +1,19 @@
 <Project Sdk="Microsoft.NET.Sdk.Web">
 
   <PropertyGroup>
-<<<<<<< HEAD
-    <TargetFrameworks>net6.0; net8.0; net9.0</TargetFrameworks>
+    <TargetFrameworks>net8.0; net9.0</TargetFrameworks>
     <TargetFrameworks Condition="'$(TargetNetNext)'== 'True'">$(TargetFrameworks); net10.0</TargetFrameworks>
-=======
-    <TargetFrameworks>net8.0; net9.0</TargetFrameworks>
-    <TargetFrameworks Condition="'$(TargetNetNext)'== 'True'">$(TargetFrameworks); </TargetFrameworks>
->>>>>>> 37261064
     <IsPackable>false</IsPackable>
     <SignAssembly>true</SignAssembly>
     <UserSecretsId>ce2cc20c-397d-48f2-9023-daf7c8550c53</UserSecretsId>
     <AssemblyOriginatorKeyFile>../../../build/MSAL.snk</AssemblyOriginatorKeyFile>
   </PropertyGroup>
 
-  <ItemGroup>
-    <Compile Remove="wwwroot\**" />
-    <Content Remove="wwwroot\**" />
-    <EmbeddedResource Remove="wwwroot\**" />
-    <None Remove="wwwroot\**" />
+  <ItemGroup>
+    <Compile Remove="wwwroot\**" />
+    <Content Remove="wwwroot\**" />
+    <EmbeddedResource Remove="wwwroot\**" />
+    <None Remove="wwwroot\**" />
   </ItemGroup>
   <ItemGroup>
     <ProjectReference Include="..\..\..\src\Microsoft.Identity.Web.DownstreamApi\Microsoft.Identity.Web.DownstreamApi.csproj" />
