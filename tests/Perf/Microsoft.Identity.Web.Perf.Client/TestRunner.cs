﻿// Copyright (c) Microsoft Corporation. All rights reserved.
// Licensed under the MIT License.

using System;
using System.Globalization;
using System.IO;
using System.Linq;
using System.Net;
using System.Net.Http;
using System.Net.Http.Headers;
using System.Text;
using System.Threading;
using System.Threading.Tasks;
using Microsoft.Extensions.Configuration;
using Microsoft.Identity.Client;
using Microsoft.Identity.Web.Test.Common;

namespace Microsoft.Identity.Web.Perf.Client
{
    public class TestRunner
    {
        private const string NamePrefix = "MIWTestUser";
        private readonly IConfiguration _configuration;
        private readonly int _usersToSimulate;
        private readonly IPublicClientApplication _msalPublicClient;
        private readonly string[] _userAccountIdentifiers;
        private TimeSpan elapsedTimeInMsalCacheLookup;
        private int numberOfMsalCacheLookups;

        public TestRunner(IConfiguration configuration)
        {
            _configuration = configuration;
            _usersToSimulate = int.Parse(configuration["UsersToSimulate"]);
            _userAccountIdentifiers = new string[_usersToSimulate + 1];
            _msalPublicClient = PublicClientApplicationBuilder
               .Create(_configuration["ClientId"])
               .WithAuthority(TestConstants.AadInstance, TestConstants.Organizations)
               .WithLogging(Log, LogLevel.Info, false)
               .Build();
            TokenCacheHelper.EnableSerialization(_msalPublicClient.UserTokenCache);
        }

        public async Task Run()
        {
<<<<<<< HEAD
            Console.WriteLine($"Initializing tokens for {_usersToSimulate} users");

            var accounts = await _msalPublicClient.GetAccountsAsync().ConfigureAwait(false);

            int index = 1;
            foreach (var account in accounts)
            {
                _userAccountIdentifiers[index++] = account.HomeAccountId.Identifier;
            }
=======
            Console.WriteLine($"Starting testing with {_usersToSimulate} users.");
>>>>>>> 6be9f99f

            // Configuring the http client to trust the self-signed certificate
            var httpClientHandler = new HttpClientHandler();
            httpClientHandler.ServerCertificateCustomValidationCallback = HttpClientHandler.DangerousAcceptAnyServerCertificateValidator;

            var client = new HttpClient(httpClientHandler);
            client.BaseAddress = new Uri(_configuration["IntegrationTestServicesBaseUri"]);

            var durationInMinutes = int.Parse(_configuration["DurationInMinutes"]);
            DateTime startOverall = DateTime.Now;
            var finishTime = DateTime.Now.AddMinutes(durationInMinutes);
            TimeSpan elapsedTime = TimeSpan.Zero;
            int requestsCounter = 0;
<<<<<<< HEAD
            int loop = 0;
            int tokenReturnedFromCache = 0;
=======
            int loopCounter = 1;
>>>>>>> 6be9f99f
            while (DateTime.Now < finishTime)
            {
                loop++;
                for (int i = 1; i <= _usersToSimulate; i++)
                {
                    if (DateTime.Now < finishTime)
                    {
                        bool fromCache = false;
                        HttpResponseMessage response;
                        using (HttpRequestMessage httpRequestMessage = new HttpRequestMessage(
                            HttpMethod.Get, _configuration["TestUri"]))
                        {
                            var authResult = await AcquireTokenAsync(i);
                            httpRequestMessage.Headers.Accept.Add(new MediaTypeWithQualityHeaderValue("text/plain"));
                            httpRequestMessage.Headers.Add(
                                "Authorization",
                                string.Format(
                                    CultureInfo.InvariantCulture,
                                    "{0} {1}",
                                    "Bearer",
                                    authResult.AccessToken));

                            DateTime start = DateTime.Now;
                            response = await client.SendAsync(httpRequestMessage).ConfigureAwait(false);
                            elapsedTime += DateTime.Now - start;
                            requestsCounter++;
                            if( authResult.AuthenticationResultMetadata.TokenSource == TokenSource.Cache)
                            {
                                tokenReturnedFromCache++;
                                fromCache = true;
                            }
                        }

<<<<<<< HEAD
                        Console.WriteLine($"Response received for user {i}. Loop Number {loop}. IsSuccessStatusCode: {response.IsSuccessStatusCode}. MSAL Token cache used: {fromCache}");
                        
=======
                        Console.WriteLine($"Response received for user {i}. Loop: {loopCounter}. IsSuccessStatusCode: {response.IsSuccessStatusCode}");
>>>>>>> 6be9f99f
                        if (!response.IsSuccessStatusCode)
                        {
                            Console.WriteLine($"Response was not successful. Status code: {response.StatusCode}. {response.ReasonPhrase}");
                            Console.WriteLine(response.ReasonPhrase);
                            Console.WriteLine(await response.Content.ReadAsStringAsync());
                        }
                    }
                }
                loopCounter++;
            }

            Console.WriteLine($"Total elapse time calling the web API: {elapsedTime} ");
            Console.WriteLine($"Total number of requests: {requestsCounter} ");
            Console.WriteLine($"Average time per request: {elapsedTime.TotalSeconds / requestsCounter} ");
            Console.WriteLine($"Time spent in MSAL cache lookup: {elapsedTimeInMsalCacheLookup} ");
            Console.WriteLine($"Number of MSAL cache look-ups: {numberOfMsalCacheLookups} ");
            Console.WriteLine($"Average time per lookup: {elapsedTimeInMsalCacheLookup.TotalSeconds / numberOfMsalCacheLookups}");
            var totalAccounts = await _msalPublicClient.GetAccountsAsync().ConfigureAwait(false);
            Console.WriteLine($"Total number of accounts in the MSAL cache: {totalAccounts.Count()}");
            Console.WriteLine($"Total number of tokens returned from the MSAL cache based on auth result: {tokenReturnedFromCache}");
            Console.WriteLine($"Start time: {startOverall}");
            Console.WriteLine($"End time: {DateTime.Now}");
        }

        private async Task<AuthenticationResult> AcquireTokenAsync(int userIndex)
        {
            var scopes = new string[] { _configuration["ApiScopes"] };
            var upn = $"{NamePrefix}{userIndex}@{_configuration["TenantDomain"]}";

            AuthenticationResult authResult = null;
            try
            {
                try
                {
                    var identifier = _userAccountIdentifiers[userIndex];
                    IAccount account = null;
                    if (identifier != null)
                    {
                        DateTime start = DateTime.Now;
                        account = await _msalPublicClient.GetAccountAsync(identifier).ConfigureAwait(false);
                        elapsedTimeInMsalCacheLookup += DateTime.Now - start;
                        numberOfMsalCacheLookups++;
                    }

                    authResult = await _msalPublicClient.AcquireTokenSilent(scopes, account).ExecuteAsync(CancellationToken.None).ConfigureAwait(false);
                    return authResult;
                }
                catch (MsalUiRequiredException)
                {
                    authResult = await _msalPublicClient.AcquireTokenByUsernamePassword(
                                                        scopes,
                                                        upn,
                                                        new NetworkCredential(
                                                            upn,
                                                            _configuration["UserPassword"]).SecurePassword)
                                                        .ExecuteAsync(CancellationToken.None)
                                                        .ConfigureAwait(false);

                    _userAccountIdentifiers[userIndex] = authResult.Account.HomeAccountId.Identifier;
                    return authResult;
                }
            }
            catch (Exception ex)
            {
                Console.WriteLine($"Exception in AcquireTokenAsync: {ex}");
            }
            return authResult;
        }

        private static void Log(LogLevel level, string message, bool containsPii)
        {
            string logs = ($"{level} {message}");
            StringBuilder sb = new StringBuilder();
            sb.Append(logs);
            File.AppendAllText(System.Reflection.Assembly.GetExecutingAssembly().Location + ".msalLogs.txt", sb.ToString());
            sb.Clear();
        }
    }
}<|MERGE_RESOLUTION|>--- conflicted
+++ resolved
@@ -42,8 +42,7 @@
 
         public async Task Run()
         {
-<<<<<<< HEAD
-            Console.WriteLine($"Initializing tokens for {_usersToSimulate} users");
+            Console.WriteLine($"Starting testing with {_usersToSimulate} users.");
 
             var accounts = await _msalPublicClient.GetAccountsAsync().ConfigureAwait(false);
 
@@ -52,9 +51,6 @@
             {
                 _userAccountIdentifiers[index++] = account.HomeAccountId.Identifier;
             }
-=======
-            Console.WriteLine($"Starting testing with {_usersToSimulate} users.");
->>>>>>> 6be9f99f
 
             // Configuring the http client to trust the self-signed certificate
             var httpClientHandler = new HttpClientHandler();
@@ -68,12 +64,8 @@
             var finishTime = DateTime.Now.AddMinutes(durationInMinutes);
             TimeSpan elapsedTime = TimeSpan.Zero;
             int requestsCounter = 0;
-<<<<<<< HEAD
             int loop = 0;
             int tokenReturnedFromCache = 0;
-=======
-            int loopCounter = 1;
->>>>>>> 6be9f99f
             while (DateTime.Now < finishTime)
             {
                 loop++;
@@ -107,12 +99,8 @@
                             }
                         }
 
-<<<<<<< HEAD
                         Console.WriteLine($"Response received for user {i}. Loop Number {loop}. IsSuccessStatusCode: {response.IsSuccessStatusCode}. MSAL Token cache used: {fromCache}");
                         
-=======
-                        Console.WriteLine($"Response received for user {i}. Loop: {loopCounter}. IsSuccessStatusCode: {response.IsSuccessStatusCode}");
->>>>>>> 6be9f99f
                         if (!response.IsSuccessStatusCode)
                         {
                             Console.WriteLine($"Response was not successful. Status code: {response.StatusCode}. {response.ReasonPhrase}");
