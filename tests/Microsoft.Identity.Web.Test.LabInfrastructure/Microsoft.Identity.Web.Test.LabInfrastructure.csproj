﻿<Project Sdk="Microsoft.NET.Sdk">

  <PropertyGroup>
     <TargetFrameworks>netcoreapp3.1; net5.0</TargetFrameworks>
    <IsPackable>false</IsPackable>
    <SignAssembly>true</SignAssembly>
    <AssemblyOriginatorKeyFile>../../build/MSAL.snk</AssemblyOriginatorKeyFile>
  </PropertyGroup>

  <ItemGroup>
    <AdditionalFiles Include="..\..\stylecop.json" />
  </ItemGroup>

  <ItemGroup>
    <PackageReference Include="Microsoft.Azure.KeyVault" Version="3.0.5" />
    <PackageReference Include="Microsoft.CodeAnalysis.FxCopAnalyzers" Version="3.0.0">
      <PrivateAssets>all</PrivateAssets>
      <IncludeAssets>runtime; build; native; contentfiles; analyzers; buildtransitive</IncludeAssets>
    </PackageReference>
<<<<<<< HEAD
    <PackageReference Include="Microsoft.Identity.Client" Version="4.16.0" />
    <PackageReference Include="StyleCop.Analyzers" Version="1.1.118">
=======
    <PackageReference Include="Microsoft.Identity.Client" Version="4.15.0" />
    <PackageReference Include="StyleCop.Analyzers" Version="1.2.0-beta.164">
>>>>>>> c55fe170
      <PrivateAssets>all</PrivateAssets>
      <IncludeAssets>runtime; build; native; contentfiles; analyzers; buildtransitive</IncludeAssets>
    </PackageReference>
  </ItemGroup>

  <ItemGroup>
    <ProjectReference Include="..\Microsoft.Identity.Web.Test.Common\Microsoft.Identity.Web.Test.Common.csproj" />
  </ItemGroup>

</Project><|MERGE_RESOLUTION|>--- conflicted
+++ resolved
@@ -17,13 +17,8 @@
       <PrivateAssets>all</PrivateAssets>
       <IncludeAssets>runtime; build; native; contentfiles; analyzers; buildtransitive</IncludeAssets>
     </PackageReference>
-<<<<<<< HEAD
     <PackageReference Include="Microsoft.Identity.Client" Version="4.16.0" />
-    <PackageReference Include="StyleCop.Analyzers" Version="1.1.118">
-=======
-    <PackageReference Include="Microsoft.Identity.Client" Version="4.15.0" />
     <PackageReference Include="StyleCop.Analyzers" Version="1.2.0-beta.164">
->>>>>>> c55fe170
       <PrivateAssets>all</PrivateAssets>
       <IncludeAssets>runtime; build; native; contentfiles; analyzers; buildtransitive</IncludeAssets>
     </PackageReference>
