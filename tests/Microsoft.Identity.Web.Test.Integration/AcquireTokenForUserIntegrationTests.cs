--- conflicted
+++ resolved
@@ -52,11 +52,7 @@
             var result = await AcquireTokenForLabUserAsync();
 
             // Act
-<<<<<<< HEAD
             HttpResponseMessage response = await CreateHttpResponseMessageAsync(webApiUrl, client, result).ConfigureAwait(false);
-=======
-            HttpResponseMessage response = await CreateHttpResponseMessage(webApiUrl, client, result);
->>>>>>> 070153c4
 
             // Assert
             Assert.True(response.IsSuccessStatusCode);
@@ -85,11 +81,7 @@
             var result = await AcquireTokenForLabUserAsync();
 
             // Act
-<<<<<<< HEAD
             HttpResponseMessage response = await CreateHttpResponseMessageAsync(webApiUrl, client, result).ConfigureAwait(false);
-=======
-            HttpResponseMessage response = await CreateHttpResponseMessage(webApiUrl, client, result);
->>>>>>> 070153c4
 
             // Assert
             Assert.True(response.IsSuccessStatusCode);
@@ -127,13 +119,8 @@
               );
 
                 // Act
-<<<<<<< HEAD
                 var result = await AcquireTokenForLabUserAsync().ConfigureAwait(false);
                 HttpResponseMessage response = await CreateHttpResponseMessageAsync(
-=======
-                var result = await AcquireTokenForLabUserAsync();
-                HttpResponseMessage response = await CreateHttpResponseMessage(
->>>>>>> 070153c4
                     TestConstants.SecurePage2GetTokenForUserAsync,
                     client,
                     result);
