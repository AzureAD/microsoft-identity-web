﻿// Copyright (c) Microsoft Corporation. All rights reserved.
// Licensed under the MIT License.

using System;
using System.Globalization;
using System.Threading.Tasks;
using Microsoft.Extensions.Caching.Distributed;
using Microsoft.Extensions.DependencyInjection;
using Microsoft.Extensions.Logging;
using Microsoft.Identity.Client;
using Microsoft.Identity.Client.Cache;
using Microsoft.Identity.Web.Test.Common;
using Microsoft.Identity.Web.Test.Common.Mocks;
using Microsoft.Identity.Web.TokenCacheProviders.Distributed;
using Microsoft.IdentityModel.Abstractions;
using Xunit;

namespace Microsoft.Identity.Web.Test
{
    public class CacheExtensionsTests
    {
        [Fact]
        public void InMemoryCacheExtensionsTests()
        {
            var confidentialApp = CreateCca();
            confidentialApp.AddInMemoryTokenCache();

            Assert.NotNull(confidentialApp.UserTokenCache);
            Assert.NotNull(confidentialApp.AppTokenCache);
        }

        [Fact]
        public async Task CacheExtensions_CcaAlreadyExists_TestsAsync()
        {
            AuthenticationResult result;
            TestTelemetryClient testTelemetryClient = new TestTelemetryClient(TestConstants.ClientId);
            // new InMemory serializer and new cca
            result = await CreateAppAndGetTokenAsync(CacheType.InMemory, testTelemetryClient, addInstanceMock: true).ConfigureAwait(false);
            Assert.Equal(TokenSource.IdentityProvider, result.AuthenticationResultMetadata.TokenSource);
            AssertCacheTelemetry(testTelemetryClient, CacheLevel.None);

            result = await CreateAppAndGetTokenAsync(CacheType.InMemory, testTelemetryClient, addTokenMock: false).ConfigureAwait(false);
            Assert.Equal(TokenSource.Cache, result.AuthenticationResultMetadata.TokenSource);
            AssertCacheTelemetry(testTelemetryClient, CacheLevel.L1Cache);

            // new DistributedInMemory and same cca
            result = await CreateAppAndGetTokenAsync(CacheType.DistributedInMemory, testTelemetryClient).ConfigureAwait(false);
            Assert.Equal(TokenSource.IdentityProvider, result.AuthenticationResultMetadata.TokenSource);
            AssertCacheTelemetry(testTelemetryClient, CacheLevel.None);

            result = await CreateAppAndGetTokenAsync(CacheType.DistributedInMemory, testTelemetryClient, addTokenMock: false).ConfigureAwait(false);
            Assert.Equal(TokenSource.Cache, result.AuthenticationResultMetadata.TokenSource);
            AssertCacheTelemetry(testTelemetryClient, CacheLevel.L1Cache);
        }

        [Fact]
        public async Task CacheExtensions_CcaAlreadyExistsL2_TestsAsync()
        {
            AuthenticationResult result;
            TestTelemetryClient testTelemetryClient = new TestTelemetryClient(TestConstants.ClientId);
            // new DistributedInMemory serializer with L1 cache disabled
            result = await CreateAppAndGetTokenAsync(CacheType.DistributedInMemory, testTelemetryClient, addInstanceMock: true, disableL1Cache: true).ConfigureAwait(false);
            Assert.Equal(TokenSource.IdentityProvider, result.AuthenticationResultMetadata.TokenSource);
            AssertCacheTelemetry(testTelemetryClient, CacheLevel.None);

            result = await CreateAppAndGetTokenAsync(CacheType.DistributedInMemory, testTelemetryClient, addTokenMock: false, disableL1Cache: true).ConfigureAwait(false);
            Assert.Equal(TokenSource.Cache, result.AuthenticationResultMetadata.TokenSource);
            AssertCacheTelemetry(testTelemetryClient, CacheLevel.L2Cache);
        }

        [Fact]
        public void InMemoryCacheExtensions_NoCca_ThrowsException_Tests()
        {
            IConfidentialClientApplication confidentialApp = null!;
            var ex = Assert.Throws<ArgumentNullException>(() => confidentialApp.AddInMemoryTokenCache());

            Assert.Equal("confidentialClientApp", ex.ParamName);
        }

        [Fact]
        public void InMemoryCache_WithServices_ExtensionsTests()
        {
            var confidentialApp = CreateCca();
            confidentialApp.AddInMemoryTokenCache(services =>
            {
                services.AddMemoryCache();
            });

            Assert.NotNull(confidentialApp.UserTokenCache);
            Assert.NotNull(confidentialApp.AppTokenCache);
        }

        [Fact]
        public void InMemoryCache_WithServices_NoCca_ThrowsException_Tests()
        {
            IConfidentialClientApplication confidentialApp = null!;
            var ex = Assert.Throws<ArgumentNullException>(() => confidentialApp.AddInMemoryTokenCache(services =>
            {
                services.AddMemoryCache();
            }));

            Assert.Equal("confidentialClientApp", ex.ParamName);
        }

        [Fact]
        public void InMemoryCache_WithServices_NoService_ThrowsException_Tests()
        {
            var confidentialApp = CreateCca();
            var ex = Assert.Throws<ArgumentNullException>(() => confidentialApp.AddInMemoryTokenCache(null!));

            Assert.Equal("initializeMemoryCache", ex.ParamName);
        }

        [Fact]
        public void DistributedCacheExtensionsTests()
        {
            var confidentialApp = CreateCca();
            confidentialApp.AddDistributedTokenCache(services =>
            {
                services.AddDistributedMemoryCache();
            });

            Assert.NotNull(confidentialApp.UserTokenCache);
            Assert.NotNull(confidentialApp.AppTokenCache);
        }

        [Fact]
        public void DistributedCacheExtensions_NoCca_ThrowsException_Tests()
        {
            IConfidentialClientApplication confidentialApp = null!;
            var ex = Assert.Throws<ArgumentNullException>(() => confidentialApp.AddDistributedTokenCache(services =>
            {
                services.AddDistributedMemoryCache();
            }));

            Assert.Equal("confidentialClientApp", ex.ParamName);
        }

        [Fact]
        public void DistributedCacheExtensions_NoService_ThrowsException_Tests()
        {
            var confidentialApp = CreateCca();
            var ex = Assert.Throws<ArgumentNullException>(() => confidentialApp.AddDistributedTokenCache(null!));

            Assert.Equal("initializeDistributedCache", ex.ParamName);
        }

        [Fact]
        public async Task SingletonMsal_ResultsInCorrectCacheEntries_Test()
        {
            var tenantId1 = "tenant1";
            var tenantId2 = "tenant2";
            var cacheKey1 = $"{TestConstants.ClientId}_{tenantId1}_AppTokenCache";
            var cacheKey2 = $"{TestConstants.ClientId}_{tenantId2}_AppTokenCache";

            using MockHttpClientFactory mockHttpClient = new MockHttpClientFactory();
            using (mockHttpClient.AddMockHandler(MockHttpCreator.CreateClientCredentialTokenHandler()))
            using (mockHttpClient.AddMockHandler(MockHttpCreator.CreateClientCredentialTokenHandler()))
            {
                var confidentialApp = ConfidentialClientApplicationBuilder
                               .Create(TestConstants.ClientId)
                               .WithAuthority(TestConstants.AuthorityCommonTenant)
                               .WithHttpClientFactory(mockHttpClient)
                               .WithInstanceDiscovery(false)
                               .WithClientSecret(TestConstants.ClientSecret)
                               .Build();

                var distributedCache = new TestDistributedCache();
                confidentialApp.AddDistributedTokenCache(services =>
                {
                    services.AddSingleton<IDistributedCache>(distributedCache);
                });

                // Different tenants used to created different cache entries
                var result1 = await confidentialApp.AcquireTokenForClient(new[] { TestConstants.s_scopeForApp })
                    .WithTenantId(tenantId1)
                    .ExecuteAsync().ConfigureAwait(false);
                var result2 = await confidentialApp.AcquireTokenForClient(new[] { TestConstants.s_scopeForApp })
                    .WithTenantId(tenantId2)
                    .ExecuteAsync().ConfigureAwait(false);

                Assert.Equal(TokenSource.IdentityProvider, result1.AuthenticationResultMetadata.TokenSource);
                Assert.Equal(TokenSource.IdentityProvider, result2.AuthenticationResultMetadata.TokenSource);
                Assert.Equal(2, distributedCache._dict.Count);
                Assert.Equal(distributedCache.Get(cacheKey1)!.Length, distributedCache.Get(cacheKey2)!.Length);
            }
        }

        private enum CacheType
        {
            InMemory,
            DistributedInMemory,
        }

        private static async Task<AuthenticationResult> CreateAppAndGetTokenAsync(
            CacheType cacheType,
            ITelemetryClient telemetryClient,
            bool addTokenMock = true,
            bool addInstanceMock = false,
            bool disableL1Cache = false)
        {
            using MockHttpClientFactory mockHttp = new MockHttpClientFactory();
            using var discoveryHandler = MockHttpCreator.CreateInstanceDiscoveryMockHandler();
            using var tokenHandler = MockHttpCreator.CreateClientCredentialTokenHandler();

            if (addInstanceMock)
            {
                mockHttp.AddMockHandler(discoveryHandler);
            }

            // for when the token is requested from ESTS
            if (addTokenMock)
            {
                mockHttp.AddMockHandler(tokenHandler);
            }

            var confidentialApp = ConfidentialClientApplicationBuilder
                           .Create(TestConstants.ClientId)
                           .WithAuthority(TestConstants.AuthorityCommonTenant)
                           .WithHttpClientFactory(mockHttp)
                           .WithClientSecret(TestConstants.ClientSecret)
                           .WithTelemetryClient(telemetryClient)
                           .Build();

            switch (cacheType)
            {
                case CacheType.InMemory:
                    confidentialApp.AddInMemoryTokenCache();
                    break;

                case CacheType.DistributedInMemory:
                    confidentialApp.AddDistributedTokenCache(services =>
                    {
                        services.AddDistributedMemoryCache();
                        services.AddLogging(configure => configure.AddConsole())
                        .Configure<LoggerFilterOptions>(options => options.MinLevel = Microsoft.Extensions.Logging.LogLevel.Warning);

                        if (disableL1Cache)
                        {
                            services.Configure<MsalDistributedTokenCacheAdapterOptions>(options =>
                            {
                                options.DisableL1Cache = true;
                            });
                        }
                    });
                    break;
            }

            var result = await confidentialApp.AcquireTokenForClient(new[] { TestConstants.s_scopeForApp })
                .ExecuteAsync().ConfigureAwait(false);

            return result;
        }

<<<<<<< HEAD
        private void AssertCacheTelemetry(TestTelemetryClient testTelemetryClient, CacheLevel cacheLevel)
        {
            TelemetryEventDetails eventDetails = testTelemetryClient.TestTelemetryEventDetails;
            Assert.Equal(Convert.ToInt64(cacheLevel, new CultureInfo("en-US")), eventDetails.Properties["CacheLevel"]);
        }

        private void CreateCca()
        {
            if (_confidentialApp == null)
            {
                _confidentialApp = ConfidentialClientApplicationBuilder
=======
        private IConfidentialClientApplication CreateCca() =>
                        ConfidentialClientApplicationBuilder
>>>>>>> 96323e40
                           .Create(TestConstants.ClientId)
                           .WithAuthority(TestConstants.AuthorityCommonTenant)
                           .WithClientSecret(TestConstants.ClientSecret)
                           .Build();
    }
}<|MERGE_RESOLUTION|>--- conflicted
+++ resolved
@@ -252,22 +252,14 @@
             return result;
         }
 
-<<<<<<< HEAD
         private void AssertCacheTelemetry(TestTelemetryClient testTelemetryClient, CacheLevel cacheLevel)
         {
             TelemetryEventDetails eventDetails = testTelemetryClient.TestTelemetryEventDetails;
             Assert.Equal(Convert.ToInt64(cacheLevel, new CultureInfo("en-US")), eventDetails.Properties["CacheLevel"]);
         }
 
-        private void CreateCca()
-        {
-            if (_confidentialApp == null)
-            {
-                _confidentialApp = ConfidentialClientApplicationBuilder
-=======
         private IConfidentialClientApplication CreateCca() =>
                         ConfidentialClientApplicationBuilder
->>>>>>> 96323e40
                            .Create(TestConstants.ClientId)
                            .WithAuthority(TestConstants.AuthorityCommonTenant)
                            .WithClientSecret(TestConstants.ClientSecret)
