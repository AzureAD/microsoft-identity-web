--- conflicted
+++ resolved
@@ -13,11 +13,7 @@
     {
         private int _n = 0;
 
-<<<<<<< HEAD
         protected override Task<ClientAssertion> GetClientAssertion(CancellationToken cancellationToken)
-=======
-        public override Task<ClientAssertion> GetClientAssertion(CancellationToken cancellationToken)
->>>>>>> d2df3524
         {
             _n++;
             return Task.FromResult(new ClientAssertion(
