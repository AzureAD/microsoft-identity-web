--- conflicted
+++ resolved
@@ -43,11 +43,8 @@
     <Compile Include="Certificates\DefaultCertificateLoaderTests.cs" />
     <Compile Include="CacheExtensionsTests.cs" />
     <Compile Include="CacheEncryptionTests.cs" />
-<<<<<<< HEAD
     <Compile Include="TestTelemetryClient.cs" />
-=======
     <Compile Include="TestDistributedCache.cs" />
->>>>>>> 96323e40
   </ItemGroup>
 
   <ItemGroup>
