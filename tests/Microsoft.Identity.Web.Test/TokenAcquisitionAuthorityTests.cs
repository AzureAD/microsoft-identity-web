--- conflicted
+++ resolved
@@ -5,11 +5,8 @@
 using System.Collections.Generic;
 using System.Globalization;
 using System.Net.Http;
-<<<<<<< HEAD
+using System.Threading;
 using System.Threading.Tasks;
-=======
-using System.Threading;
->>>>>>> fc6320db
 using Microsoft.AspNetCore.Authentication.JwtBearer;
 using Microsoft.AspNetCore.Authentication.OpenIdConnect;
 using Microsoft.Extensions.Caching.Memory;
@@ -89,19 +86,11 @@
         }
 
         [Theory]
-<<<<<<< HEAD
-        [InlineData(TestConstants.B2CInstance)]
-        [InlineData(TestConstants.B2CLoginMicrosoft)]
-        [InlineData(TestConstants.B2CInstance, true)]
-        [InlineData(TestConstants.B2CLoginMicrosoft, true)]
-        public async Task VerifyCorrectAuthorityUsedInTokenAcquisition_B2CAuthorityTestsAsync(
-=======
         [InlineData(TC.B2CInstance)]
         [InlineData(TC.B2CLoginMicrosoft)]
         [InlineData(TC.B2CInstance, true)]
         [InlineData(TC.B2CLoginMicrosoft, true)]
-        public void VerifyCorrectAuthorityUsedInTokenAcquisition_B2CAuthorityTests(
->>>>>>> fc6320db
+        public async Task VerifyCorrectAuthorityUsedInTokenAcquisition_B2CAuthorityTestsAsync(
             string authorityInstance,
             bool withTfp = false)
         {
