--- conflicted
+++ resolved
@@ -33,22 +33,6 @@
                         .EnableTokenAcquisitionToCallDownstreamApi()
                            .AddMicrosoftGraphServiceClient(Configuration.GetSection("GraphBeta"))
                            .AddInMemoryTokenCaches();
-<<<<<<< HEAD
-
-=======
->>>>>>> 14e1f35c
-
-            /*
-                        services.AddAuthentication()
-                                 .AddMicrosoftIdentityWebApp(
-                                        configureMicrosoftIdentityOptions: microsoftIdentityOptions => { },
-                                        configureCookieAuthenticationOptions: cookieOptions => { })
-                                    .EnableTokenAcquisitionToCallDownstreamApi(
-                                            configureConfidentialClientApplicationOptions: confidentialClientApplicationOptions => { },
-                                            initialScopes: new string[] { "user.read" })
-                                    .AddDistributedTokenCaches();
-            */
-
 
             /*
                                         .AddMicrosoftGraphServiceClient()
