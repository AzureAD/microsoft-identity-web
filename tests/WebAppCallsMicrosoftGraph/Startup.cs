// Copyright (c) Microsoft Corporation. All rights reserved.
// Licensed under the MIT License.

using Microsoft.AspNetCore.Authentication.JwtBearer;
using Microsoft.AspNetCore.Authentication.OpenIdConnect;
using Microsoft.AspNetCore.Authorization;
using Microsoft.AspNetCore.Builder;
using Microsoft.AspNetCore.Hosting;
using Microsoft.AspNetCore.Mvc.Authorization;
using Microsoft.Extensions.Configuration;
using Microsoft.Extensions.DependencyInjection;
using Microsoft.Extensions.Hosting;
using Microsoft.Identity.Web;
using Microsoft.Identity.Web.TokenCacheProviders.InMemory;
using Microsoft.Identity.Web.UI;

namespace WebAppCallsMicrosoftGraph
{
    public class Startup
    {
        public Startup(IConfiguration configuration)
        {
            Configuration = configuration;
        }

        public IConfiguration Configuration { get; }

        // This method gets called by the runtime. Use this method to add services to the container.
        public void ConfigureServices(IServiceCollection services)
        {

            services.AddAuthentication()
                    .AddMicrosoftIdentityWebApp(Configuration.GetSection("AzureAd"))
                        .EnableTokenAcquisitionToCallDownstreamApi()
<<<<<<< HEAD
                           .AddMicrosoftGraphServiceClient(Configuration.GetSection("GraphBeta"))
                           .AddInMemoryTokenCaches();


            /*
                        services.AddAuthentication()
                                 .AddMicrosoftIdentityWebApp(
                                        configureMicrosoftIdentityOptions: microsoftIdentityOptions => { },
                                        configureCookieAuthenticationOptions: cookieOptions => { })
                                    .EnableTokenAcquisitionToCallDownstreamApi(
                                            configureConfidentialClientApplicationOptions: confidentialClientApplicationOptions => { },
                                            initialScopes: new string[] { "user.read" })
                                    .AddDistributedTokenCaches();
            */

=======
                           .AddInMemoryTokenCaches();  // Add a delegate overload. Should return the parent builder

            /*
             *   services.AddAuthentication(OpenIdConnectDefaults.AuthenticationScheme)
                    .AddMicrosoftIdentityWebApp(Configuration.GetSection("AzureAd"))
                            .EnableTokenAcquisitionToCallDownstreamApi()
                                .AddInMemoryTokenCaches() // Change the builder
>>>>>>> 5283a234

            /*
                                        .AddMicrosoftGraphServiceClient()
                                        .AddMicrosoftGraphServiceClient(Configuration.GetSection("GraphBeta"))
                                        .AddMicrosoftGraphServiceClient(options => options.BaseUrl = "https://graph.microsoft.com/beta")
            */
            /*
                         *   services.AddAuthentication(OpenIdConnectDefaults.AuthenticationScheme)
                                .AddMicrosoftIdentityWebApp(Configuration.GetSection("AzureAd"))
                                        .CallsWebApi()
                                            .AddInMemoryTokenCaches() // Change the builder

                                .AddAuthentication()
                                .AddMicrosoftIdentityWebApi(Configuration.GetSection("AzureAd"))

            */


            /* OR
                        services.AddMicrosoftIdentityWebAppAuthentication(Configuration)
                                .EnableTokenAcquisitionToCallDownstreamApi()
                                .AddInMemoryTokenCaches();

                        services.AddAuthentication(OpenIdConnectDefaults.AuthenticationScheme)
                                           .AddMicrosoftIdentityWebApp(options =>
                                           {
                                               Configuration.Bind("AzureAd", options);
                                               // do something
                                           })
                                           .EnableTokenAcquisitionToCallDownstreamApi(options =>
                                           {
                                               Configuration.Bind("AzureAd", options);
                                               // do something
                                           }
                                           )
                                           .AddInMemoryTokenCaches();
            */

            services.AddRazorPages().AddMvcOptions(options =>
            {
                var policy = new AuthorizationPolicyBuilder()
                    .RequireAuthenticatedUser()
                    .Build();
                options.Filters.Add(new AuthorizeFilter(policy));
            }).AddMicrosoftIdentityUI();
        }

        // This method gets called by the runtime. Use this method to configure the HTTP request pipeline.
        public void Configure(IApplicationBuilder app, IWebHostEnvironment env)
        {
            if (env.IsDevelopment())
            {
                app.UseDeveloperExceptionPage();
            }
            else
            {
                app.UseExceptionHandler("/Error");
                // The default HSTS value is 30 days. You may want to change this for production scenarios, see https://aka.ms/aspnetcore-hsts.
                app.UseHsts();
            }

            app.UseHttpsRedirection();
            app.UseStaticFiles();

            app.UseRouting();

            app.UseAuthentication();
            app.UseAuthorization();

            app.UseEndpoints(endpoints =>
            {
                endpoints.MapRazorPages();
                endpoints.MapControllers();
            });
        }
    }
}<|MERGE_RESOLUTION|>--- conflicted
+++ resolved
@@ -32,7 +32,6 @@
             services.AddAuthentication()
                     .AddMicrosoftIdentityWebApp(Configuration.GetSection("AzureAd"))
                         .EnableTokenAcquisitionToCallDownstreamApi()
-<<<<<<< HEAD
                            .AddMicrosoftGraphServiceClient(Configuration.GetSection("GraphBeta"))
                            .AddInMemoryTokenCaches();
 
@@ -48,15 +47,6 @@
                                     .AddDistributedTokenCaches();
             */
 
-=======
-                           .AddInMemoryTokenCaches();  // Add a delegate overload. Should return the parent builder
-
-            /*
-             *   services.AddAuthentication(OpenIdConnectDefaults.AuthenticationScheme)
-                    .AddMicrosoftIdentityWebApp(Configuration.GetSection("AzureAd"))
-                            .EnableTokenAcquisitionToCallDownstreamApi()
-                                .AddInMemoryTokenCaches() // Change the builder
->>>>>>> 5283a234
 
             /*
                                         .AddMicrosoftGraphServiceClient()
