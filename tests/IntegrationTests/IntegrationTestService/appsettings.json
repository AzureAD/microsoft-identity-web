--- conflicted
+++ resolved
@@ -4,16 +4,6 @@
         "Domain": "msidlab4.onmicrosoft.com",
         "TenantId": "common",
         "ClientId": "f4aa5217-e87c-42b2-82af-5624dd14ee72"
-<<<<<<< HEAD
-        //"ClientCertificates": [
-        //    {
-        //        "SourceType": "KeyVault",
-        //        "KeyVaultUrl": "https://msidlabs.vault.azure.net",
-        //        "KeyVaultCertificateName": "IDLABS-APP-Confidential-Client-Cert"
-        //    }
-        //]
-=======
->>>>>>> b5e5780b
     },
     "Logging": {
         "LogLevel": {
