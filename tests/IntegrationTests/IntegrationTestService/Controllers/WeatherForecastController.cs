﻿// Copyright (c) Microsoft Corporation. All rights reserved.
// Licensed under the MIT License.

<<<<<<< HEAD
=======
using System.Collections.Generic;
>>>>>>> 828c0f46
using System;
using System.Net.Http;
using System.Threading.Tasks;
using Microsoft.AspNetCore.Authorization;
using Microsoft.AspNetCore.Http;
using Microsoft.AspNetCore.Mvc;
using Microsoft.Extensions.Logging;
using Microsoft.Graph;
using Microsoft.Identity.Web;
using Microsoft.Identity.Web.Resource;
using Microsoft.Identity.Web.Test.Common;

namespace IntegrationTestService.Controllers
{
    [ApiController]
    [Authorize]
    [Route("SecurePage")]
    public class WeatherForecastController : ControllerBase
    {
        private IDownstreamWebApi _downstreamWebApi;
        private readonly ITokenAcquisition _tokenAcquisition;
        private readonly GraphServiceClient _graphServiceClient;
        // The web API will only accept tokens 1) for users, and 2) having the access_as_user scope for this API
        static readonly string[] scopeRequiredByApi = new string[] { "user_impersonation" };
        private readonly ILogger<WeatherForecastController> _logger;

        public WeatherForecastController(
            IDownstreamWebApi downstreamWebApi,
            ITokenAcquisition tokenAcquisition,
            GraphServiceClient graphServiceClient,
            ILogger<WeatherForecastController> logger)
        {
            _downstreamWebApi = downstreamWebApi;
            _tokenAcquisition = tokenAcquisition;
            _graphServiceClient = graphServiceClient;
            _logger = logger;
        }

        [HttpGet(TestConstants.SecurePageGetEmpty)]
        public string GetEmpty()
        {
            return "Success.";
        }

        [HttpGet(TestConstants.SecurePageGetTokenForUserAsync)]
        public async Task<string> GetTokenAsync()
        {
            return await _tokenAcquisition.GetAccessTokenForUserAsync(
                TestConstants.s_userReadScope).ConfigureAwait(false);
        }

        [HttpGet(TestConstants.SecurePageGetTokenForAppAsync)]
        public async Task<string> GetTokenForAppAsync()
        {
            return await _tokenAcquisition.GetAccessTokenForAppAsync(
                TestConstants.s_scopeForApp).ConfigureAwait(false);
        }

        [HttpGet(TestConstants.SecurePageCallDownstreamWebApi)]
        public async Task<HttpResponseMessage> CallDownstreamWebApiAsync()
        {
            HttpContext.VerifyUserHasAnyAcceptedScope(scopeRequiredByApi);
            return await _downstreamWebApi.CallWebApiForUserAsync(TestConstants.SectionNameCalledApi);
        }

        [HttpGet(TestConstants.SecurePageCallDownstreamWebApiGeneric)]
        public async Task<string> CallDownstreamWebApiGenericAsync()
        {
            HttpContext.VerifyUserHasAnyAcceptedScope(scopeRequiredByApi);
            var user = await _downstreamWebApi.CallWebApiForUserAsync<string, UserInfo>(
                TestConstants.SectionNameCalledApi,
                null,
                options => { 
                    options.RelativePath = "me";
                });
            return user.DisplayName;
        }

        [HttpGet(TestConstants.SecurePageCallMicrosoftGraph)]
        public async Task<string> CallMicrosoftGraphAsync()
        {
            HttpContext.VerifyUserHasAnyAcceptedScope(scopeRequiredByApi);
            var user = await _graphServiceClient.Me.Request().GetAsync();
            return user.DisplayName;
        }

        [HttpGet(TestConstants.SecurePageCallDownstreamWebApiGenericWithTokenAcquisitionOptions)]
        public async Task<string> CallDownstreamWebApiGenericWithTokenAcquisitionOptionsAsync()
        {
            HttpContext.VerifyUserHasAnyAcceptedScope(scopeRequiredByApi);
            var user = await _downstreamWebApi.CallWebApiForUserAsync<string, UserInfo>(
                TestConstants.SectionNameCalledApi,
                null,
                options => {
                    options.RelativePath = "me";
                    options.TokenAcquisitionOptions.CorrelationId = TestConstants.s_correlationId;
                    /*options.TokenAcquisitionOptions.ExtraQueryParameters = new Dictionary<string, string>()
                    { { "slice", "testslice" } };*/ // doesn't work w/build automation
                    options.TokenAcquisitionOptions.ForceRefresh = true;
                });
            return user.DisplayName;
        }
    }
}<|MERGE_RESOLUTION|>--- conflicted
+++ resolved
@@ -1,10 +1,7 @@
 ﻿// Copyright (c) Microsoft Corporation. All rights reserved.
 // Licensed under the MIT License.
 
-<<<<<<< HEAD
-=======
 using System.Collections.Generic;
->>>>>>> 828c0f46
 using System;
 using System.Net.Http;
 using System.Threading.Tasks;
@@ -41,6 +38,12 @@
             _tokenAcquisition = tokenAcquisition;
             _graphServiceClient = graphServiceClient;
             _logger = logger;
+        }
+
+        [HttpGet(TestConstants.SecurePageGetEmpty)]
+        public string GetEmpty()
+        {
+            return "Success.";
         }
 
         [HttpGet(TestConstants.SecurePageGetEmpty)]
